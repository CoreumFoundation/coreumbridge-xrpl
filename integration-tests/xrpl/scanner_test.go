--- conflicted
+++ resolved
@@ -159,13 +159,9 @@
 	return writtenTxHashes
 }
 
-<<<<<<< HEAD
-func validateTxsHashesInChannel(ctx context.Context, writtenTxHashes map[string]struct{}, txsCh chan rippledata.TransactionWithMetaData) error {
-=======
 func validateTxsHashesInChannel(
-	ctx context.Context, t *testing.T, writtenTxHashes map[string]struct{}, txsCh chan rippledata.TransactionWithMetaData,
-) {
->>>>>>> 81d44ffa
+	ctx context.Context, writtenTxHashes map[string]struct{}, txsCh chan rippledata.TransactionWithMetaData,
+) error {
 	scanCtx, scanCtxCancel := context.WithTimeout(ctx, time.Minute)
 	defer scanCtxCancel()
 	// copy the original map
@@ -184,26 +180,9 @@
 				return errors.Errorf("not found expected tx hash:%s", hash)
 			}
 
-<<<<<<< HEAD
 			delete(expectedHashes, hash)
 			if len(expectedHashes) == 0 {
 				return nil
-=======
-func getTxHashesFromChannel(
-	ctx context.Context, t *testing.T, txsCh chan rippledata.TransactionWithMetaData, count int,
-) map[string]struct{} {
-	scanCtx, scanCtxCancel := context.WithTimeout(ctx, time.Minute)
-	defer scanCtxCancel()
-	txHashes := make(map[string]struct{}, count)
-	for {
-		select {
-		case <-scanCtx.Done():
-			t.Fail()
-		case tx := <-txsCh:
-			txHashes[tx.GetHash().String()] = struct{}{}
-			if len(txHashes) == count {
-				return txHashes
->>>>>>> 81d44ffa
 			}
 		}
 	}

--- conflicted
+++ resolved
@@ -4981,28 +4981,11 @@
 	require.Equal(t, sdkmath.NewInt(105).String(), recipientBalanceRes.Balance.Amount.String())
 }
 
-<<<<<<< HEAD
-func TestKeysRotationWithRecovery(t *testing.T) {
-=======
 func TestUpdateXRPLOriginatedTokenMaxHoldingAmount(t *testing.T) {
->>>>>>> 45d39355
 	t.Parallel()
 
 	ctx, chains := integrationtests.NewTestingContext(t)
 
-<<<<<<< HEAD
-	coreumRecipient := chains.Coreum.GenAccount()
-	randomAddress := chains.Coreum.GenAccount()
-	initialRelayers := genRelayers(ctx, t, chains, 2)
-
-	bankClient := banktypes.NewQueryClient(chains.Coreum.ClientContext)
-
-	chains.Coreum.FundAccountWithOptions(ctx, t, randomAddress, coreumintegration.BalancesOptions{
-		Amount: sdkmath.NewInt(1_000_000),
-	})
-
-	xrplBridgeAddress := xrpl.GenPrivKeyTxSigner().Account()
-=======
 	relayers := genRelayers(ctx, t, chains, 2)
 	bankClient := banktypes.NewQueryClient(chains.Coreum.ClientContext)
 
@@ -5015,288 +4998,22 @@
 	chains.Coreum.FundAccountWithOptions(ctx, t, coreumRecipient, coreumintegration.BalancesOptions{
 		Amount: sdkmath.NewInt(1_000_000),
 	})
->>>>>>> 45d39355
 
 	owner, contractClient := integrationtests.DeployAndInstantiateContract(
 		ctx,
 		t,
 		chains,
-<<<<<<< HEAD
-		initialRelayers,
-		len(initialRelayers),
-		20,
-		defaultTrustSetLimitAmount,
-		xrplBridgeAddress.String(),
-=======
 		relayers,
 		len(relayers),
 		3,
 		defaultTrustSetLimitAmount,
 		xrpl.GenPrivKeyTxSigner().Account().String(),
->>>>>>> 45d39355
 	)
 	issueFee := chains.Coreum.QueryAssetFTParams(ctx, t).IssueFee
 	chains.Coreum.FundAccountWithOptions(ctx, t, owner, coreumintegration.BalancesOptions{
 		Amount: issueFee.Amount,
 	})
 
-<<<<<<< HEAD
-	// recover tickets to be able to create operations from coreum to XRPL
-	recoverTickets(ctx, t, contractClient, owner, initialRelayers, 100)
-
-	maxHoldingAmount := sdk.NewIntFromUint64(1_000_000_000)
-	sendingPrecision := int32(15)
-
-	xrplIssuerAcc := chains.XRPL.GenAccount(ctx, t, 0)
-	xrplIssuer := xrplIssuerAcc.String()
-
-	currencyHexSymbol := hex.EncodeToString([]byte(strings.Repeat("X", 20)))
-	hexXRPLCurrency, err := rippledata.NewCurrency(currencyHexSymbol)
-	require.NoError(t, err)
-	xrplCurrency := xrpl.ConvertCurrencyToString(hexXRPLCurrency)
-
-	// register XRPL token
-	_, err = contractClient.RegisterXRPLToken(
-		ctx,
-		owner,
-		xrplIssuer,
-		xrplCurrency,
-		sendingPrecision,
-		maxHoldingAmount,
-		sdkmath.ZeroInt(),
-	)
-	require.NoError(t, err)
-	registerXRPLToken, err := contractClient.GetXRPLTokenByIssuerAndCurrency(ctx, xrplIssuer, xrplCurrency)
-	require.NoError(t, err)
-
-	// activate token
-	activateXRPLToken(ctx, t, contractClient, initialRelayers, xrplIssuer, xrplCurrency)
-
-	coreumDenom := "denom"
-	coreumDenomDecimals := uint32(15)
-
-	// register coreum token
-	_, err = contractClient.RegisterCoreumToken(
-		ctx,
-		owner,
-		coreumDenom,
-		coreumDenomDecimals,
-		sendingPrecision,
-		maxHoldingAmount,
-		sdk.ZeroInt(),
-	)
-	require.NoError(t, err)
-
-	// send XRPL token transfer evidences from current relayer
-	xrplToCoreumXRPLTokenTransferEvidence := coreum.XRPLToCoreumTransferEvidence{
-		TxHash:    genXRPLTxHash(t),
-		Issuer:    xrplIssuerAcc.String(),
-		Currency:  xrplCurrency,
-		Amount:    sdkmath.NewInt(10),
-		Recipient: coreumRecipient,
-	}
-	_, err = contractClient.SendXRPLToCoreumTransferEvidence(
-		ctx, initialRelayers[0].CoreumAddress, xrplToCoreumXRPLTokenTransferEvidence,
-	)
-	require.NoError(t, err)
-
-	// send Coreum token transfer evidences from current relayer
-	registeredCoreumToken, err := contractClient.GetCoreumTokenByDenom(ctx, coreumDenom)
-	require.NoError(t, err)
-	xrplToCoreumCoreumTokenTransferEvidence := coreum.XRPLToCoreumTransferEvidence{
-		TxHash:    genXRPLTxHash(t),
-		Issuer:    xrplBridgeAddress.String(),
-		Currency:  registeredCoreumToken.XRPLCurrency,
-		Amount:    sdkmath.NewInt(20),
-		Recipient: coreumRecipient,
-	}
-	_, err = contractClient.SendXRPLToCoreumTransferEvidence(
-		ctx, initialRelayers[1].CoreumAddress, xrplToCoreumCoreumTokenTransferEvidence,
-	)
-	require.NoError(t, err)
-
-	contractCfgBeforeRotationStart, err := contractClient.GetContractConfig(ctx)
-	require.NoError(t, err)
-
-	require.Equal(t, string(coreum.BridgeStateActive), contractCfgBeforeRotationStart.BridgeState)
-	require.Equal(t, 2, contractCfgBeforeRotationStart.EvidenceThreshold)
-
-	// keys rotation
-	newRelayers := genRelayers(ctx, t, chains, 3)
-	// we remove one relayers from first set and add 3 more as result we have 4 relayers
-	updatedRelayers := []coreum.Relayer{
-		initialRelayers[0],
-		newRelayers[0],
-		newRelayers[1],
-		newRelayers[2],
-	}
-
-	// create rotate key operation
-	_, err = contractClient.RotateKeys(ctx,
-		owner,
-		updatedRelayers,
-		3,
-	)
-	require.NoError(t, err)
-
-	contractCfgAfterRotationStart, err := contractClient.GetContractConfig(ctx)
-	require.NoError(t, err)
-
-	// check that the current config set is same as it was (apart from state)
-	expectedBridgeCfg := contractCfgBeforeRotationStart
-	expectedBridgeCfg.BridgeState = string(coreum.BridgeStateHalted)
-
-	require.Equal(t, expectedBridgeCfg, contractCfgAfterRotationStart)
-
-	pendingOperations, err := contractClient.GetPendingOperations(ctx)
-	require.NoError(t, err)
-	require.Len(t, pendingOperations, 1)
-	require.Equal(t, coreum.OperationType{
-		RotateKeys: &coreum.OperationTypeRotateKeys{
-			NewRelayers:          updatedRelayers,
-			NewEvidenceThreshold: 3,
-		},
-	}, pendingOperations[0].OperationType)
-
-	// update the tx hash to pass the evidence deduplication
-	xrplToCoreumXRPLTokenTransferEvidence.TxHash = genXRPLTxHash(t)
-	xrplToCoreumCoreumTokenTransferEvidence.TxHash = genXRPLTxHash(t)
-
-	// try to provide the send evidence from the current relayers
-	_, err = contractClient.SendXRPLToCoreumTransferEvidence(
-		ctx, initialRelayers[0].CoreumAddress, xrplToCoreumXRPLTokenTransferEvidence,
-	)
-	require.True(t, coreum.IsBridgeHaltedError(err), err)
-	_, err = contractClient.SendXRPLToCoreumTransferEvidence(
-		ctx, initialRelayers[1].CoreumAddress, xrplToCoreumCoreumTokenTransferEvidence,
-	)
-	require.True(t, coreum.IsBridgeHaltedError(err), err)
-
-	// try to provide the send evidence from new relayer
-	_, err = contractClient.SendXRPLToCoreumTransferEvidence(
-		ctx, updatedRelayers[3].CoreumAddress, xrplToCoreumCoreumTokenTransferEvidence,
-	)
-	require.True(t, coreum.IsUnauthorizedSenderError(err), err)
-
-	// try to un-halt the bridge with not complete rotation
-	_, err = contractClient.ResumeBridge(ctx, owner)
-	require.True(t, coreum.IsRotateKeysOngoingError(err), err)
-
-	// reject the rotation
-	rejectKeysRotationEvidence := coreum.XRPLTransactionResultKeysRotationEvidence{
-		XRPLTransactionResultEvidence: coreum.XRPLTransactionResultEvidence{
-			TxHash:            genXRPLTxHash(t),
-			TicketSequence:    &pendingOperations[0].TicketSequence,
-			TransactionResult: coreum.TransactionResultRejected,
-		},
-	}
-
-	// send form first initial relayer
-	_, err = contractClient.SendKeysRotationTransactionResultEvidence(
-		ctx, initialRelayers[0].CoreumAddress, rejectKeysRotationEvidence,
-	)
-	require.NoError(t, err)
-
-	// send form second initial relayer
-	_, err = contractClient.SendKeysRotationTransactionResultEvidence(
-		ctx, initialRelayers[1].CoreumAddress, rejectKeysRotationEvidence,
-	)
-	require.NoError(t, err)
-
-	pendingOperations, err = contractClient.GetPendingOperations(ctx)
-	require.NoError(t, err)
-	require.Empty(t, pendingOperations)
-
-	// check that keys remain the same
-	contractCfgAfterRotationRejection, err := contractClient.GetContractConfig(ctx)
-	require.NoError(t, err)
-	// the bridge is still halted and keys are initial
-	require.Equal(t, expectedBridgeCfg, contractCfgAfterRotationRejection)
-
-	contractCfgBeforeRotationRejection := contractCfgAfterRotationRejection
-
-	// create rotate key operation
-	_, err = contractClient.RotateKeys(ctx,
-		owner,
-		updatedRelayers,
-		3,
-	)
-	require.NoError(t, err)
-
-	pendingOperations, err = contractClient.GetPendingOperations(ctx)
-	require.NoError(t, err)
-	require.Len(t, pendingOperations, 1)
-
-	// reject the rotation
-	acceptKeysRotationEvidence := coreum.XRPLTransactionResultKeysRotationEvidence{
-		XRPLTransactionResultEvidence: coreum.XRPLTransactionResultEvidence{
-			TxHash:            genXRPLTxHash(t),
-			TicketSequence:    &pendingOperations[0].TicketSequence,
-			TransactionResult: coreum.TransactionResultAccepted,
-		},
-	}
-
-	// send form first initial relayer
-	_, err = contractClient.SendKeysRotationTransactionResultEvidence(
-		ctx, initialRelayers[0].CoreumAddress, acceptKeysRotationEvidence,
-	)
-	require.NoError(t, err)
-
-	// send form second initial relayer
-	_, err = contractClient.SendKeysRotationTransactionResultEvidence(
-		ctx, initialRelayers[1].CoreumAddress, acceptKeysRotationEvidence,
-	)
-	require.NoError(t, err)
-
-	pendingOperations, err = contractClient.GetPendingOperations(ctx)
-	require.NoError(t, err)
-	require.Empty(t, pendingOperations)
-
-	// check that config is updated
-	expectedBridgeCfgAfterRotationAcceptance := contractCfgBeforeRotationRejection
-	expectedBridgeCfgAfterRotationAcceptance.EvidenceThreshold = 3
-	expectedBridgeCfgAfterRotationAcceptance.Relayers = updatedRelayers
-
-	contractCfgAfterRotationAcceptance, err := contractClient.GetContractConfig(ctx)
-	require.NoError(t, err)
-
-	require.Equal(t, expectedBridgeCfgAfterRotationAcceptance, contractCfgAfterRotationAcceptance)
-
-	// resume the bridge
-	_, err = contractClient.ResumeBridge(ctx, owner)
-	require.NoError(t, err)
-
-	// provide the evidence from the relay which was in prev relayer set
-	_, err = contractClient.SendXRPLToCoreumTransferEvidence(
-		ctx, initialRelayers[0].CoreumAddress, xrplToCoreumXRPLTokenTransferEvidence,
-	)
-	require.NoError(t, err)
-
-	// try to provide the evidence from the relay which was in prev relayer set and was removed
-	_, err = contractClient.SendXRPLToCoreumTransferEvidence(
-		ctx, initialRelayers[1].CoreumAddress, xrplToCoreumXRPLTokenTransferEvidence,
-	)
-	require.True(t, coreum.IsUnauthorizedSenderError(err), err)
-
-	// provide the evidence from the new relayer
-	_, err = contractClient.SendXRPLToCoreumTransferEvidence(
-		ctx, updatedRelayers[1].CoreumAddress, xrplToCoreumXRPLTokenTransferEvidence,
-	)
-	require.NoError(t, err)
-	// one more time to confirm the sending
-	_, err = contractClient.SendXRPLToCoreumTransferEvidence(
-		ctx, updatedRelayers[2].CoreumAddress, xrplToCoreumXRPLTokenTransferEvidence,
-	)
-	require.NoError(t, err)
-
-	// check that the coin is received
-	coreumRecipientBalance, err := bankClient.Balance(ctx, &banktypes.QueryBalanceRequest{
-		Address: xrplToCoreumXRPLTokenTransferEvidence.Recipient.String(),
-		Denom:   registerXRPLToken.CoreumDenom,
-	})
-	require.NoError(t, err)
-	require.Equal(t, xrplToCoreumXRPLTokenTransferEvidence.Amount.String(), coreumRecipientBalance.Balance.Amount.String())
-=======
 	issuerAcc := chains.XRPL.GenAccount(ctx, t, 0)
 	issuer := issuerAcc.String()
 	currency := "crn"
@@ -5483,7 +5200,295 @@
 	// try update max holding amount with the values less than balance
 	_, err = contractClient.UpdateCoreumToken(ctx, owner, denom, nil, nil, &newMaxHoldingAmount, nil)
 	require.True(t, coreum.IsInvalidTargetMaxHoldingAmountError(err), err)
->>>>>>> 45d39355
+}
+
+func TestKeysRotationWithRecovery(t *testing.T) {
+	t.Parallel()
+
+	ctx, chains := integrationtests.NewTestingContext(t)
+
+	coreumRecipient := chains.Coreum.GenAccount()
+	randomAddress := chains.Coreum.GenAccount()
+	initialRelayers := genRelayers(ctx, t, chains, 2)
+
+	bankClient := banktypes.NewQueryClient(chains.Coreum.ClientContext)
+
+	chains.Coreum.FundAccountWithOptions(ctx, t, randomAddress, coreumintegration.BalancesOptions{
+		Amount: sdkmath.NewInt(1_000_000),
+	})
+
+	xrplBridgeAddress := xrpl.GenPrivKeyTxSigner().Account()
+
+	owner, contractClient := integrationtests.DeployAndInstantiateContract(
+		ctx,
+		t,
+		chains,
+		initialRelayers,
+		len(initialRelayers),
+		20,
+		defaultTrustSetLimitAmount,
+		xrplBridgeAddress.String(),
+	)
+	issueFee := chains.Coreum.QueryAssetFTParams(ctx, t).IssueFee
+	chains.Coreum.FundAccountWithOptions(ctx, t, owner, coreumintegration.BalancesOptions{
+		Amount: issueFee.Amount,
+	})
+
+	// recover tickets to be able to create operations from coreum to XRPL
+	recoverTickets(ctx, t, contractClient, owner, initialRelayers, 100)
+
+	maxHoldingAmount := sdk.NewIntFromUint64(1_000_000_000)
+	sendingPrecision := int32(15)
+
+	xrplIssuerAcc := chains.XRPL.GenAccount(ctx, t, 0)
+	xrplIssuer := xrplIssuerAcc.String()
+
+	currencyHexSymbol := hex.EncodeToString([]byte(strings.Repeat("X", 20)))
+	hexXRPLCurrency, err := rippledata.NewCurrency(currencyHexSymbol)
+	require.NoError(t, err)
+	xrplCurrency := xrpl.ConvertCurrencyToString(hexXRPLCurrency)
+
+	// register XRPL token
+	_, err = contractClient.RegisterXRPLToken(
+		ctx,
+		owner,
+		xrplIssuer,
+		xrplCurrency,
+		sendingPrecision,
+		maxHoldingAmount,
+		sdkmath.ZeroInt(),
+	)
+	require.NoError(t, err)
+	registerXRPLToken, err := contractClient.GetXRPLTokenByIssuerAndCurrency(ctx, xrplIssuer, xrplCurrency)
+	require.NoError(t, err)
+
+	// activate token
+	activateXRPLToken(ctx, t, contractClient, initialRelayers, xrplIssuer, xrplCurrency)
+
+	coreumDenom := "denom"
+	coreumDenomDecimals := uint32(15)
+
+	// register coreum token
+	_, err = contractClient.RegisterCoreumToken(
+		ctx,
+		owner,
+		coreumDenom,
+		coreumDenomDecimals,
+		sendingPrecision,
+		maxHoldingAmount,
+		sdk.ZeroInt(),
+	)
+	require.NoError(t, err)
+
+	// send XRPL token transfer evidences from current relayer
+	xrplToCoreumXRPLTokenTransferEvidence := coreum.XRPLToCoreumTransferEvidence{
+		TxHash:    genXRPLTxHash(t),
+		Issuer:    xrplIssuerAcc.String(),
+		Currency:  xrplCurrency,
+		Amount:    sdkmath.NewInt(10),
+		Recipient: coreumRecipient,
+	}
+	_, err = contractClient.SendXRPLToCoreumTransferEvidence(
+		ctx, initialRelayers[0].CoreumAddress, xrplToCoreumXRPLTokenTransferEvidence,
+	)
+	require.NoError(t, err)
+
+	// send Coreum token transfer evidences from current relayer
+	registeredCoreumToken, err := contractClient.GetCoreumTokenByDenom(ctx, coreumDenom)
+	require.NoError(t, err)
+	xrplToCoreumCoreumTokenTransferEvidence := coreum.XRPLToCoreumTransferEvidence{
+		TxHash:    genXRPLTxHash(t),
+		Issuer:    xrplBridgeAddress.String(),
+		Currency:  registeredCoreumToken.XRPLCurrency,
+		Amount:    sdkmath.NewInt(20),
+		Recipient: coreumRecipient,
+	}
+	_, err = contractClient.SendXRPLToCoreumTransferEvidence(
+		ctx, initialRelayers[1].CoreumAddress, xrplToCoreumCoreumTokenTransferEvidence,
+	)
+	require.NoError(t, err)
+
+	contractCfgBeforeRotationStart, err := contractClient.GetContractConfig(ctx)
+	require.NoError(t, err)
+
+	require.Equal(t, string(coreum.BridgeStateActive), contractCfgBeforeRotationStart.BridgeState)
+	require.Equal(t, 2, contractCfgBeforeRotationStart.EvidenceThreshold)
+
+	// keys rotation
+	newRelayers := genRelayers(ctx, t, chains, 3)
+	// we remove one relayers from first set and add 3 more as result we have 4 relayers
+	updatedRelayers := []coreum.Relayer{
+		initialRelayers[0],
+		newRelayers[0],
+		newRelayers[1],
+		newRelayers[2],
+	}
+
+	// create rotate key operation
+	_, err = contractClient.RotateKeys(ctx,
+		owner,
+		updatedRelayers,
+		3,
+	)
+	require.NoError(t, err)
+
+	contractCfgAfterRotationStart, err := contractClient.GetContractConfig(ctx)
+	require.NoError(t, err)
+
+	// check that the current config set is same as it was (apart from state)
+	expectedBridgeCfg := contractCfgBeforeRotationStart
+	expectedBridgeCfg.BridgeState = string(coreum.BridgeStateHalted)
+
+	require.Equal(t, expectedBridgeCfg, contractCfgAfterRotationStart)
+
+	pendingOperations, err := contractClient.GetPendingOperations(ctx)
+	require.NoError(t, err)
+	require.Len(t, pendingOperations, 1)
+	require.Equal(t, coreum.OperationType{
+		RotateKeys: &coreum.OperationTypeRotateKeys{
+			NewRelayers:          updatedRelayers,
+			NewEvidenceThreshold: 3,
+		},
+	}, pendingOperations[0].OperationType)
+
+	// update the tx hash to pass the evidence deduplication
+	xrplToCoreumXRPLTokenTransferEvidence.TxHash = genXRPLTxHash(t)
+	xrplToCoreumCoreumTokenTransferEvidence.TxHash = genXRPLTxHash(t)
+
+	// try to provide the send evidence from the current relayers
+	_, err = contractClient.SendXRPLToCoreumTransferEvidence(
+		ctx, initialRelayers[0].CoreumAddress, xrplToCoreumXRPLTokenTransferEvidence,
+	)
+	require.True(t, coreum.IsBridgeHaltedError(err), err)
+	_, err = contractClient.SendXRPLToCoreumTransferEvidence(
+		ctx, initialRelayers[1].CoreumAddress, xrplToCoreumCoreumTokenTransferEvidence,
+	)
+	require.True(t, coreum.IsBridgeHaltedError(err), err)
+
+	// try to provide the send evidence from new relayer
+	_, err = contractClient.SendXRPLToCoreumTransferEvidence(
+		ctx, updatedRelayers[3].CoreumAddress, xrplToCoreumCoreumTokenTransferEvidence,
+	)
+	require.True(t, coreum.IsUnauthorizedSenderError(err), err)
+
+	// try to un-halt the bridge with not complete rotation
+	_, err = contractClient.ResumeBridge(ctx, owner)
+	require.True(t, coreum.IsRotateKeysOngoingError(err), err)
+
+	// reject the rotation
+	rejectKeysRotationEvidence := coreum.XRPLTransactionResultKeysRotationEvidence{
+		XRPLTransactionResultEvidence: coreum.XRPLTransactionResultEvidence{
+			TxHash:            genXRPLTxHash(t),
+			TicketSequence:    &pendingOperations[0].TicketSequence,
+			TransactionResult: coreum.TransactionResultRejected,
+		},
+	}
+
+	// send form first initial relayer
+	_, err = contractClient.SendKeysRotationTransactionResultEvidence(
+		ctx, initialRelayers[0].CoreumAddress, rejectKeysRotationEvidence,
+	)
+	require.NoError(t, err)
+
+	// send form second initial relayer
+	_, err = contractClient.SendKeysRotationTransactionResultEvidence(
+		ctx, initialRelayers[1].CoreumAddress, rejectKeysRotationEvidence,
+	)
+	require.NoError(t, err)
+
+	pendingOperations, err = contractClient.GetPendingOperations(ctx)
+	require.NoError(t, err)
+	require.Empty(t, pendingOperations)
+
+	// check that keys remain the same
+	contractCfgAfterRotationRejection, err := contractClient.GetContractConfig(ctx)
+	require.NoError(t, err)
+	// the bridge is still halted and keys are initial
+	require.Equal(t, expectedBridgeCfg, contractCfgAfterRotationRejection)
+
+	contractCfgBeforeRotationRejection := contractCfgAfterRotationRejection
+
+	// create rotate key operation
+	_, err = contractClient.RotateKeys(ctx,
+		owner,
+		updatedRelayers,
+		3,
+	)
+	require.NoError(t, err)
+
+	pendingOperations, err = contractClient.GetPendingOperations(ctx)
+	require.NoError(t, err)
+	require.Len(t, pendingOperations, 1)
+
+	// reject the rotation
+	acceptKeysRotationEvidence := coreum.XRPLTransactionResultKeysRotationEvidence{
+		XRPLTransactionResultEvidence: coreum.XRPLTransactionResultEvidence{
+			TxHash:            genXRPLTxHash(t),
+			TicketSequence:    &pendingOperations[0].TicketSequence,
+			TransactionResult: coreum.TransactionResultAccepted,
+		},
+	}
+
+	// send form first initial relayer
+	_, err = contractClient.SendKeysRotationTransactionResultEvidence(
+		ctx, initialRelayers[0].CoreumAddress, acceptKeysRotationEvidence,
+	)
+	require.NoError(t, err)
+
+	// send form second initial relayer
+	_, err = contractClient.SendKeysRotationTransactionResultEvidence(
+		ctx, initialRelayers[1].CoreumAddress, acceptKeysRotationEvidence,
+	)
+	require.NoError(t, err)
+
+	pendingOperations, err = contractClient.GetPendingOperations(ctx)
+	require.NoError(t, err)
+	require.Empty(t, pendingOperations)
+
+	// check that config is updated
+	expectedBridgeCfgAfterRotationAcceptance := contractCfgBeforeRotationRejection
+	expectedBridgeCfgAfterRotationAcceptance.EvidenceThreshold = 3
+	expectedBridgeCfgAfterRotationAcceptance.Relayers = updatedRelayers
+
+	contractCfgAfterRotationAcceptance, err := contractClient.GetContractConfig(ctx)
+	require.NoError(t, err)
+
+	require.Equal(t, expectedBridgeCfgAfterRotationAcceptance, contractCfgAfterRotationAcceptance)
+
+	// resume the bridge
+	_, err = contractClient.ResumeBridge(ctx, owner)
+	require.NoError(t, err)
+
+	// provide the evidence from the relay which was in prev relayer set
+	_, err = contractClient.SendXRPLToCoreumTransferEvidence(
+		ctx, initialRelayers[0].CoreumAddress, xrplToCoreumXRPLTokenTransferEvidence,
+	)
+	require.NoError(t, err)
+
+	// try to provide the evidence from the relay which was in prev relayer set and was removed
+	_, err = contractClient.SendXRPLToCoreumTransferEvidence(
+		ctx, initialRelayers[1].CoreumAddress, xrplToCoreumXRPLTokenTransferEvidence,
+	)
+	require.True(t, coreum.IsUnauthorizedSenderError(err), err)
+
+	// provide the evidence from the new relayer
+	_, err = contractClient.SendXRPLToCoreumTransferEvidence(
+		ctx, updatedRelayers[1].CoreumAddress, xrplToCoreumXRPLTokenTransferEvidence,
+	)
+	require.NoError(t, err)
+	// one more time to confirm the sending
+	_, err = contractClient.SendXRPLToCoreumTransferEvidence(
+		ctx, updatedRelayers[2].CoreumAddress, xrplToCoreumXRPLTokenTransferEvidence,
+	)
+	require.NoError(t, err)
+
+	// check that the coin is received
+	coreumRecipientBalance, err := bankClient.Balance(ctx, &banktypes.QueryBalanceRequest{
+		Address: xrplToCoreumXRPLTokenTransferEvidence.Recipient.String(),
+		Denom:   registerXRPLToken.CoreumDenom,
+	})
+	require.NoError(t, err)
+	require.Equal(t, xrplToCoreumXRPLTokenTransferEvidence.Amount.String(), coreumRecipientBalance.Balance.Amount.String())
 }
 
 func recoverTickets(

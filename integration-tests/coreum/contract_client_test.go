--- conflicted
+++ resolved
@@ -934,12 +934,10 @@
 	availableTickets, err = contractClient.GetAvailableTickets(ctx)
 	require.NoError(t, err)
 	require.Equal(t, acceptedTxEvidence.Tickets, availableTickets)
-<<<<<<< HEAD
 
 	// try to call recovery when there are available tickets
 	_, err = contractClient.RecoverTickets(ctx, owner, secondBridgeAccountSeqNumber, &numberOfTicketsToInit)
 	require.True(t, coreum.IsStillHaveAvailableTicketsError(err), err)
-=======
 }
 
 func findOneIssuedDenomInTxResponse(t *testing.T, txRes *sdk.TxResponse) string {
@@ -1062,5 +1060,4 @@
 	require.NoError(t, err)
 
 	return hash.String()
->>>>>>> 001a228b
 }
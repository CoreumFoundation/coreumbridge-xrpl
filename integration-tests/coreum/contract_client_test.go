//go:build integrationtests
// +build integrationtests

package coreum_test

import (
	"context"
	"crypto/rand"
	"fmt"
	"strconv"
	"strings"
	"testing"

	sdkmath "cosmossdk.io/math"
	wasmtypes "github.com/CosmWasm/wasmd/x/wasm/types"
	sdk "github.com/cosmos/cosmos-sdk/types"
	cosmoserrors "github.com/cosmos/cosmos-sdk/types/errors"
	banktypes "github.com/cosmos/cosmos-sdk/x/bank/types"
	rippledata "github.com/rubblelabs/ripple/data"
	"github.com/samber/lo"
	"github.com/stretchr/testify/require"

	"github.com/CoreumFoundation/coreum/v3/testutil/event"
	coreumintegration "github.com/CoreumFoundation/coreum/v3/testutil/integration"
	assetfttypes "github.com/CoreumFoundation/coreum/v3/x/asset/ft/types"
	integrationtests "github.com/CoreumFoundation/coreumbridge-xrpl/integration-tests"
	"github.com/CoreumFoundation/coreumbridge-xrpl/relayer/coreum"
	"github.com/CoreumFoundation/coreumbridge-xrpl/relayer/xrpl"
)

const (
	xrp           = "XRP"
	drop          = "drop"
	xrplPrecision = 15
	xrpIssuer     = "rrrrrrrrrrrrrrrrrrrrrho"
	xrpCurrency   = "XRP"

	eventAttributeThresholdReached = "threshold_reached"
)

var defaultTrustSetLimitAmount = sdkmath.NewInt(10000000000000000)

func TestDeployAndInstantiateContract(t *testing.T) {
	t.Parallel()

	ctx, chains := integrationtests.NewTestingContext(t)
	assetftClient := assetfttypes.NewQueryClient(chains.Coreum.ClientContext)

	relayers := genRelayers(ctx, t, chains, 1)

	bridgeXRPLAddress := chains.XRPL.GenAccount(ctx, t, 0).String()

	usedTicketSequenceThreshold := 10
	owner, contractClient := integrationtests.DeployAndInstantiateContract(
		ctx,
		t,
		chains,
		relayers,
		len(relayers),
		usedTicketSequenceThreshold,
		defaultTrustSetLimitAmount,
		bridgeXRPLAddress,
	)

	contractCfg, err := contractClient.GetContractConfig(ctx)
	require.NoError(t, err)

	require.Equal(t, coreum.ContractConfig{
		Relayers:                    relayers,
		EvidenceThreshold:           len(relayers),
		UsedTicketSequenceThreshold: usedTicketSequenceThreshold,
		TrustSetLimitAmount:         defaultTrustSetLimitAmount,
		BridgeXRPLAddress:           bridgeXRPLAddress,
	}, contractCfg)

	contractOwnership, err := contractClient.GetContractOwnership(ctx)
	require.NoError(t, err)

	require.Equal(t, coreum.ContractOwnership{
		Owner:        owner,
		PendingOwner: sdk.AccAddress{},
	}, contractOwnership)

	contractAddress := contractClient.GetContractAddress()
	tokensRes, err := assetftClient.Tokens(ctx, &assetfttypes.QueryTokensRequest{
		Issuer: contractAddress.String(),
	})
	require.NoError(t, err)
	require.Len(t, tokensRes.Tokens, 1)

	coreumDenom := fmt.Sprintf("%s-%s", drop, contractAddress.String())
	require.Equal(t, assetfttypes.Token{
		Denom:              coreumDenom,
		Issuer:             contractAddress.String(),
		Symbol:             xrp,
		Subunit:            drop,
		Precision:          6,
		Description:        "",
		GloballyFrozen:     false,
		Features:           []assetfttypes.Feature{assetfttypes.Feature_minting, assetfttypes.Feature_burning, assetfttypes.Feature_ibc},
		BurnRate:           sdk.ZeroDec(),
		SendCommissionRate: sdk.ZeroDec(),
		Version:            assetfttypes.CurrentTokenVersion,
	}, tokensRes.Tokens[0])

	// query all tokens
	xrplTokens, err := contractClient.GetXRPLTokens(ctx)
	require.NoError(t, err)

	require.Len(t, xrplTokens, 1)
	require.Equal(t, coreum.XRPLToken{
		Issuer:      xrpIssuer,
		Currency:    xrpCurrency,
		CoreumDenom: coreumDenom,
		State:       coreum.TokenStateEnabled,
	}, xrplTokens[0])
}

func TestChangeContractOwnership(t *testing.T) {
	t.Parallel()

	ctx, chains := integrationtests.NewTestingContext(t)

	relayers := genRelayers(ctx, t, chains, 1)

	owner, contractClient := integrationtests.DeployAndInstantiateContract(
		ctx,
		t,
		chains,
		relayers,
		len(relayers),
		10,
		defaultTrustSetLimitAmount,
		chains.XRPL.GenAccount(ctx, t, 0).String(),
	)

	contractOwnership, err := contractClient.GetContractOwnership(ctx)
	require.NoError(t, err)
	require.Equal(t, owner.String(), contractOwnership.Owner.String())

	newOwner := chains.Coreum.GenAccount()
	// fund to cover fees
	chains.Coreum.FundAccountWithOptions(ctx, t, newOwner, coreumintegration.BalancesOptions{
		Amount: sdkmath.NewIntFromUint64(1_000_000),
	})

	// transfer ownership
	_, err = contractClient.TransferOwnership(ctx, owner, newOwner)
	require.NoError(t, err)
	contractOwnership, err = contractClient.GetContractOwnership(ctx)
	require.NoError(t, err)
	// the owner is still old until new owner accepts the ownership
	require.Equal(t, owner.String(), contractOwnership.Owner.String())
	require.Equal(t, newOwner.String(), contractOwnership.PendingOwner.String())

	// accept the ownership
	_, err = contractClient.AcceptOwnership(ctx, newOwner)
	require.NoError(t, err)
	contractOwnership, err = contractClient.GetContractOwnership(ctx)
	require.NoError(t, err)
	// the contract has a new owner
	require.Equal(t, newOwner.String(), contractOwnership.Owner.String())

	// try to update the ownership one more time (from old owner)
	_, err = contractClient.TransferOwnership(ctx, owner, newOwner)
	require.True(t, coreum.IsNotOwnerError(err), err)
}

func TestRegisterCoreumToken(t *testing.T) {
	t.Parallel()

	ctx, chains := integrationtests.NewTestingContext(t)
	relayerXRPLSigner := xrpl.GenPrivKeyTxSigner()
	relayers := []coreum.Relayer{
		{
			CoreumAddress: chains.Coreum.GenAccount(),
			XRPLAddress:   relayerXRPLSigner.Account().String(),
			XRPLPubKey:    relayerXRPLSigner.PubKey().String(),
		},
	}

	notOwner := chains.Coreum.GenAccount()
	chains.Coreum.FundAccountWithOptions(ctx, t, notOwner, coreumintegration.BalancesOptions{
		Amount: sdkmath.NewInt(1_000_000),
	})

	owner, contractClient := integrationtests.DeployAndInstantiateContract(
		ctx,
		t,
		chains,
		relayers,
		len(relayers),
		10,
		defaultTrustSetLimitAmount,
		chains.XRPL.GenAccount(ctx, t, 0).String(),
	)

	denom1 := "denom1"
	denom1Decimals := uint32(17)
	sendingPrecision := int32(15)
	maxHoldingAmount := sdk.NewIntFromUint64(10000)

	// try to register from not owner
	_, err := contractClient.RegisterCoreumToken(ctx, notOwner, denom1, denom1Decimals, sendingPrecision, maxHoldingAmount)
	require.True(t, coreum.IsNotOwnerError(err), err)

	// register from the owner
	_, err = contractClient.RegisterCoreumToken(ctx, owner, denom1, denom1Decimals, sendingPrecision, maxHoldingAmount)
	require.NoError(t, err)

	// try to register the same denom one more time
	_, err = contractClient.RegisterCoreumToken(ctx, owner, denom1, denom1Decimals, sendingPrecision, maxHoldingAmount)
	require.True(t, coreum.IsCoreumTokenAlreadyRegisteredError(err), err)

	coreumTokens, err := contractClient.GetCoreumTokens(ctx)
	require.NoError(t, err)
	require.Len(t, coreumTokens, 1)

	registeredToken := coreumTokens[0]
	require.Equal(t, denom1, registeredToken.Denom)
	require.Equal(t, denom1Decimals, registeredToken.Decimals)
	require.NotEmpty(t, registeredToken.XRPLCurrency)

	// try to use the registered denom with new XRPL currency on the XRPL chain
	issuerAcc := chains.XRPL.GenAccount(ctx, t, 10)
	recipientAcc := chains.XRPL.GenAccount(ctx, t, 10)

	// allow to receive the currency
	amountToSend, err := rippledata.NewValue("10000000000000000", false)
	require.NoError(t, err)
	currency, err := rippledata.NewCurrency(registeredToken.XRPLCurrency)
	require.NoError(t, err)
	trustSetTx := rippledata.TrustSet{
		LimitAmount: rippledata.Amount{
			Value:    amountToSend,
			Currency: currency,
			Issuer:   issuerAcc,
		},
		TxBase: rippledata.TxBase{
			TransactionType: rippledata.TRUST_SET,
		},
	}
	require.NoError(t, chains.XRPL.AutoFillSignAndSubmitTx(ctx, t, &trustSetTx, recipientAcc))

	paymentTx := rippledata.Payment{
		Destination: recipientAcc,
		Amount: rippledata.Amount{
			Value:    amountToSend,
			Currency: currency,
			Issuer:   issuerAcc,
		},
		TxBase: rippledata.TxBase{
			TransactionType: rippledata.PAYMENT,
		},
	}

	balancesBeforeSend := chains.XRPL.GetAccountBalances(ctx, t, recipientAcc)
	t.Logf("Recipient account balances before send: %s", balancesBeforeSend)
	require.NoError(t, chains.XRPL.AutoFillSignAndSubmitTx(ctx, t, &paymentTx, issuerAcc))
	balancesAfterSend := chains.XRPL.GetAccountBalances(ctx, t, recipientAcc)
	t.Logf("Recipient account balances after send: %s", balancesAfterSend)
	receiveAmount, ok := balancesAfterSend[fmt.Sprintf("%s/%s", currency.String(), issuerAcc.String())]
	require.True(t, ok)
	require.Equal(t, amountToSend.String(), receiveAmount.Value.String())
}

func TestRegisterXRPLToken(t *testing.T) {
	t.Parallel()

	ctx, chains := integrationtests.NewTestingContext(t)
	assetftClient := assetfttypes.NewQueryClient(chains.Coreum.ClientContext)
	bankClient := banktypes.NewQueryClient(chains.Coreum.ClientContext)

	relayers := genRelayers(ctx, t, chains, 2)
	coreumRecipient := chains.Coreum.GenAccount()

	notOwner := chains.Coreum.GenAccount()

	issueFee := chains.Coreum.QueryAssetFTParams(ctx, t).IssueFee
	// fund with issuance fee and some coins on to cover fees
	chains.Coreum.FundAccountWithOptions(ctx, t, notOwner, coreumintegration.BalancesOptions{
		Amount: issueFee.Amount.AddRaw(1_000_000),
	})

	owner, contractClient := integrationtests.DeployAndInstantiateContract(
		ctx,
		t,
		chains,
		relayers,
		len(relayers),
		3,
		defaultTrustSetLimitAmount,
		chains.XRPL.GenAccount(ctx, t, 0).String(),
	)

	// fund owner to cover issuance fees twice
	chains.Coreum.FundAccountWithOptions(ctx, t, owner, coreumintegration.BalancesOptions{
		Amount: issueFee.Amount.Mul(sdkmath.NewIntFromUint64(2)),
	})

	issuerAcc := chains.XRPL.GenAccount(ctx, t, 0)
	issuer := issuerAcc.String()
	inactiveCurrency := "INA"
	activeCurrency := "ACT"
	sendingPrecision := int32(15)
	maxHoldingAmount := sdk.NewIntFromUint64(10000)

	// recover tickets so that we can create a pending operation to activate the token
	recoverTickets(ctx, t, contractClient, owner, relayers, 100)

	// try to register from not owner
	_, err := contractClient.RegisterXRPLToken(ctx, notOwner, issuer, inactiveCurrency, sendingPrecision, maxHoldingAmount)
	require.True(t, coreum.IsNotOwnerError(err), err)

	// register from the owner
	_, err = contractClient.RegisterXRPLToken(ctx, owner, issuer, inactiveCurrency, sendingPrecision, maxHoldingAmount)
	require.NoError(t, err)

	// try to register the same denom one more time
	_, err = contractClient.RegisterXRPLToken(ctx, owner, issuer, inactiveCurrency, sendingPrecision, maxHoldingAmount)
	require.True(t, coreum.IsXRPLTokenAlreadyRegisteredError(err), err)

	xrplTokens, err := contractClient.GetXRPLTokens(ctx)
	require.NoError(t, err)
	// one XRP token and registered
	require.Len(t, xrplTokens, 2)

	registeredInactiveToken, err := contractClient.GetXRPLToken(ctx, issuer, inactiveCurrency)
	require.NoError(t, err)
	require.NotNil(t, registeredInactiveToken)

	require.Equal(t, coreum.XRPLToken{
		Issuer:      issuer,
		Currency:    inactiveCurrency,
		CoreumDenom: registeredInactiveToken.CoreumDenom,
		State:       coreum.TokenStateProcessing,
	}, *registeredInactiveToken)

	// check that corresponding token is issued
	contractAddress := contractClient.GetContractAddress()

	tokenRes, err := assetftClient.Token(ctx, &assetfttypes.QueryTokenRequest{
		Denom: registeredInactiveToken.CoreumDenom,
	})
	require.NoError(t, err)

	// deconstruct the denom to get prefix used for the symbol and subunit
	prefix, _, err := assetfttypes.DeconstructDenom(registeredInactiveToken.CoreumDenom)
	require.NoError(t, err)

	require.Equal(t, assetfttypes.Token{
		Denom:              registeredInactiveToken.CoreumDenom,
		Issuer:             contractAddress.String(),
		Symbol:             strings.ToUpper(prefix),
		Subunit:            prefix,
		Precision:          xrplPrecision,
		Description:        "",
		GloballyFrozen:     false,
		Features:           []assetfttypes.Feature{assetfttypes.Feature_minting, assetfttypes.Feature_burning, assetfttypes.Feature_ibc},
		BurnRate:           sdk.ZeroDec(),
		SendCommissionRate: sdk.ZeroDec(),
		Version:            assetfttypes.CurrentTokenVersion,
	}, tokenRes.Token)

	// go through the trust set evidence use cases

	pendingOperations, err := contractClient.GetPendingOperations(ctx)
	require.NoError(t, err)
	require.Len(t, pendingOperations, 1)
	operation := pendingOperations[0]
	require.NotNil(t, operation.OperationType.TrustSet)

	rejectedTxEvidenceTrustSet := coreum.XRPLTransactionResultTrustSetEvidence{
		XRPLTransactionResultEvidence: coreum.XRPLTransactionResultEvidence{
			TxHash:            genXRPLTxHash(t),
			TicketSequence:    &operation.TicketSequence,
			TransactionResult: coreum.TransactionResultRejected,
		},
		Issuer:   issuer,
		Currency: inactiveCurrency,
	}

	// try to register not existing operation
	invalidEvidenceTrustSetWithInvalidTicket := rejectedTxEvidenceTrustSet
	invalidEvidenceTrustSetWithInvalidTicket.TicketSequence = lo.ToPtr(uint32(99))
	_, err = contractClient.SendXRPLTrustSetTransactionResultEvidence(ctx, relayers[0].CoreumAddress, invalidEvidenceTrustSetWithInvalidTicket)
	require.True(t, coreum.IsPendingOperationNotFoundError(err), err)

	// try to register with not existing currency
	invalidEvidenceNotExistingIssuer := rejectedTxEvidenceTrustSet
	invalidEvidenceNotExistingIssuer.Issuer = xrpl.GenPrivKeyTxSigner().Account().String()
	_, err = contractClient.SendXRPLTrustSetTransactionResultEvidence(ctx, relayers[0].CoreumAddress, invalidEvidenceNotExistingIssuer)
	require.True(t, coreum.IsTokenNotRegisteredError(err), err)

	// send valid rejected evidence from first relayer
	txResTrustSet, err := contractClient.SendXRPLTrustSetTransactionResultEvidence(ctx, relayers[0].CoreumAddress, rejectedTxEvidenceTrustSet)
	require.NoError(t, err)
	thresholdReachedTrustSet, err := event.FindStringEventAttribute(txResTrustSet.Events, wasmtypes.ModuleName, eventAttributeThresholdReached)
	require.NoError(t, err)
	require.Equal(t, strconv.FormatBool(false), thresholdReachedTrustSet)
	// send valid rejected evidence from second relayer
	txResTrustSet, err = contractClient.SendXRPLTrustSetTransactionResultEvidence(ctx, relayers[1].CoreumAddress, rejectedTxEvidenceTrustSet)
	require.NoError(t, err)
	thresholdReachedTrustSet, err = event.FindStringEventAttribute(txResTrustSet.Events, wasmtypes.ModuleName, eventAttributeThresholdReached)
	require.NoError(t, err)
	require.Equal(t, strconv.FormatBool(true), thresholdReachedTrustSet)

	registeredInactiveToken, err = contractClient.GetXRPLToken(ctx, issuer, inactiveCurrency)
	require.NoError(t, err)
	require.NotNil(t, registeredInactiveToken)

	require.Equal(t, coreum.XRPLToken{
		Issuer:      issuer,
		Currency:    inactiveCurrency,
		CoreumDenom: registeredInactiveToken.CoreumDenom,
		State:       coreum.TokenStateInactive,
	}, *registeredInactiveToken)

	// try to send evidence one more time
	_, err = contractClient.SendXRPLTrustSetTransactionResultEvidence(ctx, relayers[1].CoreumAddress, rejectedTxEvidenceTrustSet)
	require.True(t, coreum.IsOperationAlreadyExecutedError(err), err)

	// try to register the sending from the XRPL to coreum evidence with inactive token
	xrplToCoreumInactiveTokenTransferEvidence := coreum.XRPLToCoreumTransferEvidence{
		TxHash:    genXRPLTxHash(t),
		Issuer:    issuerAcc.String(),
		Currency:  inactiveCurrency,
		Amount:    sdkmath.NewInt(10),
		Recipient: coreumRecipient,
	}
	_, err = contractClient.SendXRPLToCoreumTransferEvidence(ctx, relayers[1].CoreumAddress, xrplToCoreumInactiveTokenTransferEvidence)
	require.True(t, coreum.IsXRPLTokenNotEnabledError(err), err)

	// register one more token and activate it
	_, err = contractClient.RegisterXRPLToken(ctx, owner, issuer, activeCurrency, sendingPrecision, maxHoldingAmount)
	require.NoError(t, err)

	registeredActiveToken, err := contractClient.GetXRPLToken(ctx, issuer, activeCurrency)
	require.NoError(t, err)
	require.NotNil(t, registeredInactiveToken)

	require.Equal(t, coreum.XRPLToken{
		Issuer:      issuer,
		Currency:    activeCurrency,
		CoreumDenom: registeredActiveToken.CoreumDenom,
		State:       coreum.TokenStateProcessing,
	}, *registeredActiveToken)

	activateXRPLToken(ctx, t, contractClient, relayers, issuer, activeCurrency)

	amountToSend := sdkmath.NewInt(99)
	sendFromXRPLToCoreum(ctx, t, contractClient, relayers, issuer, activeCurrency, amountToSend, coreumRecipient)

	balanceRes, err := bankClient.Balance(ctx, &banktypes.QueryBalanceRequest{
		Address: coreumRecipient.String(),
		Denom:   registeredActiveToken.CoreumDenom,
	})
	require.NoError(t, err)
	require.Equal(t, amountToSend.String(), balanceRes.Balance.Amount.String())
}

func TestSendFromXRPLToCoreumXRPLOriginatedToken(t *testing.T) {
	t.Parallel()

	ctx, chains := integrationtests.NewTestingContext(t)

	coreumRecipient := chains.Coreum.GenAccount()
	randomAddress := chains.Coreum.GenAccount()
	relayers := genRelayers(ctx, t, chains, 2)

	bankClient := banktypes.NewQueryClient(chains.Coreum.ClientContext)

	chains.Coreum.FundAccountWithOptions(ctx, t, randomAddress, coreumintegration.BalancesOptions{
		Amount: sdkmath.NewInt(1_000_000),
	})

	owner, contractClient := integrationtests.DeployAndInstantiateContract(
		ctx,
		t,
		chains,
		relayers,
		len(relayers),
		3,
		defaultTrustSetLimitAmount,
		chains.XRPL.GenAccount(ctx, t, 0).String(),
	)
	issueFee := chains.Coreum.QueryAssetFTParams(ctx, t).IssueFee
	// fund owner to cover issuance fees
	chains.Coreum.FundAccountWithOptions(ctx, t, owner, coreumintegration.BalancesOptions{
		Amount: issueFee.Amount,
	})

	issuerAcc := chains.XRPL.GenAccount(ctx, t, 0)
	issuer := issuerAcc.String()
	currency := "RCR"
	sendingPrecision := int32(15)
	maxHoldingAmount := sdk.NewIntFromUint64(10000)

	// recover tickets so that we can create a pending operation to activate the token
	recoverTickets(ctx, t, contractClient, owner, relayers, 100)

	// register from the owner
	_, err := contractClient.RegisterXRPLToken(ctx, owner, issuer, currency, sendingPrecision, maxHoldingAmount)
	require.NoError(t, err)

	xrplTokens, err := contractClient.GetXRPLTokens(ctx)
	require.NoError(t, err)
	// find registered token
	var registeredToken coreum.XRPLToken
	for _, token := range xrplTokens {
		if token.Issuer == issuer && token.Currency == currency {
			registeredToken = token
			break
		}
	}
	require.Equal(t, issuer, registeredToken.Issuer)
	require.Equal(t, currency, registeredToken.Currency)
	require.NotEmpty(t, registeredToken.CoreumDenom)

	// activate token
	activateXRPLToken(ctx, t, contractClient, relayers, issuer, currency)

	// create an evidence to transfer tokens from XRPL to Coreum
	xrplToCoreumTransferEvidence := coreum.XRPLToCoreumTransferEvidence{
		TxHash:    genXRPLTxHash(t),
		Issuer:    issuerAcc.String(),
		Currency:  currency,
		Amount:    sdkmath.NewInt(10),
		Recipient: coreumRecipient,
	}

	// try to call from not relayer
	_, err = contractClient.SendXRPLToCoreumTransferEvidence(ctx, randomAddress, xrplToCoreumTransferEvidence)
	require.True(t, coreum.IsUnauthorizedSenderError(err), err)

	// try use not registered token
	wrongXRPLToCoreumTransferEvidence := xrplToCoreumTransferEvidence
	wrongXRPLToCoreumTransferEvidence.Currency = "NEZ"
	_, err = contractClient.SendXRPLToCoreumTransferEvidence(ctx, relayers[0].CoreumAddress, wrongXRPLToCoreumTransferEvidence)
	require.True(t, coreum.IsTokenNotRegisteredError(err), err)

	// call from first relayer
	txRes, err := contractClient.SendXRPLToCoreumTransferEvidence(ctx, relayers[0].CoreumAddress, xrplToCoreumTransferEvidence)
	require.NoError(t, err)
	recipientBalanceRes, err := bankClient.Balance(ctx, &banktypes.QueryBalanceRequest{
		Address: coreumRecipient.String(),
		Denom:   registeredToken.CoreumDenom,
	})
	require.NoError(t, err)
	require.True(t, recipientBalanceRes.Balance.IsZero())
	thresholdReached, err := event.FindStringEventAttribute(txRes.Events, wasmtypes.ModuleName, eventAttributeThresholdReached)
	require.NoError(t, err)
	require.Equal(t, strconv.FormatBool(false), thresholdReached)

	// call from first relayer one more time
	_, err = contractClient.SendXRPLToCoreumTransferEvidence(ctx, relayers[0].CoreumAddress, xrplToCoreumTransferEvidence)
	require.True(t, coreum.IsEvidenceAlreadyProvidedError(err), err)

	// call from second relayer
	txRes, err = contractClient.SendXRPLToCoreumTransferEvidence(ctx, relayers[1].CoreumAddress, xrplToCoreumTransferEvidence)
	require.NoError(t, err)
	recipientBalanceRes, err = bankClient.Balance(ctx, &banktypes.QueryBalanceRequest{
		Address: coreumRecipient.String(),
		Denom:   registeredToken.CoreumDenom,
	})
	require.NoError(t, err)
	thresholdReached, err = event.FindStringEventAttribute(txRes.Events, wasmtypes.ModuleName, eventAttributeThresholdReached)
	require.NoError(t, err)
	require.Equal(t, strconv.FormatBool(true), thresholdReached)

	require.NoError(t, err)
	// expect new token on the recipient balance
	require.Equal(t, xrplToCoreumTransferEvidence.Amount.String(), recipientBalanceRes.Balance.Amount.String())

	// try to push the same evidence
	_, err = contractClient.SendXRPLToCoreumTransferEvidence(ctx, relayers[0].CoreumAddress, xrplToCoreumTransferEvidence)
	require.True(t, coreum.IsOperationAlreadyExecutedError(err), err)
}

func TestSendFromXRPLToCoreumXRPLOriginatedTokenWithDifferentSendingPrecision(t *testing.T) {
	// intentionally not parallel
	var (
		tokenDecimals        = int64(15)
		highMaxHoldingAmount = integrationtests.ConvertStringWithDecimalsToSDKInt(t, "1", 30)
	)

	ctx, chains := integrationtests.NewTestingContext(t)
	bankClient := banktypes.NewQueryClient(chains.Coreum.ClientContext)

	relayers := genRelayers(ctx, t, chains, 2)
	coreumRecipient := chains.Coreum.GenAccount()

<<<<<<< HEAD
=======
	usedTicketSequenceThreshold := 10

>>>>>>> d1dbbe79
	owner, contractClient := integrationtests.DeployAndInstantiateContract(
		ctx,
		t,
		chains,
		relayers,
		len(relayers),
		10,
		defaultTrustSetLimitAmount,
		chains.XRPL.GenAccount(ctx, t, 0).String(),
	)
	// register tickets
	recoverTickets(ctx, t, contractClient, owner, relayers, 100)

	issueFee := chains.Coreum.QueryAssetFTParams(ctx, t).IssueFee

	tests := []struct {
		name                                       string
		sendingPrecision                           int32
		sendingAmount                              sdkmath.Int
		maxHoldingAmount                           sdkmath.Int
		wantReceivedAmount                         sdkmath.Int
		wantIsAmountSentIsZeroAfterTruncationError bool
		wantIsMaximumBridgedAmountReachedError     bool
	}{
		{
			name:               "positive_precision_no_truncation",
			sendingPrecision:   2,
			maxHoldingAmount:   highMaxHoldingAmount,
			sendingAmount:      integrationtests.ConvertStringWithDecimalsToSDKInt(t, "9999999999.15", tokenDecimals),
			wantReceivedAmount: integrationtests.ConvertStringWithDecimalsToSDKInt(t, "9999999999.15", tokenDecimals),
		},
		{
			name:               "positive_precision_with_truncation",
			sendingPrecision:   2,
			maxHoldingAmount:   highMaxHoldingAmount,
			sendingAmount:      integrationtests.ConvertStringWithDecimalsToSDKInt(t, "0.15567", tokenDecimals),
			wantReceivedAmount: integrationtests.ConvertStringWithDecimalsToSDKInt(t, "0.15", tokenDecimals),
		},
		{
			name:             "positive_precision_low_amount",
			sendingPrecision: 2,
			maxHoldingAmount: highMaxHoldingAmount,
			sendingAmount:    integrationtests.ConvertStringWithDecimalsToSDKInt(t, "0.009999", tokenDecimals),
			wantIsAmountSentIsZeroAfterTruncationError: true,
		},
		{
			name:               "zero_precision_no_truncation",
			sendingPrecision:   0,
			maxHoldingAmount:   highMaxHoldingAmount,
			sendingAmount:      integrationtests.ConvertStringWithDecimalsToSDKInt(t, "9999999999", tokenDecimals),
			wantReceivedAmount: integrationtests.ConvertStringWithDecimalsToSDKInt(t, "9999999999", tokenDecimals),
		},
		{
			name:               "zero_precision_with_truncation",
			sendingPrecision:   0,
			maxHoldingAmount:   highMaxHoldingAmount,
			sendingAmount:      integrationtests.ConvertStringWithDecimalsToSDKInt(t, "1.15567", tokenDecimals),
			wantReceivedAmount: integrationtests.ConvertStringWithDecimalsToSDKInt(t, "1", tokenDecimals),
		},
		{
			name:             "zero_precision_low_amount",
			sendingPrecision: 0,
			maxHoldingAmount: highMaxHoldingAmount,
			sendingAmount:    integrationtests.ConvertStringWithDecimalsToSDKInt(t, "0.9999", tokenDecimals),
			wantIsAmountSentIsZeroAfterTruncationError: true,
		},
		{
			name:               "negative_precision_no_truncation",
			sendingPrecision:   -2,
			maxHoldingAmount:   highMaxHoldingAmount,
			sendingAmount:      integrationtests.ConvertStringWithDecimalsToSDKInt(t, "9999999900", tokenDecimals),
			wantReceivedAmount: integrationtests.ConvertStringWithDecimalsToSDKInt(t, "9999999900", tokenDecimals),
		},
		{
			name:               "negative_precision_with_truncation",
			sendingPrecision:   -2,
			maxHoldingAmount:   highMaxHoldingAmount,
			sendingAmount:      integrationtests.ConvertStringWithDecimalsToSDKInt(t, "9999.15567", tokenDecimals),
			wantReceivedAmount: integrationtests.ConvertStringWithDecimalsToSDKInt(t, "9900", tokenDecimals),
		},
		{
			name:             "negative_precision_low_amount",
			sendingPrecision: -2,
			maxHoldingAmount: highMaxHoldingAmount,
			sendingAmount:    integrationtests.ConvertStringWithDecimalsToSDKInt(t, "99.9999", tokenDecimals),
			wantIsAmountSentIsZeroAfterTruncationError: true,
		},
		{
			name:                                   "reached_max_holding_amount",
			sendingPrecision:                       2,
			maxHoldingAmount:                       integrationtests.ConvertStringWithDecimalsToSDKInt(t, "9999", tokenDecimals),
			sendingAmount:                          integrationtests.ConvertStringWithDecimalsToSDKInt(t, "9999.01", tokenDecimals),
			wantIsMaximumBridgedAmountReachedError: true,
		},
	}
	for _, tt := range tests {
		tt := tt
		t.Run(tt.name, func(t *testing.T) {
			// fund owner to cover registration fee twice
			chains.Coreum.FundAccountWithOptions(ctx, t, owner, coreumintegration.BalancesOptions{
				Amount: issueFee.Amount,
			})

			issuerAcc := xrpl.GenPrivKeyTxSigner().Account()
			issuer := issuerAcc.String()
			currency := "CRC"

			// register from the owner
			_, err := contractClient.RegisterXRPLToken(ctx, owner, issuer, currency, tt.sendingPrecision, tt.maxHoldingAmount)
			require.NoError(t, err)
			registeredXRPLToken, err := contractClient.GetXRPLToken(ctx, issuer, currency)
			require.NoError(t, err)
			require.NotNil(t, registeredXRPLToken)

			// activate token
			activateXRPLToken(ctx, t, contractClient, relayers, issuerAcc.String(), currency)

			// create an evidence
			xrplToCoreumTransferEvidence := coreum.XRPLToCoreumTransferEvidence{
				TxHash:    genXRPLTxHash(t),
				Issuer:    issuerAcc.String(),
				Currency:  currency,
				Amount:    tt.sendingAmount,
				Recipient: coreumRecipient,
			}

			// call from all relayers
			for _, relayer := range relayers {
				_, err = contractClient.SendXRPLToCoreumTransferEvidence(ctx, relayer.CoreumAddress, xrplToCoreumTransferEvidence)
				if tt.wantIsAmountSentIsZeroAfterTruncationError {
					require.True(t, coreum.IsAmountSentIsZeroAfterTruncationError(err), err)
				}
				if tt.wantIsMaximumBridgedAmountReachedError {
					require.True(t, coreum.IsMaximumBridgedAmountReachedError(err), err)
					return
				}
				require.NoError(t, err)
			}

			balanceRes, err := bankClient.Balance(ctx, &banktypes.QueryBalanceRequest{
				Address: coreumRecipient.String(),
				Denom:   registeredXRPLToken.CoreumDenom,
			})
			require.NoError(t, err)
			require.Equal(t, tt.wantReceivedAmount.String(), balanceRes.Balance.Amount.String())
		})
	}
}

func TestRecoverTickets(t *testing.T) {
	t.Parallel()

	// TODO(dzmitryhil) extend the test to check multiple operations once we have them allowed to be created
	usedTicketSequenceThreshold := 5
	numberOfTicketsToInit := uint32(6)

	ctx, chains := integrationtests.NewTestingContext(t)

	relayers := genRelayers(ctx, t, chains, 3)

	owner, contractClient := integrationtests.DeployAndInstantiateContract(
		ctx,
		t,
		chains,
		relayers,
		2,
		usedTicketSequenceThreshold,
		defaultTrustSetLimitAmount,
		chains.XRPL.GenAccount(ctx, t, 0).String(),
	)

	// ********** Ticket allocation / Recovery **********
	bridgeXRPLAccountFirstSeqNumber := uint32(1)

	// try to call from not owner
	_, err := contractClient.RecoverTickets(ctx, relayers[0].CoreumAddress, bridgeXRPLAccountFirstSeqNumber, &numberOfTicketsToInit)
	require.True(t, coreum.IsNotOwnerError(err), err)

	// try to use more than max allowed tickets
	_, err = contractClient.RecoverTickets(ctx, owner, bridgeXRPLAccountFirstSeqNumber, lo.ToPtr(uint32(251)))
	require.True(t, coreum.IsInvalidTicketSequenceToAllocateError(err), err)

	// try to use zero tickets
	_, err = contractClient.RecoverTickets(ctx, owner, bridgeXRPLAccountFirstSeqNumber, lo.ToPtr(uint32(0)))
	require.True(t, coreum.IsInvalidTicketSequenceToAllocateError(err), err)

	_, err = contractClient.RecoverTickets(ctx, owner, bridgeXRPLAccountFirstSeqNumber, &numberOfTicketsToInit)
	require.NoError(t, err)

	availableTickets, err := contractClient.GetAvailableTickets(ctx)
	require.NoError(t, err)
	require.Empty(t, availableTickets)

	// check that we have just one operation with correct data
	pendingOperations, err := contractClient.GetPendingOperations(ctx)
	require.NoError(t, err)
	require.Len(t, pendingOperations, 1)
	ticketsAllocationOperation := pendingOperations[0]
	require.Equal(t, coreum.Operation{
		TicketSequence:  0,
		AccountSequence: bridgeXRPLAccountFirstSeqNumber,
		Signatures:      make([]coreum.Signature, 0),
		OperationType: coreum.OperationType{
			AllocateTickets: &coreum.OperationTypeAllocateTickets{
				Number: numberOfTicketsToInit,
			},
		},
	}, ticketsAllocationOperation)

	// try to recover tickets when the tickets allocation is in-process
	_, err = contractClient.RecoverTickets(ctx, owner, bridgeXRPLAccountFirstSeqNumber, &numberOfTicketsToInit)
	require.True(t, coreum.IsPendingTicketUpdateError(err), err)

	// ********** Signatures **********

	createTicketsTx := rippledata.TicketCreate{
		TicketCount: lo.ToPtr(numberOfTicketsToInit),
		TxBase: rippledata.TxBase{
			TransactionType: rippledata.TICKET_CREATE,
		},
	}
	relayer1XRPLAcc, err := rippledata.NewAccountFromAddress(relayers[0].XRPLAddress)
	require.NoError(t, err)
	signerItem1 := chains.XRPL.Multisign(t, &createTicketsTx, *relayer1XRPLAcc).Signer
	// try to send from not relayer
	_, err = contractClient.SaveSignature(ctx, owner, bridgeXRPLAccountFirstSeqNumber, signerItem1.TxnSignature.String())
	require.True(t, coreum.IsUnauthorizedSenderError(err), err)

	// try to send with incorrect operation ID
	_, err = contractClient.SaveSignature(ctx, relayers[0].CoreumAddress, uint32(999), signerItem1.TxnSignature.String())
	require.True(t, coreum.IsPendingOperationNotFoundError(err), err)

	// send from first relayer
	_, err = contractClient.SaveSignature(ctx, relayers[0].CoreumAddress, bridgeXRPLAccountFirstSeqNumber, signerItem1.TxnSignature.String())
	require.NoError(t, err)

	// try to send from the same relayer one more time
	_, err = contractClient.SaveSignature(ctx, relayers[0].CoreumAddress, bridgeXRPLAccountFirstSeqNumber, signerItem1.TxnSignature.String())
	require.True(t, coreum.IsSignatureAlreadyProvidedError(err), err)

	// send from second relayer
	createTicketsTx = rippledata.TicketCreate{
		TicketCount: lo.ToPtr(numberOfTicketsToInit),
		TxBase: rippledata.TxBase{
			TransactionType: rippledata.TICKET_CREATE,
		},
	}
	relayer2XRPLAcc, err := rippledata.NewAccountFromAddress(relayers[0].XRPLAddress)
	require.NoError(t, err)
	signerItem2 := chains.XRPL.Multisign(t, &createTicketsTx, *relayer2XRPLAcc).Signer
	_, err = contractClient.SaveSignature(ctx, relayers[1].CoreumAddress, bridgeXRPLAccountFirstSeqNumber, signerItem2.TxnSignature.String())
	require.NoError(t, err)

	pendingOperations, err = contractClient.GetPendingOperations(ctx)
	require.NoError(t, err)
	require.Len(t, pendingOperations, 1)
	ticketsAllocationOperation = pendingOperations[0]
	require.Equal(t, coreum.Operation{
		TicketSequence:  0,
		AccountSequence: bridgeXRPLAccountFirstSeqNumber,
		Signatures: []coreum.Signature{
			{
				RelayerCoreumAddress: relayers[0].CoreumAddress,
				Signature:            signerItem1.TxnSignature.String(),
			},
			{
				RelayerCoreumAddress: relayers[1].CoreumAddress,
				Signature:            signerItem2.TxnSignature.String(),
			},
		},
		OperationType: coreum.OperationType{
			AllocateTickets: &coreum.OperationTypeAllocateTickets{
				Number: numberOfTicketsToInit,
			},
		},
	}, ticketsAllocationOperation)

	// ********** TransactionResultEvidence / Transaction rejected **********

	rejectedTxHash := genXRPLTxHash(t)
	rejectedTxEvidence := coreum.XRPLTransactionResultTicketsAllocationEvidence{
		XRPLTransactionResultEvidence: coreum.XRPLTransactionResultEvidence{
			TxHash:            rejectedTxHash,
			AccountSequence:   &bridgeXRPLAccountFirstSeqNumber,
			TransactionResult: coreum.TransactionResultRejected,
		},
		Tickets: nil,
	}

	// try to send with not existing sequence
	invalidRejectedTxEvidence := rejectedTxEvidence
	invalidRejectedTxEvidence.AccountSequence = lo.ToPtr(uint32(999))
	_, err = contractClient.SendXRPLTicketsAllocationTransactionResultEvidence(ctx, relayers[0].CoreumAddress, invalidRejectedTxEvidence)
	require.True(t, coreum.IsPendingOperationNotFoundError(err), err)

	// try to send with not existing ticket
	invalidRejectedTxEvidence = rejectedTxEvidence
	invalidRejectedTxEvidence.AccountSequence = nil
	invalidRejectedTxEvidence.TicketSequence = lo.ToPtr(uint32(999))
	_, err = contractClient.SendXRPLTicketsAllocationTransactionResultEvidence(ctx, relayers[0].CoreumAddress, invalidRejectedTxEvidence)
	require.True(t, coreum.IsPendingOperationNotFoundError(err), err)

	// try to send from not relayer
	_, err = contractClient.SendXRPLTicketsAllocationTransactionResultEvidence(ctx, owner, rejectedTxEvidence)
	require.True(t, coreum.IsUnauthorizedSenderError(err), err)

	// send evidence from first relayer
	txRes, err := contractClient.SendXRPLTicketsAllocationTransactionResultEvidence(ctx, relayers[0].CoreumAddress, rejectedTxEvidence)
	require.NoError(t, err)
	thresholdReached, err := event.FindStringEventAttribute(txRes.Events, wasmtypes.ModuleName, eventAttributeThresholdReached)
	require.NoError(t, err)
	require.Equal(t, strconv.FormatBool(false), thresholdReached)

	// try to send evidence from second relayer one more time
	_, err = contractClient.SendXRPLTicketsAllocationTransactionResultEvidence(ctx, relayers[0].CoreumAddress, rejectedTxEvidence)
	require.True(t, coreum.IsEvidenceAlreadyProvidedError(err), err)

	// send evidence from second relayer
	txRes, err = contractClient.SendXRPLTicketsAllocationTransactionResultEvidence(ctx, relayers[1].CoreumAddress, rejectedTxEvidence)
	require.NoError(t, err)
	thresholdReached, err = event.FindStringEventAttribute(txRes.Events, wasmtypes.ModuleName, eventAttributeThresholdReached)
	require.NoError(t, err)
	require.Equal(t, strconv.FormatBool(true), thresholdReached)

	// try to send the evidence one more time
	_, err = contractClient.SendXRPLTicketsAllocationTransactionResultEvidence(ctx, relayers[0].CoreumAddress, rejectedTxEvidence)
	require.True(t, coreum.IsOperationAlreadyExecutedError(err), err)

	pendingOperations, err = contractClient.GetPendingOperations(ctx)
	require.NoError(t, err)
	require.Empty(t, pendingOperations)

	availableTickets, err = contractClient.GetAvailableTickets(ctx)
	require.NoError(t, err)
	require.Empty(t, availableTickets)

	// ********** TransactionResultEvidence / Transaction invalid **********

	bridgeXRPLAccountInvalidSeqNumber := uint32(1000)
	_, err = contractClient.RecoverTickets(ctx, owner, bridgeXRPLAccountInvalidSeqNumber, &numberOfTicketsToInit)
	require.NoError(t, err)

	invalidTxEvidence := coreum.XRPLTransactionResultTicketsAllocationEvidence{
		XRPLTransactionResultEvidence: coreum.XRPLTransactionResultEvidence{
			TxHash:            "",
			AccountSequence:   &bridgeXRPLAccountInvalidSeqNumber,
			TransactionResult: coreum.TransactionResultInvalid,
		},
		Tickets: nil,
	}
	_, err = contractClient.SendXRPLTicketsAllocationTransactionResultEvidence(ctx, relayers[0].CoreumAddress, invalidTxEvidence)
	require.NoError(t, err)
	_, err = contractClient.SendXRPLTicketsAllocationTransactionResultEvidence(ctx, relayers[1].CoreumAddress, invalidTxEvidence)
	require.NoError(t, err)

	pendingOperations, err = contractClient.GetPendingOperations(ctx)
	require.NoError(t, err)
	require.Empty(t, pendingOperations)

	availableTickets, err = contractClient.GetAvailableTickets(ctx)
	require.NoError(t, err)
	require.Empty(t, availableTickets)

	// try to use the same sequence number (it should be possible)
	_, err = contractClient.RecoverTickets(ctx, owner, bridgeXRPLAccountInvalidSeqNumber, &numberOfTicketsToInit)
	require.NoError(t, err)

	// reject one more time
	_, err = contractClient.SendXRPLTicketsAllocationTransactionResultEvidence(ctx, relayers[0].CoreumAddress, invalidTxEvidence)
	require.NoError(t, err)
	_, err = contractClient.SendXRPLTicketsAllocationTransactionResultEvidence(ctx, relayers[1].CoreumAddress, invalidTxEvidence)
	require.NoError(t, err)

	pendingOperations, err = contractClient.GetPendingOperations(ctx)
	require.NoError(t, err)
	require.Empty(t, pendingOperations)

	// ********** Ticket allocation after previous failure / Recovery **********

	bridgeXRPLAccountSecondSeqNumber := uint32(2)
	// start the process one more time
	_, err = contractClient.RecoverTickets(ctx, owner, bridgeXRPLAccountSecondSeqNumber, &numberOfTicketsToInit)
	require.NoError(t, err)

	// ********** TransactionResultEvidence / Transaction accepted **********

	// we can omit the signing here since it is required only for the tx submission.
	acceptedTxEvidence := coreum.XRPLTransactionResultTicketsAllocationEvidence{
		XRPLTransactionResultEvidence: coreum.XRPLTransactionResultEvidence{
			TxHash:            genXRPLTxHash(t),
			AccountSequence:   &bridgeXRPLAccountSecondSeqNumber,
			TransactionResult: coreum.TransactionResultAccepted,
		},
		Tickets: []uint32{3, 5, 6, 7},
	}

	// try to send with already used txHash
	invalidAcceptedTxEvidence := acceptedTxEvidence
	invalidAcceptedTxEvidence.TxHash = rejectedTxHash
	_, err = contractClient.SendXRPLTicketsAllocationTransactionResultEvidence(ctx, relayers[0].CoreumAddress, invalidAcceptedTxEvidence)
	require.True(t, coreum.IsOperationAlreadyExecutedError(err), err)

	// send evidence from first relayer
	txRes, err = contractClient.SendXRPLTicketsAllocationTransactionResultEvidence(ctx, relayers[0].CoreumAddress, acceptedTxEvidence)
	require.NoError(t, err)
	thresholdReached, err = event.FindStringEventAttribute(txRes.Events, wasmtypes.ModuleName, eventAttributeThresholdReached)
	require.NoError(t, err)
	require.Equal(t, strconv.FormatBool(false), thresholdReached)

	// send evidence from second relayer
	txRes, err = contractClient.SendXRPLTicketsAllocationTransactionResultEvidence(ctx, relayers[1].CoreumAddress, acceptedTxEvidence)
	require.NoError(t, err)
	thresholdReached, err = event.FindStringEventAttribute(txRes.Events, wasmtypes.ModuleName, eventAttributeThresholdReached)
	require.NoError(t, err)
	require.Equal(t, strconv.FormatBool(true), thresholdReached)

	pendingOperations, err = contractClient.GetPendingOperations(ctx)
	require.NoError(t, err)
	require.Empty(t, pendingOperations)

	availableTickets, err = contractClient.GetAvailableTickets(ctx)
	require.NoError(t, err)
	require.Equal(t, acceptedTxEvidence.Tickets, availableTickets)

	// try to call recovery when there are available tickets
	_, err = contractClient.RecoverTickets(ctx, owner, bridgeXRPLAccountSecondSeqNumber, &numberOfTicketsToInit)
	require.True(t, coreum.IsStillHaveAvailableTicketsError(err), err)
}

func TestSendFromCoreumToXRPLXRPLOriginatedToken(t *testing.T) {
	t.Parallel()

	ctx, chains := integrationtests.NewTestingContext(t)

	coreumSenderAddress := chains.Coreum.GenAccount()
	bankClient := banktypes.NewQueryClient(chains.Coreum.ClientContext)
	chains.Coreum.FundAccountWithOptions(ctx, t, coreumSenderAddress, coreumintegration.BalancesOptions{
		Amount: sdkmath.NewInt(1_000_000),
	})

	xrplRecipientAddress := chains.XRPL.GenAccount(ctx, t, 0)

	relayers := genRelayers(ctx, t, chains, 2)
	owner, contractClient := integrationtests.DeployAndInstantiateContract(
		ctx,
		t,
		chains,
		relayers,
		len(relayers),
		3,
		defaultTrustSetLimitAmount,
	)
	issueFee := chains.Coreum.QueryAssetFTParams(ctx, t).IssueFee
	chains.Coreum.FundAccountWithOptions(ctx, t, owner, coreumintegration.BalancesOptions{
		Amount: issueFee.Amount,
	})

	issuerAcc := chains.XRPL.GenAccount(ctx, t, 0)
	issuer := issuerAcc.String()
	currency := "CRN"
	sendingPrecision := int32(15)
	maxHoldingAmount := sdk.NewIntFromUint64(1_000_000_000)

	// recover tickets so that we can create a pending operation to activate the token
	recoverTickets(ctx, t, contractClient, owner, relayers, 5)

	// register new token
	_, err := contractClient.RegisterXRPLToken(ctx, owner, issuer, currency, sendingPrecision, maxHoldingAmount)
	require.NoError(t, err)
	// activate token
	registeredXRPLOriginatedToken, err := contractClient.GetXRPLToken(ctx, issuer, currency)
	require.NoError(t, err)
	require.NotEmpty(t, registeredXRPLOriginatedToken)
	activateXRPLToken(ctx, t, contractClient, relayers, issuer, currency)

	amountToSendFromXRPLToCoreum := sdkmath.NewInt(1_000_100)
	sendFromXRPLToCoreum(ctx, t, contractClient, relayers, issuer, currency, amountToSendFromXRPLToCoreum, coreumSenderAddress)
	// validate that the amount is received
	balanceRes, err := bankClient.Balance(ctx, &banktypes.QueryBalanceRequest{
		Address: coreumSenderAddress.String(),
		Denom:   registeredXRPLOriginatedToken.CoreumDenom,
	})
	require.NoError(t, err)
	require.Equal(t, amountToSendFromXRPLToCoreum.String(), balanceRes.Balance.Amount.String())

	amountToSend := sdkmath.NewInt(1_000_000)

	// try to send more than account has
	_, err = contractClient.SendToXRPL(ctx, coreumSenderAddress, xrplRecipientAddress.String(), sdk.NewCoin(registeredXRPLOriginatedToken.CoreumDenom, amountToSendFromXRPLToCoreum.AddRaw(1)))
	require.ErrorContains(t, err, cosmoserrors.ErrInsufficientFunds.Error())

	// try to send with invalid recipient
	_, err = contractClient.SendToXRPL(ctx, coreumSenderAddress, "invalid", sdk.NewCoin(registeredXRPLOriginatedToken.CoreumDenom, amountToSend))
	require.True(t, coreum.IsInvalidXRPLAddressError(err), err)

	// try to send with not registered token
	_, err = contractClient.SendToXRPL(ctx, coreumSenderAddress, xrplRecipientAddress.String(), sdk.NewCoin(chains.Coreum.ChainSettings.Denom, sdk.NewIntFromUint64(1)))
	require.True(t, coreum.IsTokenNotRegisteredError(err), err)

	// send valid amount and validate the state
	coreumSenderBalanceBeforeRes, err := bankClient.Balance(ctx, &banktypes.QueryBalanceRequest{
		Address: coreumSenderAddress.String(),
		Denom:   registeredXRPLOriginatedToken.CoreumDenom,
	})
	require.NoError(t, err)
	_, err = contractClient.SendToXRPL(ctx, coreumSenderAddress, xrplRecipientAddress.String(), sdk.NewCoin(registeredXRPLOriginatedToken.CoreumDenom, amountToSend))
	require.NoError(t, err)
	// check the remaining balance
	coreumSenderBalanceAfterRes, err := bankClient.Balance(ctx, &banktypes.QueryBalanceRequest{
		Address: coreumSenderAddress.String(),
		Denom:   registeredXRPLOriginatedToken.CoreumDenom,
	})
	require.NoError(t, err)
	require.Equal(t, coreumSenderBalanceBeforeRes.Balance.Amount.Sub(amountToSend).String(), coreumSenderBalanceAfterRes.Balance.Amount.String())

	pendingOperations, err := contractClient.GetPendingOperations(ctx)
	require.NoError(t, err)
	require.Len(t, pendingOperations, 1)
	operation := pendingOperations[0]
	operationType := operation.OperationType.CoreumToXRPLTransfer
	require.NotNil(t, operationType)
	require.NotNil(t, operationType.Issuer, registeredXRPLOriginatedToken.Issuer)
	require.NotNil(t, operationType.Currency, registeredXRPLOriginatedToken.Currency)
	require.NotNil(t, operationType.Amount, amountToSend)
	require.NotNil(t, operationType.Recipient, xrplRecipientAddress.String())

	acceptedTxEvidence := coreum.XRPLTransactionResultCoreumToXRPLTransferEvidence{
		XRPLTransactionResultEvidence: coreum.XRPLTransactionResultEvidence{
			TxHash:            genXRPLTxHash(t),
			TicketSequence:    &operation.TicketSequence,
			TransactionResult: coreum.TransactionResultAccepted,
		},
	}

	// send from first relayer
	_, err = contractClient.SendCoreumToXRPLTransferTransactionResultEvidence(ctx, relayers[0].CoreumAddress, acceptedTxEvidence)
	require.NoError(t, err)

	// send from second relayer
	_, err = contractClient.SendCoreumToXRPLTransferTransactionResultEvidence(ctx, relayers[1].CoreumAddress, acceptedTxEvidence)
	require.NoError(t, err)

	// check pending operations
	pendingOperations, err = contractClient.GetPendingOperations(ctx)
	require.NoError(t, err)
	require.Empty(t, pendingOperations)

	// use all available tickets
	tickets, err := contractClient.GetAvailableTickets(ctx)
	require.NoError(t, err)
	for i := 0; i < len(tickets)-1; i++ {
		_, err = contractClient.SendToXRPL(ctx, coreumSenderAddress, xrplRecipientAddress.String(), sdk.NewCoin(registeredXRPLOriginatedToken.CoreumDenom, sdk.NewIntFromUint64(1)))
		require.NoError(t, err)
	}

	// try to use last (protected) ticket
	_, err = contractClient.SendToXRPL(ctx, coreumSenderAddress, xrplRecipientAddress.String(), sdk.NewCoin(registeredXRPLOriginatedToken.CoreumDenom, sdk.NewIntFromUint64(1)))
	require.True(t, coreum.IsLastTicketReservedError(err))
}

func TestSendFromCoreumToXRPLXRPLOriginatedTokenWithDifferentSendingPrecision(t *testing.T) {
	// intentionally not parallel
	var (
		tokenDecimals        = int64(15)
		highMaxHoldingAmount = integrationtests.ConvertStringWithDecimalsToSDKInt(t, "1", 30)
	)

	ctx, chains := integrationtests.NewTestingContext(t)
	bankClient := banktypes.NewQueryClient(chains.Coreum.ClientContext)

	relayers := genRelayers(ctx, t, chains, 2)
	xrplRecipient := xrpl.GenPrivKeyTxSigner().Account()

	owner, contractClient := integrationtests.DeployAndInstantiateContract(
		ctx,
		t,
		chains,
		relayers,
		len(relayers),
		50,
		defaultTrustSetLimitAmount,
	)
	// register tickets
	recoverTickets(ctx, t, contractClient, owner, relayers, 100)
	issueFee := chains.Coreum.QueryAssetFTParams(ctx, t).IssueFee

	tests := []struct {
		name                                       string
		sendingPrecision                           int32
		sendingAmount                              sdkmath.Int
		maxHoldingAmount                           sdkmath.Int
		wantReceivedAmount                         sdkmath.Int
		wantIsAmountSentIsZeroAfterTruncationError bool
	}{
		{
			name:               "positive_precision_no_truncation",
			sendingPrecision:   2,
			maxHoldingAmount:   highMaxHoldingAmount,
			sendingAmount:      integrationtests.ConvertStringWithDecimalsToSDKInt(t, "9999999999.15", tokenDecimals),
			wantReceivedAmount: integrationtests.ConvertStringWithDecimalsToSDKInt(t, "9999999999.15", tokenDecimals),
		},
		{
			name:               "positive_precision_with_truncation",
			sendingPrecision:   2,
			maxHoldingAmount:   highMaxHoldingAmount,
			sendingAmount:      integrationtests.ConvertStringWithDecimalsToSDKInt(t, "0.15567", tokenDecimals),
			wantReceivedAmount: integrationtests.ConvertStringWithDecimalsToSDKInt(t, "0.15", tokenDecimals),
		},
		{
			name:             "positive_precision_low_amount",
			sendingPrecision: 2,
			maxHoldingAmount: highMaxHoldingAmount,
			sendingAmount:    integrationtests.ConvertStringWithDecimalsToSDKInt(t, "0.009999", tokenDecimals),
			wantIsAmountSentIsZeroAfterTruncationError: true,
		},
		{
			name:               "zero_precision_no_truncation",
			sendingPrecision:   0,
			maxHoldingAmount:   highMaxHoldingAmount,
			sendingAmount:      integrationtests.ConvertStringWithDecimalsToSDKInt(t, "9999999999", tokenDecimals),
			wantReceivedAmount: integrationtests.ConvertStringWithDecimalsToSDKInt(t, "9999999999", tokenDecimals),
		},
		{
			name:               "zero_precision_with_truncation",
			sendingPrecision:   0,
			maxHoldingAmount:   highMaxHoldingAmount,
			sendingAmount:      integrationtests.ConvertStringWithDecimalsToSDKInt(t, "1.15567", tokenDecimals),
			wantReceivedAmount: integrationtests.ConvertStringWithDecimalsToSDKInt(t, "1", tokenDecimals),
		},
		{
			name:             "zero_precision_low_amount",
			sendingPrecision: 0,
			maxHoldingAmount: highMaxHoldingAmount,
			sendingAmount:    integrationtests.ConvertStringWithDecimalsToSDKInt(t, "0.9999", tokenDecimals),
			wantIsAmountSentIsZeroAfterTruncationError: true,
		},
		{
			name:               "negative_precision_no_truncation",
			sendingPrecision:   -2,
			maxHoldingAmount:   highMaxHoldingAmount,
			sendingAmount:      integrationtests.ConvertStringWithDecimalsToSDKInt(t, "9999999900", tokenDecimals),
			wantReceivedAmount: integrationtests.ConvertStringWithDecimalsToSDKInt(t, "9999999900", tokenDecimals),
		},
		{
			name:               "negative_precision_with_truncation",
			sendingPrecision:   -2,
			maxHoldingAmount:   highMaxHoldingAmount,
			sendingAmount:      integrationtests.ConvertStringWithDecimalsToSDKInt(t, "9999.15567", tokenDecimals),
			wantReceivedAmount: integrationtests.ConvertStringWithDecimalsToSDKInt(t, "9900", tokenDecimals),
		},
		{
			name:             "negative_precision_low_amount",
			sendingPrecision: -2,
			maxHoldingAmount: highMaxHoldingAmount,
			sendingAmount:    integrationtests.ConvertStringWithDecimalsToSDKInt(t, "99.9999", tokenDecimals),
			wantIsAmountSentIsZeroAfterTruncationError: true,
		},
	}
	for _, tt := range tests {
		tt := tt
		t.Run(tt.name, func(t *testing.T) {
			// fund owner to cover registration fee twice
			chains.Coreum.FundAccountWithOptions(ctx, t, owner, coreumintegration.BalancesOptions{
				Amount: issueFee.Amount,
			})

			issuerAcc := xrpl.GenPrivKeyTxSigner().Account()
			issuer := issuerAcc.String()
			currency := "CRC"

			// register from the owner
			_, err := contractClient.RegisterXRPLToken(ctx, owner, issuer, currency, tt.sendingPrecision, tt.maxHoldingAmount)
			require.NoError(t, err)
			registeredXRPLToken, err := contractClient.GetXRPLToken(ctx, issuer, currency)
			require.NoError(t, err)
			require.NotNil(t, registeredXRPLToken)

			// activate token
			activateXRPLToken(ctx, t, contractClient, relayers, issuerAcc.String(), currency)

			coreumSenderAddress := chains.Coreum.GenAccount()
			// fund coreum sender address to cover fee
			chains.Coreum.FundAccountWithOptions(ctx, t, coreumSenderAddress, coreumintegration.BalancesOptions{
				Amount: sdkmath.NewInt(1_000_000),
			})
			sendFromXRPLToCoreum(ctx, t, contractClient, relayers, issuer, currency, tt.maxHoldingAmount, coreumSenderAddress)
			coreumSenderBalanceRes, err := bankClient.Balance(ctx, &banktypes.QueryBalanceRequest{
				Address: coreumSenderAddress.String(),
				Denom:   registeredXRPLToken.CoreumDenom,
			})
			require.NoError(t, err)
			require.Equal(t, tt.maxHoldingAmount.String(), coreumSenderBalanceRes.Balance.Amount.String())

			_, err = contractClient.SendToXRPL(ctx, coreumSenderAddress, xrplRecipient.String(), sdk.NewCoin(registeredXRPLToken.CoreumDenom, tt.sendingAmount))
			if tt.wantIsAmountSentIsZeroAfterTruncationError {
				require.True(t, coreum.IsAmountSentIsZeroAfterTruncationError(err), err)
			}
			require.NoError(t, err)

			pendingOperations, err := contractClient.GetPendingOperations(ctx)
			require.NoError(t, err)
			found := false
			for _, operation := range pendingOperations {
				operationType := operation.OperationType.CoreumToXRPLTransfer
				if operationType != nil && operationType.Issuer == issuer && operationType.Currency == currency {
					found = true
					require.Equal(t, tt.wantReceivedAmount.String(), operationType.Amount.String())
				}
			}
			require.True(t, found)
		})
	}
}

func recoverTickets(
	ctx context.Context,
	t *testing.T,
	contractClient *coreum.ContractClient,
	owner sdk.AccAddress,
	relayers []coreum.Relayer,
	numberOfTickets uint32,
) {
	bridgeXRPLAccountFirstSeqNumber := uint32(1)
	_, err := contractClient.RecoverTickets(ctx, owner, bridgeXRPLAccountFirstSeqNumber, &numberOfTickets)
	require.NoError(t, err)

	acceptedTxEvidence := coreum.XRPLTransactionResultTicketsAllocationEvidence{
		XRPLTransactionResultEvidence: coreum.XRPLTransactionResultEvidence{
			TxHash:            genXRPLTxHash(t),
			AccountSequence:   &bridgeXRPLAccountFirstSeqNumber,
			TransactionResult: coreum.TransactionResultAccepted,
		},
		Tickets: lo.RepeatBy(int(numberOfTickets), func(index int) uint32 {
			return uint32(index + 1)
		}),
	}

	for _, relayer := range relayers {
		txRes, err := contractClient.SendXRPLTicketsAllocationTransactionResultEvidence(ctx, relayer.CoreumAddress, acceptedTxEvidence)
		require.NoError(t, err)
		thresholdReached, err := event.FindStringEventAttribute(txRes.Events, wasmtypes.ModuleName, eventAttributeThresholdReached)
		require.NoError(t, err)
		if thresholdReached == strconv.FormatBool(true) {
			break
		}
	}
}

func activateXRPLToken(
	ctx context.Context,
	t *testing.T,
	contractClient *coreum.ContractClient,
	relayers []coreum.Relayer,
	issuer, currency string,
) {
	t.Helper()

	pendingOperations, err := contractClient.GetPendingOperations(ctx)
	require.NoError(t, err)

	var (
		turstSetOperation coreum.Operation
		found             bool
	)
	for _, operation := range pendingOperations {
		operationType := operation.OperationType.TrustSet
		if operationType != nil && operationType.Issuer == issuer && operationType.Currency == currency {
			found = true
			turstSetOperation = operation
			break
		}
	}
	require.True(t, found)

	require.NotNil(t, turstSetOperation.OperationType.TrustSet)

	acceptedTxEvidenceTrustSet := coreum.XRPLTransactionResultTrustSetEvidence{
		XRPLTransactionResultEvidence: coreum.XRPLTransactionResultEvidence{
			TxHash:            genXRPLTxHash(t),
			TicketSequence:    &turstSetOperation.TicketSequence,
			TransactionResult: coreum.TransactionResultAccepted,
		},
		Issuer:   issuer,
		Currency: currency,
	}

	// send evidences from relayers
	for _, relayer := range relayers {
		txRes, err := contractClient.SendXRPLTrustSetTransactionResultEvidence(ctx, relayer.CoreumAddress, acceptedTxEvidenceTrustSet)
		require.NoError(t, err)
		thresholdReached, err := event.FindStringEventAttribute(txRes.Events, wasmtypes.ModuleName, eventAttributeThresholdReached)
		require.NoError(t, err)
		if thresholdReached == strconv.FormatBool(true) {
			break
		}
	}

	// asset token state
	registeredToken, err := contractClient.GetXRPLToken(ctx, issuer, currency)
	require.NoError(t, err)
	require.NotNil(t, registeredToken)

	require.Equal(t, coreum.XRPLToken{
		Issuer:      issuer,
		Currency:    currency,
		CoreumDenom: registeredToken.CoreumDenom,
		State:       coreum.TokenStateEnabled,
	}, *registeredToken)
}

func sendFromXRPLToCoreum(
	ctx context.Context,
	t *testing.T,
	contractClient *coreum.ContractClient,
	relayers []coreum.Relayer,
	issuer, currency string,
	amount sdkmath.Int,
	coreumRecipient sdk.AccAddress,
) {
	t.Helper()

	xrplToCoreumTransferEvidence := coreum.XRPLToCoreumTransferEvidence{
		TxHash:    genXRPLTxHash(t),
		Issuer:    issuer,
		Currency:  currency,
		Amount:    amount,
		Recipient: coreumRecipient,
	}

	// send evidences from relayers
	for _, relayer := range relayers {
		txRes, err := contractClient.SendXRPLToCoreumTransferEvidence(ctx, relayer.CoreumAddress, xrplToCoreumTransferEvidence)
		require.NoError(t, err)
		thresholdReached, err := event.FindStringEventAttribute(txRes.Events, wasmtypes.ModuleName, eventAttributeThresholdReached)
		require.NoError(t, err)
		if thresholdReached == strconv.FormatBool(true) {
			break
		}
	}
}

func genRelayers(ctx context.Context, t *testing.T, chains integrationtests.Chains, relayersCount int) []coreum.Relayer {
	relayers := make([]coreum.Relayer, 0)

	for i := 0; i < relayersCount; i++ {
		relayerXRPLSigner := chains.XRPL.GenAccount(ctx, t, 0)
		relayerCoreumAddress := chains.Coreum.GenAccount()
		chains.Coreum.FundAccountWithOptions(ctx, t, relayerCoreumAddress, coreumintegration.BalancesOptions{
			Amount: sdkmath.NewInt(1_000_000),
		})
		relayers = append(relayers, coreum.Relayer{
			CoreumAddress: relayerCoreumAddress,
			XRPLAddress:   relayerXRPLSigner.String(),
			XRPLPubKey:    chains.XRPL.GetSignerPubKey(t, relayerXRPLSigner).String(),
		})
	}
	return relayers
}

func genXRPLTxHash(t *testing.T) string {
	t.Helper()

	hash := rippledata.Hash256{}
	_, err := rand.Read(hash[:])
	require.NoError(t, err)

	return hash.String()
}<|MERGE_RESOLUTION|>--- conflicted
+++ resolved
@@ -590,11 +590,6 @@
 	relayers := genRelayers(ctx, t, chains, 2)
 	coreumRecipient := chains.Coreum.GenAccount()
 
-<<<<<<< HEAD
-=======
-	usedTicketSequenceThreshold := 10
-
->>>>>>> d1dbbe79
 	owner, contractClient := integrationtests.DeployAndInstantiateContract(
 		ctx,
 		t,

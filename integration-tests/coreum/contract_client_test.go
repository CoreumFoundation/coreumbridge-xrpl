//go:build integrationtests
// +build integrationtests

package coreum_test

import (
	"context"
	"crypto/rand"
	"fmt"
	"strconv"
	"strings"
	"testing"

	sdkmath "cosmossdk.io/math"
	wasmtypes "github.com/CosmWasm/wasmd/x/wasm/types"
	sdk "github.com/cosmos/cosmos-sdk/types"
	cosmoserrors "github.com/cosmos/cosmos-sdk/types/errors"
	banktypes "github.com/cosmos/cosmos-sdk/x/bank/types"
	rippledata "github.com/rubblelabs/ripple/data"
	"github.com/samber/lo"
	"github.com/stretchr/testify/assert"
	"github.com/stretchr/testify/require"

	"github.com/CoreumFoundation/coreum/v4/pkg/client"
	"github.com/CoreumFoundation/coreum/v4/testutil/event"
	coreumintegration "github.com/CoreumFoundation/coreum/v4/testutil/integration"
	assetfttypes "github.com/CoreumFoundation/coreum/v4/x/asset/ft/types"
	integrationtests "github.com/CoreumFoundation/coreumbridge-xrpl/integration-tests"
	"github.com/CoreumFoundation/coreumbridge-xrpl/relayer/coreum"
	"github.com/CoreumFoundation/coreumbridge-xrpl/relayer/xrpl"
)

const (
	xrp           = "XRP"
	drop          = "drop"
	xrplPrecision = 15
	xrpIssuer     = "rrrrrrrrrrrrrrrrrrrrrhoLvTp"
	xrpCurrency   = "XRP"

	xrpSendingPrecision            = 6
	eventAttributeThresholdReached = "threshold_reached"
)

var (
	defaultTrustSetLimitAmount = sdkmath.NewInt(10000000000000000)
	xrpMaxHoldingAmount        = sdkmath.NewInt(10000000000000000)

	allTokenStates = []coreum.TokenState{
		coreum.TokenStateEnabled,
		coreum.TokenStateDisabled,
		coreum.TokenStateProcessing,
		coreum.TokenStateInactive,
	}

	changeableTokenStates = []coreum.TokenState{
		coreum.TokenStateEnabled,
		coreum.TokenStateDisabled,
	}

	unchangeableTokenStates = []coreum.TokenState{
		coreum.TokenStateProcessing,
		coreum.TokenStateInactive,
	}
)

func TestDeployAndInstantiateContract(t *testing.T) {
	t.Parallel()

	ctx, chains := integrationtests.NewTestingContext(t)
	assetftClient := assetfttypes.NewQueryClient(chains.Coreum.ClientContext)

	relayers := genRelayers(ctx, t, chains, 1)

	bridgeXRPLAddress := xrpl.GenPrivKeyTxSigner().Account().String()

	usedTicketSequenceThreshold := 10
	owner, contractClient := integrationtests.DeployAndInstantiateContract(
		ctx,
		t,
		chains,
		relayers,
		len(relayers),
		usedTicketSequenceThreshold,
		defaultTrustSetLimitAmount,
		bridgeXRPLAddress,
	)

	contractCfg, err := contractClient.GetContractConfig(ctx)
	require.NoError(t, err)

	require.Equal(t, coreum.ContractConfig{
		Relayers:                    relayers,
		EvidenceThreshold:           len(relayers),
		UsedTicketSequenceThreshold: usedTicketSequenceThreshold,
		TrustSetLimitAmount:         defaultTrustSetLimitAmount,
		BridgeXRPLAddress:           bridgeXRPLAddress,
	}, contractCfg)

	contractOwnership, err := contractClient.GetContractOwnership(ctx)
	require.NoError(t, err)

	require.Equal(t, coreum.ContractOwnership{
		Owner:        owner,
		PendingOwner: sdk.AccAddress{},
	}, contractOwnership)

	contractAddress := contractClient.GetContractAddress()
	tokensRes, err := assetftClient.Tokens(ctx, &assetfttypes.QueryTokensRequest{
		Issuer: contractAddress.String(),
	})
	require.NoError(t, err)
	require.Len(t, tokensRes.Tokens, 1)

	coreumDenom := fmt.Sprintf("%s-%s", drop, contractAddress.String())
	require.Equal(t, assetfttypes.Token{
		Denom:          coreumDenom,
		Issuer:         contractAddress.String(),
		Symbol:         xrp,
		Subunit:        drop,
		Precision:      6,
		Description:    "",
		GloballyFrozen: false,
		Features: []assetfttypes.Feature{
			assetfttypes.Feature_minting,
			assetfttypes.Feature_burning,
			assetfttypes.Feature_ibc,
		},
		BurnRate:           sdk.ZeroDec(),
		SendCommissionRate: sdk.ZeroDec(),
		Version:            assetfttypes.CurrentTokenVersion,
	}, tokensRes.Tokens[0])

	// query all tokens
	xrplTokens, err := contractClient.GetXRPLTokens(ctx)
	require.NoError(t, err)

	require.Len(t, xrplTokens, 1)
	require.Equal(t, coreum.XRPLToken{
		Issuer:           xrpIssuer,
		Currency:         xrpCurrency,
		CoreumDenom:      coreumDenom,
		SendingPrecision: xrpSendingPrecision,
		MaxHoldingAmount: xrpMaxHoldingAmount,
		State:            coreum.TokenStateEnabled,
		BridgingFee:      sdkmath.ZeroInt(),
	}, xrplTokens[0])
}

func TestChangeContractOwnership(t *testing.T) {
	t.Parallel()

	ctx, chains := integrationtests.NewTestingContext(t)

	relayers := genRelayers(ctx, t, chains, 1)

	owner, contractClient := integrationtests.DeployAndInstantiateContract(
		ctx,
		t,
		chains,
		relayers,
		len(relayers),
		10,
		defaultTrustSetLimitAmount,
		xrpl.GenPrivKeyTxSigner().Account().String(),
	)

	contractOwnership, err := contractClient.GetContractOwnership(ctx)
	require.NoError(t, err)
	require.Equal(t, owner.String(), contractOwnership.Owner.String())

	newOwner := chains.Coreum.GenAccount()
	// fund to cover fees
	chains.Coreum.FundAccountWithOptions(ctx, t, newOwner, coreumintegration.BalancesOptions{
		Amount: sdkmath.NewIntFromUint64(1_000_000),
	})

	// transfer ownership
	_, err = contractClient.TransferOwnership(ctx, owner, newOwner)
	require.NoError(t, err)
	contractOwnership, err = contractClient.GetContractOwnership(ctx)
	require.NoError(t, err)
	// the owner is still old until new owner accepts the ownership
	require.Equal(t, owner.String(), contractOwnership.Owner.String())
	require.Equal(t, newOwner.String(), contractOwnership.PendingOwner.String())

	// accept the ownership
	_, err = contractClient.AcceptOwnership(ctx, newOwner)
	require.NoError(t, err)
	contractOwnership, err = contractClient.GetContractOwnership(ctx)
	require.NoError(t, err)
	// the contract has a new owner
	require.Equal(t, newOwner.String(), contractOwnership.Owner.String())

	// try to update the ownership one more time (from old owner)
	_, err = contractClient.TransferOwnership(ctx, owner, newOwner)
	require.True(t, coreum.IsNotOwnerError(err), err)
}

func TestRegisterCoreumToken(t *testing.T) {
	t.Parallel()

	ctx, chains := integrationtests.NewTestingContext(t)
	relayerXRPLSigner := xrpl.GenPrivKeyTxSigner()
	relayers := []coreum.Relayer{
		{
			CoreumAddress: chains.Coreum.GenAccount(),
			XRPLAddress:   relayerXRPLSigner.Account().String(),
			XRPLPubKey:    relayerXRPLSigner.PubKey().String(),
		},
	}

	notOwner := chains.Coreum.GenAccount()
	chains.Coreum.FundAccountWithOptions(ctx, t, notOwner, coreumintegration.BalancesOptions{
		Amount: sdkmath.NewInt(1_000_000),
	})

	owner, contractClient := integrationtests.DeployAndInstantiateContract(
		ctx,
		t,
		chains,
		relayers,
		len(relayers),
		10,
		defaultTrustSetLimitAmount,
		xrpl.GenPrivKeyTxSigner().Account().String(),
	)

	denom1 := "denom1"
	denom1Decimals := uint32(17)
	sendingPrecision := int32(15)
	maxHoldingAmount := sdk.NewIntFromUint64(10000)

	// try to register from not owner
	_, err := contractClient.RegisterCoreumToken(
<<<<<<< HEAD
		ctx, notOwner, denom1, denom1Decimals, sendingPrecision, maxHoldingAmount, sdkmath.ZeroInt(),
=======
		ctx,
		notOwner,
		denom1,
		denom1Decimals,
		sendingPrecision,
		maxHoldingAmount,
		sdk.ZeroInt(),
>>>>>>> cc4f113b
	)
	require.True(t, coreum.IsNotOwnerError(err), err)

	// register from the owner
	_, err = contractClient.RegisterCoreumToken(
<<<<<<< HEAD
		ctx, owner, denom1, denom1Decimals, sendingPrecision, maxHoldingAmount, sdkmath.ZeroInt(),
=======
		ctx,
		owner,
		denom1,
		denom1Decimals,
		sendingPrecision,
		maxHoldingAmount,
		sdk.ZeroInt(),
>>>>>>> cc4f113b
	)
	require.NoError(t, err)

	// try to register the same denom one more time
	_, err = contractClient.RegisterCoreumToken(
<<<<<<< HEAD
		ctx, owner, denom1, denom1Decimals, sendingPrecision, maxHoldingAmount, sdkmath.ZeroInt(),
=======
		ctx,
		owner,
		denom1,
		denom1Decimals,
		sendingPrecision,
		maxHoldingAmount,
		sdkmath.ZeroInt(),
>>>>>>> cc4f113b
	)
	require.True(t, coreum.IsCoreumTokenAlreadyRegisteredError(err), err)

	coreumTokens, err := contractClient.GetCoreumTokens(ctx)
	require.NoError(t, err)
	require.Len(t, coreumTokens, 1)

	registeredToken := coreumTokens[0]
	require.Equal(t, coreum.CoreumToken{
		Denom:            denom1,
		Decimals:         denom1Decimals,
		XRPLCurrency:     registeredToken.XRPLCurrency,
		SendingPrecision: sendingPrecision,
		MaxHoldingAmount: maxHoldingAmount,
		State:            coreum.TokenStateEnabled,
		BridgingFee:      sdkmath.ZeroInt(),
	}, registeredToken)

	// try to use the registered denom with new XRPL currency on the XRPL chain
	issuerAcc := chains.XRPL.GenAccount(ctx, t, 10)
	recipientAcc := chains.XRPL.GenAccount(ctx, t, 10)

	// allow to receive the currency
	amountToSend, err := rippledata.NewValue("10000000000000000", false)
	require.NoError(t, err)
	currency, err := rippledata.NewCurrency(registeredToken.XRPLCurrency)
	require.NoError(t, err)
	trustSetTx := rippledata.TrustSet{
		LimitAmount: rippledata.Amount{
			Value:    amountToSend,
			Currency: currency,
			Issuer:   issuerAcc,
		},
		TxBase: rippledata.TxBase{
			TransactionType: rippledata.TRUST_SET,
		},
	}
	require.NoError(t, chains.XRPL.AutoFillSignAndSubmitTx(ctx, t, &trustSetTx, recipientAcc))

	paymentTx := rippledata.Payment{
		Destination: recipientAcc,
		Amount: rippledata.Amount{
			Value:    amountToSend,
			Currency: currency,
			Issuer:   issuerAcc,
		},
		TxBase: rippledata.TxBase{
			TransactionType: rippledata.PAYMENT,
		},
	}

	balancesBeforeSend := chains.XRPL.GetAccountBalances(ctx, t, recipientAcc)
	t.Logf("Recipient account balances before send: %s", balancesBeforeSend)
	require.NoError(t, chains.XRPL.AutoFillSignAndSubmitTx(ctx, t, &paymentTx, issuerAcc))
	balancesAfterSend := chains.XRPL.GetAccountBalances(ctx, t, recipientAcc)
	t.Logf("Recipient account balances after send: %s", balancesAfterSend)
	receiveAmount, ok := balancesAfterSend[fmt.Sprintf("%s/%s",
		xrpl.ConvertCurrencyToString(currency), issuerAcc.String(),
	)]
	require.True(t, ok)
	require.Equal(t, amountToSend.String(), receiveAmount.Value.String())
}

func TestRegisterXRPLToken(t *testing.T) {
	t.Parallel()

	ctx, chains := integrationtests.NewTestingContext(t)
	assetftClient := assetfttypes.NewQueryClient(chains.Coreum.ClientContext)
	bankClient := banktypes.NewQueryClient(chains.Coreum.ClientContext)

	relayers := genRelayers(ctx, t, chains, 2)
	coreumRecipient := chains.Coreum.GenAccount()

	notOwner := chains.Coreum.GenAccount()

	issueFee := chains.Coreum.QueryAssetFTParams(ctx, t).IssueFee
	// fund with issuance fee and some coins on to cover fees
	chains.Coreum.FundAccountWithOptions(ctx, t, notOwner, coreumintegration.BalancesOptions{
		Amount: issueFee.Amount.AddRaw(1_000_000),
	})

	owner, contractClient := integrationtests.DeployAndInstantiateContract(
		ctx,
		t,
		chains,
		relayers,
		len(relayers),
		3,
		defaultTrustSetLimitAmount,
		xrpl.GenPrivKeyTxSigner().Account().String(),
	)

	// fund owner to cover issuance fees twice
	chains.Coreum.FundAccountWithOptions(ctx, t, owner, coreumintegration.BalancesOptions{
		Amount: issueFee.Amount.Mul(sdkmath.NewIntFromUint64(2)),
	})

	issuerAcc := chains.XRPL.GenAccount(ctx, t, 0)
	issuer := issuerAcc.String()
	inactiveCurrency := "INA"
	activeCurrency := "ACT"
	sendingPrecision := int32(15)
	maxHoldingAmount := sdk.NewIntFromUint64(10000)

	// recover tickets to be able to create operations from coreum to XRPL
	recoverTickets(ctx, t, contractClient, owner, relayers, 100)

	// try to register from not owner
	_, err := contractClient.RegisterXRPLToken(
<<<<<<< HEAD
		ctx, notOwner, issuer, inactiveCurrency, sendingPrecision, maxHoldingAmount, sdkmath.ZeroInt(),
=======
		ctx,
		notOwner,
		issuer,
		inactiveCurrency,
		sendingPrecision,
		maxHoldingAmount,
		sdkmath.ZeroInt(),
>>>>>>> cc4f113b
	)
	require.True(t, coreum.IsNotOwnerError(err), err)

	// register from the owner
	_, err = contractClient.RegisterXRPLToken(
<<<<<<< HEAD
		ctx, owner, issuer, inactiveCurrency, sendingPrecision, maxHoldingAmount, sdkmath.ZeroInt(),
=======
		ctx,
		owner,
		issuer,
		inactiveCurrency,
		sendingPrecision,
		maxHoldingAmount,
		sdkmath.ZeroInt(),
>>>>>>> cc4f113b
	)
	require.NoError(t, err)

	// try to register the same denom one more time
	_, err = contractClient.RegisterXRPLToken(
<<<<<<< HEAD
		ctx, owner, issuer, inactiveCurrency, sendingPrecision, maxHoldingAmount, sdkmath.ZeroInt(),
=======
		ctx,
		owner,
		issuer,
		inactiveCurrency,
		sendingPrecision,
		maxHoldingAmount,
		sdkmath.ZeroInt(),
>>>>>>> cc4f113b
	)
	require.True(t, coreum.IsXRPLTokenAlreadyRegisteredError(err), err)

	xrplTokens, err := contractClient.GetXRPLTokens(ctx)
	require.NoError(t, err)
	// one XRP token and registered
	require.Len(t, xrplTokens, 2)

	registeredInactiveToken, err := contractClient.GetXRPLTokenByIssuerAndCurrency(ctx, issuer, inactiveCurrency)
	require.NoError(t, err)

	require.Equal(t, coreum.XRPLToken{
		Issuer:           issuer,
		Currency:         inactiveCurrency,
		CoreumDenom:      registeredInactiveToken.CoreumDenom,
		SendingPrecision: sendingPrecision,
		MaxHoldingAmount: maxHoldingAmount,
		State:            coreum.TokenStateProcessing,
		BridgingFee:      sdkmath.ZeroInt(),
	}, registeredInactiveToken)

	// check that corresponding token is issued
	contractAddress := contractClient.GetContractAddress()

	tokenRes, err := assetftClient.Token(ctx, &assetfttypes.QueryTokenRequest{
		Denom: registeredInactiveToken.CoreumDenom,
	})
	require.NoError(t, err)

	// deconstruct the denom to get prefix used for the symbol and subunit
	prefix, _, err := assetfttypes.DeconstructDenom(registeredInactiveToken.CoreumDenom)
	require.NoError(t, err)

	require.Equal(t, assetfttypes.Token{
		Denom:          registeredInactiveToken.CoreumDenom,
		Issuer:         contractAddress.String(),
		Symbol:         strings.ToUpper(prefix),
		Subunit:        prefix,
		Precision:      xrplPrecision,
		Description:    "",
		GloballyFrozen: false,
		Features: []assetfttypes.Feature{
			assetfttypes.Feature_minting,
			assetfttypes.Feature_burning,
			assetfttypes.Feature_ibc,
		},
		BurnRate:           sdk.ZeroDec(),
		SendCommissionRate: sdk.ZeroDec(),
		Version:            assetfttypes.CurrentTokenVersion,
	}, tokenRes.Token)

	// go through the trust set evidence use cases

	pendingOperations, err := contractClient.GetPendingOperations(ctx)
	require.NoError(t, err)
	require.Len(t, pendingOperations, 1)
	operation := pendingOperations[0]
	require.NotNil(t, operation.OperationType.TrustSet)

	rejectedTxEvidenceTrustSet := coreum.XRPLTransactionResultTrustSetEvidence{
		XRPLTransactionResultEvidence: coreum.XRPLTransactionResultEvidence{
			TxHash:            genXRPLTxHash(t),
			TicketSequence:    &operation.TicketSequence,
			TransactionResult: coreum.TransactionResultRejected,
		},
		Issuer:   issuer,
		Currency: inactiveCurrency,
	}

	// try to register not existing operation
	invalidEvidenceTrustSetWithInvalidTicket := rejectedTxEvidenceTrustSet
	invalidEvidenceTrustSetWithInvalidTicket.TicketSequence = lo.ToPtr(uint32(99))
	_, err = contractClient.SendXRPLTrustSetTransactionResultEvidence(
		ctx,
		relayers[0].CoreumAddress,
		invalidEvidenceTrustSetWithInvalidTicket,
	)
	require.True(t, coreum.IsPendingOperationNotFoundError(err), err)

	// try to register with not existing currency
	invalidEvidenceNotExistingIssuer := rejectedTxEvidenceTrustSet
	invalidEvidenceNotExistingIssuer.Issuer = xrpl.GenPrivKeyTxSigner().Account().String()
	_, err = contractClient.SendXRPLTrustSetTransactionResultEvidence(
		ctx,
		relayers[0].CoreumAddress,
		invalidEvidenceNotExistingIssuer,
	)
	require.True(t, coreum.IsTokenNotRegisteredError(err), err)

	// send valid rejected evidence from first relayer
	txResTrustSet, err := contractClient.SendXRPLTrustSetTransactionResultEvidence(
		ctx,
		relayers[0].CoreumAddress,
		rejectedTxEvidenceTrustSet,
	)
	require.NoError(t, err)
	thresholdReachedTrustSet, err := event.FindStringEventAttribute(
		txResTrustSet.Events, wasmtypes.ModuleName, eventAttributeThresholdReached,
	)
	require.NoError(t, err)
	require.Equal(t, strconv.FormatBool(false), thresholdReachedTrustSet)
	// send valid rejected evidence from second relayer
	txResTrustSet, err = contractClient.SendXRPLTrustSetTransactionResultEvidence(
		ctx, relayers[1].CoreumAddress, rejectedTxEvidenceTrustSet,
	)
	require.NoError(t, err)
	thresholdReachedTrustSet, err = event.FindStringEventAttribute(
		txResTrustSet.Events, wasmtypes.ModuleName, eventAttributeThresholdReached,
	)
	require.NoError(t, err)
	require.Equal(t, strconv.FormatBool(true), thresholdReachedTrustSet)

	registeredInactiveToken, err = contractClient.GetXRPLTokenByIssuerAndCurrency(ctx, issuer, inactiveCurrency)
	require.NoError(t, err)

	require.Equal(t, coreum.XRPLToken{
		Issuer:           issuer,
		Currency:         inactiveCurrency,
		CoreumDenom:      registeredInactiveToken.CoreumDenom,
		SendingPrecision: sendingPrecision,
		MaxHoldingAmount: maxHoldingAmount,
		State:            coreum.TokenStateInactive,
		BridgingFee:      sdkmath.ZeroInt(),
	}, registeredInactiveToken)

	// try to send evidence one more time
	_, err = contractClient.SendXRPLTrustSetTransactionResultEvidence(
		ctx,
		relayers[1].CoreumAddress,
		rejectedTxEvidenceTrustSet,
	)
	require.True(t, coreum.IsOperationAlreadyExecutedError(err), err)

	// try to register the sending from the XRPL to coreum evidence with inactive token
	xrplToCoreumInactiveTokenTransferEvidence := coreum.XRPLToCoreumTransferEvidence{
		TxHash:    genXRPLTxHash(t),
		Issuer:    issuerAcc.String(),
		Currency:  inactiveCurrency,
		Amount:    sdkmath.NewInt(10),
		Recipient: coreumRecipient,
	}
	_, err = contractClient.SendXRPLToCoreumTransferEvidence(
		ctx,
		relayers[1].CoreumAddress,
		xrplToCoreumInactiveTokenTransferEvidence,
	)
	require.True(t, coreum.IsTokenNotEnabledError(err), err)

	// register one more token and activate it
	_, err = contractClient.RegisterXRPLToken(
<<<<<<< HEAD
		ctx, owner, issuer, activeCurrency, sendingPrecision, maxHoldingAmount, sdkmath.ZeroInt(),
=======
		ctx,
		owner,
		issuer,
		activeCurrency,
		sendingPrecision,
		maxHoldingAmount,
		sdkmath.ZeroInt(),
>>>>>>> cc4f113b
	)
	require.NoError(t, err)

	registeredActiveToken, err := contractClient.GetXRPLTokenByIssuerAndCurrency(ctx, issuer, activeCurrency)
	require.NoError(t, err)

	require.Equal(t, coreum.XRPLToken{
		Issuer:           issuer,
		Currency:         activeCurrency,
		CoreumDenom:      registeredActiveToken.CoreumDenom,
		SendingPrecision: sendingPrecision,
		MaxHoldingAmount: maxHoldingAmount,
		State:            coreum.TokenStateProcessing,
		BridgingFee:      sdkmath.ZeroInt(),
	}, registeredActiveToken)

	activateXRPLToken(ctx, t, contractClient, relayers, issuer, activeCurrency)

	amountToSend := sdkmath.NewInt(99)
	sendFromXRPLToCoreum(ctx, t, contractClient, relayers, issuer, activeCurrency, amountToSend, coreumRecipient)

	balanceRes, err := bankClient.Balance(ctx, &banktypes.QueryBalanceRequest{
		Address: coreumRecipient.String(),
		Denom:   registeredActiveToken.CoreumDenom,
	})
	require.NoError(t, err)
	require.Equal(t, amountToSend.String(), balanceRes.Balance.Amount.String())
}

func TestSendFromXRPLToCoreumXRPLOriginatedToken(t *testing.T) {
	t.Parallel()

	ctx, chains := integrationtests.NewTestingContext(t)

	coreumRecipient := chains.Coreum.GenAccount()
	randomAddress := chains.Coreum.GenAccount()
	relayers := genRelayers(ctx, t, chains, 2)

	bankClient := banktypes.NewQueryClient(chains.Coreum.ClientContext)

	chains.Coreum.FundAccountWithOptions(ctx, t, randomAddress, coreumintegration.BalancesOptions{
		Amount: sdkmath.NewInt(1_000_000),
	})

	owner, contractClient := integrationtests.DeployAndInstantiateContract(
		ctx,
		t,
		chains,
		relayers,
		len(relayers),
		3,
		defaultTrustSetLimitAmount,
		xrpl.GenPrivKeyTxSigner().Account().String(),
	)
	issueFee := chains.Coreum.QueryAssetFTParams(ctx, t).IssueFee
	chains.Coreum.FundAccountWithOptions(ctx, t, owner, coreumintegration.BalancesOptions{
		Amount: issueFee.Amount,
	})

	issuerAcc := chains.XRPL.GenAccount(ctx, t, 0)
	issuer := issuerAcc.String()
	currency := "RCR"
	sendingPrecision := int32(15)
	maxHoldingAmount := sdk.NewIntFromUint64(10000)

	// recover tickets to be able to create operations from coreum to XRPL
	recoverTickets(ctx, t, contractClient, owner, relayers, 100)

	// register from the owner
<<<<<<< HEAD

	_, err := contractClient.RegisterXRPLToken(
		ctx, owner, issuer, currency, sendingPrecision, maxHoldingAmount, sdkmath.ZeroInt(),
=======
	bridgingFee := sdkmath.NewInt(3)
	_, err := contractClient.RegisterXRPLToken(
		ctx,
		owner,
		issuer,
		currency,
		sendingPrecision,
		maxHoldingAmount,
		bridgingFee,
>>>>>>> cc4f113b
	)
	require.NoError(t, err)

	xrplTokens, err := contractClient.GetXRPLTokens(ctx)
	require.NoError(t, err)
	// find registered token
	var registeredToken coreum.XRPLToken
	for _, token := range xrplTokens {
		if token.Issuer == issuer && token.Currency == currency {
			registeredToken = token
			break
		}
	}
	require.Equal(t, issuer, registeredToken.Issuer)
	require.Equal(t, currency, registeredToken.Currency)
	require.NotEmpty(t, registeredToken.CoreumDenom)

	// activate token
	activateXRPLToken(ctx, t, contractClient, relayers, issuer, currency)

	// create an evidence of transfer tokens from XRPL to Coreum
	xrplToCoreumTransferEvidence := coreum.XRPLToCoreumTransferEvidence{
		TxHash:    genXRPLTxHash(t),
		Issuer:    issuerAcc.String(),
		Currency:  currency,
		Amount:    sdkmath.NewInt(10),
		Recipient: coreumRecipient,
	}

	// try to call from not relayer
	_, err = contractClient.SendXRPLToCoreumTransferEvidence(ctx, randomAddress, xrplToCoreumTransferEvidence)
	require.True(t, coreum.IsUnauthorizedSenderError(err), err)

	// try use not registered token
	wrongXRPLToCoreumTransferEvidence := xrplToCoreumTransferEvidence
	wrongXRPLToCoreumTransferEvidence.Currency = "NEZ"
	_, err = contractClient.SendXRPLToCoreumTransferEvidence(
		ctx,
		relayers[0].CoreumAddress,
		wrongXRPLToCoreumTransferEvidence,
	)
	require.True(t, coreum.IsTokenNotRegisteredError(err), err)

	// call from first relayer
	txRes, err := contractClient.SendXRPLToCoreumTransferEvidence(
		ctx,
		relayers[0].CoreumAddress,
		xrplToCoreumTransferEvidence,
	)
	require.NoError(t, err)
	recipientBalanceRes, err := bankClient.Balance(ctx, &banktypes.QueryBalanceRequest{
		Address: coreumRecipient.String(),
		Denom:   registeredToken.CoreumDenom,
	})
	require.NoError(t, err)
	require.True(t, recipientBalanceRes.Balance.IsZero())
	thresholdReached, err := event.FindStringEventAttribute(
		txRes.Events,
		wasmtypes.ModuleName,
		eventAttributeThresholdReached,
	)
	require.NoError(t, err)
	require.Equal(t, strconv.FormatBool(false), thresholdReached)

	// call from first relayer one more time
	_, err = contractClient.SendXRPLToCoreumTransferEvidence(
		ctx,
		relayers[0].CoreumAddress,
		xrplToCoreumTransferEvidence,
	)
	require.True(t, coreum.IsEvidenceAlreadyProvidedError(err), err)

	// call from second relayer
	txRes, err = contractClient.SendXRPLToCoreumTransferEvidence(
		ctx, relayers[1].CoreumAddress, xrplToCoreumTransferEvidence,
	)
	require.NoError(t, err)
	recipientBalanceRes, err = bankClient.Balance(ctx, &banktypes.QueryBalanceRequest{
		Address: coreumRecipient.String(),
		Denom:   registeredToken.CoreumDenom,
	})
	require.NoError(t, err)
	thresholdReached, err = event.FindStringEventAttribute(
		txRes.Events, wasmtypes.ModuleName, eventAttributeThresholdReached,
	)
	require.NoError(t, err)
	require.Equal(t, strconv.FormatBool(true), thresholdReached)

	require.NoError(t, err)
	// expect new token on the recipient balance
	// the amount is sent_amount - brdige_fee
	require.Equal(t,
		xrplToCoreumTransferEvidence.Amount.Sub(bridgingFee).String(),
		recipientBalanceRes.Balance.Amount.String())

	// try to push the same evidence
	_, err = contractClient.SendXRPLToCoreumTransferEvidence(
		ctx, relayers[0].CoreumAddress, xrplToCoreumTransferEvidence,
	)
	require.True(t, coreum.IsOperationAlreadyExecutedError(err), err)

	// assert fees are calculated correctly
	claimFeesAndMakeAssertions(
		ctx,
		t,
		contractClient,
		bankClient,
		relayers,
		bridgingFee,
		sdk.ZeroInt(),
		registeredToken.CoreumDenom,
	)
}

//nolint:tparallel // the test is parallel, but test cases are not
func TestSendFromXRPLToCoreumXRPLOriginatedTokenWithDifferentSendingPrecision(t *testing.T) {
	t.Parallel()

	var (
		tokenDecimals        = int64(15)
		highMaxHoldingAmount = integrationtests.ConvertStringWithDecimalsToSDKInt(t, "1", 30)
	)

	ctx, chains := integrationtests.NewTestingContext(t)
	bankClient := banktypes.NewQueryClient(chains.Coreum.ClientContext)

	relayers := genRelayers(ctx, t, chains, 2)
	coreumRecipient := chains.Coreum.GenAccount()

	owner, contractClient := integrationtests.DeployAndInstantiateContract(
		ctx,
		t,
		chains,
		relayers,
		len(relayers),
		10,
		defaultTrustSetLimitAmount,
		xrpl.GenPrivKeyTxSigner().Account().String(),
	)
	// recover tickets to be able to create operations from coreum to XRPL
	recoverTickets(ctx, t, contractClient, owner, relayers, 100)

	issueFee := chains.Coreum.QueryAssetFTParams(ctx, t).IssueFee

	tests := []struct {
		name                                       string
		sendingPrecision                           int32
		sendingAmount                              sdkmath.Int
		maxHoldingAmount                           sdkmath.Int
		wantReceivedAmount                         sdkmath.Int
		wantIsAmountSentIsZeroAfterTruncationError bool
		wantIsMaximumBridgedAmountReachedError     bool
	}{
		{
			name:               "positive_precision_no_truncation",
			sendingPrecision:   2,
			maxHoldingAmount:   highMaxHoldingAmount,
			sendingAmount:      integrationtests.ConvertStringWithDecimalsToSDKInt(t, "9999999999.15", tokenDecimals),
			wantReceivedAmount: integrationtests.ConvertStringWithDecimalsToSDKInt(t, "9999999999.15", tokenDecimals),
		},
		{
			name:               "positive_precision_with_truncation",
			sendingPrecision:   2,
			maxHoldingAmount:   highMaxHoldingAmount,
			sendingAmount:      integrationtests.ConvertStringWithDecimalsToSDKInt(t, "0.15567", tokenDecimals),
			wantReceivedAmount: integrationtests.ConvertStringWithDecimalsToSDKInt(t, "0.15", tokenDecimals),
		},
		{
			name:             "positive_precision_low_amount",
			sendingPrecision: 2,
			maxHoldingAmount: highMaxHoldingAmount,
			sendingAmount:    integrationtests.ConvertStringWithDecimalsToSDKInt(t, "0.009999", tokenDecimals),
			wantIsAmountSentIsZeroAfterTruncationError: true,
		},
		{
			name:               "zero_precision_no_truncation",
			sendingPrecision:   0,
			maxHoldingAmount:   highMaxHoldingAmount,
			sendingAmount:      integrationtests.ConvertStringWithDecimalsToSDKInt(t, "9999999999", tokenDecimals),
			wantReceivedAmount: integrationtests.ConvertStringWithDecimalsToSDKInt(t, "9999999999", tokenDecimals),
		},
		{
			name:               "zero_precision_with_truncation",
			sendingPrecision:   0,
			maxHoldingAmount:   highMaxHoldingAmount,
			sendingAmount:      integrationtests.ConvertStringWithDecimalsToSDKInt(t, "1.15567", tokenDecimals),
			wantReceivedAmount: integrationtests.ConvertStringWithDecimalsToSDKInt(t, "1", tokenDecimals),
		},
		{
			name:             "zero_precision_low_amount",
			sendingPrecision: 0,
			maxHoldingAmount: highMaxHoldingAmount,
			sendingAmount:    integrationtests.ConvertStringWithDecimalsToSDKInt(t, "0.9999", tokenDecimals),
			wantIsAmountSentIsZeroAfterTruncationError: true,
		},
		{
			name:               "negative_precision_no_truncation",
			sendingPrecision:   -2,
			maxHoldingAmount:   highMaxHoldingAmount,
			sendingAmount:      integrationtests.ConvertStringWithDecimalsToSDKInt(t, "9999999900", tokenDecimals),
			wantReceivedAmount: integrationtests.ConvertStringWithDecimalsToSDKInt(t, "9999999900", tokenDecimals),
		},
		{
			name:               "negative_precision_with_truncation",
			sendingPrecision:   -2,
			maxHoldingAmount:   highMaxHoldingAmount,
			sendingAmount:      integrationtests.ConvertStringWithDecimalsToSDKInt(t, "9999.15567", tokenDecimals),
			wantReceivedAmount: integrationtests.ConvertStringWithDecimalsToSDKInt(t, "9900", tokenDecimals),
		},
		{
			name:             "negative_precision_low_amount",
			sendingPrecision: -2,
			maxHoldingAmount: highMaxHoldingAmount,
			sendingAmount:    integrationtests.ConvertStringWithDecimalsToSDKInt(t, "99.9999", tokenDecimals),
			wantIsAmountSentIsZeroAfterTruncationError: true,
		},
		{
			name:             "reached_max_holding_amount",
			sendingPrecision: 2,
			maxHoldingAmount: integrationtests.ConvertStringWithDecimalsToSDKInt(t, "9999", tokenDecimals),
			sendingAmount: integrationtests.ConvertStringWithDecimalsToSDKInt(
				t, "9999.01", tokenDecimals,
			),
			wantIsMaximumBridgedAmountReachedError: true,
		},
	}
	for _, tt := range tests {
		tt := tt
		t.Run(tt.name, func(t *testing.T) {
			// fund owner to cover registration fee
			chains.Coreum.FundAccountWithOptions(ctx, t, owner, coreumintegration.BalancesOptions{
				Amount: issueFee.Amount,
			})

			issuerAcc := xrpl.GenPrivKeyTxSigner().Account()
			issuer := issuerAcc.String()
			currency := "CRC" //nolint:goconst // defining these variables as const for testing is not beneficial.

			// register from the owner
			_, err := contractClient.RegisterXRPLToken(
<<<<<<< HEAD
				ctx, owner, issuer, currency, tt.sendingPrecision, tt.maxHoldingAmount, sdkmath.ZeroInt(),
=======
				ctx,
				owner,
				issuer,
				currency,
				tt.sendingPrecision,
				tt.maxHoldingAmount,
				sdkmath.ZeroInt(),
>>>>>>> cc4f113b
			)
			require.NoError(t, err)
			registeredXRPLToken, err := contractClient.GetXRPLTokenByIssuerAndCurrency(ctx, issuer, currency)
			require.NoError(t, err)

			// activate token
			activateXRPLToken(ctx, t, contractClient, relayers, issuerAcc.String(), currency)

			// create an evidence
			xrplToCoreumTransferEvidence := coreum.XRPLToCoreumTransferEvidence{
				TxHash:    genXRPLTxHash(t),
				Issuer:    issuerAcc.String(),
				Currency:  currency,
				Amount:    tt.sendingAmount,
				Recipient: coreumRecipient,
			}

			// call from all relayers
			for _, relayer := range relayers {
				_, err = contractClient.SendXRPLToCoreumTransferEvidence(ctx, relayer.CoreumAddress, xrplToCoreumTransferEvidence)
				if tt.wantIsAmountSentIsZeroAfterTruncationError {
					require.True(t, coreum.IsAmountSentIsZeroAfterTruncationError(err), err)
					return
				}
				if tt.wantIsMaximumBridgedAmountReachedError {
					require.True(t, coreum.IsMaximumBridgedAmountReachedError(err), err)
					return
				}
				require.NoError(t, err)
			}

			balanceRes, err := bankClient.Balance(ctx, &banktypes.QueryBalanceRequest{
				Address: coreumRecipient.String(),
				Denom:   registeredXRPLToken.CoreumDenom,
			})
			require.NoError(t, err)
			require.Equal(t, tt.wantReceivedAmount.String(), balanceRes.Balance.Amount.String())
		})
	}
}

func TestSendFromXRPLToCoreumXRPToken(t *testing.T) {
	t.Parallel()

	ctx, chains := integrationtests.NewTestingContext(t)

	coreumRecipient := chains.Coreum.GenAccount()
	randomAddress := chains.Coreum.GenAccount()
	relayers := genRelayers(ctx, t, chains, 2)

	bankClient := banktypes.NewQueryClient(chains.Coreum.ClientContext)

	chains.Coreum.FundAccountWithOptions(ctx, t, randomAddress, coreumintegration.BalancesOptions{
		Amount: sdkmath.NewInt(1_000_000),
	})

	_, contractClient := integrationtests.DeployAndInstantiateContract(
		ctx,
		t,
		chains,
		relayers,
		len(relayers),
		3,
		defaultTrustSetLimitAmount,
		xrpl.GenPrivKeyTxSigner().Account().String(),
	)
	registeredXRPToken, err := contractClient.GetXRPLTokenByIssuerAndCurrency(
		ctx,
		xrpl.XRPTokenIssuer.String(),
		xrpl.ConvertCurrencyToString(xrpl.XRPTokenCurrency),
	)
	require.NoError(t, err)

	require.Equal(t, coreum.XRPLToken{
		Issuer:           xrpl.XRPTokenIssuer.String(),
		Currency:         xrpl.ConvertCurrencyToString(xrpl.XRPTokenCurrency),
		CoreumDenom:      assetfttypes.BuildDenom("drop", contractClient.GetContractAddress()),
		SendingPrecision: 6,
		MaxHoldingAmount: sdkmath.NewInt(10000000000000000),
		State:            coreum.TokenStateEnabled,
		BridgingFee:      sdkmath.ZeroInt(),
	}, registeredXRPToken)

	// create an evidence of transfer tokens from XRPL to Coreum
	xrplToCoreumTransferEvidence := coreum.XRPLToCoreumTransferEvidence{
		TxHash:    genXRPLTxHash(t),
		Issuer:    rippledata.Account{}.String(),
		Currency:  rippledata.Currency{}.String(),
		Amount:    sdkmath.NewInt(10),
		Recipient: coreumRecipient,
	}

	// try to call from not relayer
	_, err = contractClient.SendXRPLToCoreumTransferEvidence(ctx, randomAddress, xrplToCoreumTransferEvidence)
	require.True(t, coreum.IsUnauthorizedSenderError(err), err)

	// call from first relayer
	txRes, err := contractClient.SendXRPLToCoreumTransferEvidence(
		ctx,
		relayers[0].CoreumAddress,
		xrplToCoreumTransferEvidence,
	)
	require.NoError(t, err)
	recipientBalanceRes, err := bankClient.Balance(ctx, &banktypes.QueryBalanceRequest{
		Address: coreumRecipient.String(),
		Denom:   registeredXRPToken.CoreumDenom,
	})
	require.NoError(t, err)
	require.True(t, recipientBalanceRes.Balance.IsZero())
	thresholdReached, err := event.FindStringEventAttribute(
		txRes.Events,
		wasmtypes.ModuleName,
		eventAttributeThresholdReached,
	)
	require.NoError(t, err)
	require.Equal(t, strconv.FormatBool(false), thresholdReached)

	// call from first relayer one more time
	_, err = contractClient.SendXRPLToCoreumTransferEvidence(
		ctx, relayers[0].CoreumAddress, xrplToCoreumTransferEvidence,
	)
	require.True(t, coreum.IsEvidenceAlreadyProvidedError(err), err)

	// call from second relayer
	txRes, err = contractClient.SendXRPLToCoreumTransferEvidence(
		ctx, relayers[1].CoreumAddress, xrplToCoreumTransferEvidence,
	)
	require.NoError(t, err)
	recipientBalanceRes, err = bankClient.Balance(ctx, &banktypes.QueryBalanceRequest{
		Address: coreumRecipient.String(),
		Denom:   registeredXRPToken.CoreumDenom,
	})
	require.NoError(t, err)
	thresholdReached, err = event.FindStringEventAttribute(
		txRes.Events, wasmtypes.ModuleName, eventAttributeThresholdReached,
	)
	require.NoError(t, err)
	require.Equal(t, strconv.FormatBool(true), thresholdReached)

	require.NoError(t, err)
	// expect new token on the recipient balance
	require.Equal(t, xrplToCoreumTransferEvidence.Amount.String(), recipientBalanceRes.Balance.Amount.String())

	// try to push the same evidence
	_, err = contractClient.SendXRPLToCoreumTransferEvidence(ctx, relayers[0].CoreumAddress, xrplToCoreumTransferEvidence)
	require.True(t, coreum.IsOperationAlreadyExecutedError(err), err)
}

func TestSendFromXRPLToCoreumCoreumOriginatedToken(t *testing.T) {
	t.Parallel()

	ctx, chains := integrationtests.NewTestingContext(t)

	coreumSender := chains.Coreum.GenAccount()
	coreumRecipient := chains.Coreum.GenAccount()
	xrplRecipient := chains.XRPL.GenAccount(ctx, t, 1)

	relayers := genRelayers(ctx, t, chains, 2)

	bankClient := banktypes.NewQueryClient(chains.Coreum.ClientContext)

	chains.Coreum.FundAccountWithOptions(ctx, t, coreumSender, coreumintegration.BalancesOptions{
		Amount: sdkmath.NewInt(1_000_000),
	})

	issueFee := chains.Coreum.QueryAssetFTParams(ctx, t).IssueFee
	chains.Coreum.FundAccountWithOptions(ctx, t, coreumSender, coreumintegration.BalancesOptions{
		Amount: issueFee.Amount.MulRaw(2).Add(sdkmath.NewInt(10_000_000)),
	})

	bridgeXRPLAddress := xrpl.GenPrivKeyTxSigner().Account().String()
	owner, contractClient := integrationtests.DeployAndInstantiateContract(
		ctx,
		t,
		chains,
		relayers,
		len(relayers),
		3,
		defaultTrustSetLimitAmount,
		bridgeXRPLAddress,
	)
	// recover tickets to be able to create operations from coreum to XRPL
	recoverTickets(ctx, t, contractClient, owner, relayers, 10)

	// issue asset ft and register it
	sendingPrecision := int32(5)
	tokenDecimals := uint32(5)
	maxHoldingAmount := sdk.NewIntFromUint64(100_000_000_000)
	issueMsg := &assetfttypes.MsgIssue{
		Issuer:        coreumSender.String(),
		Symbol:        "denom",
		Subunit:       "denom",
		Precision:     tokenDecimals, // token decimals in terms of the contract
		InitialAmount: maxHoldingAmount,
	}
	_, err := client.BroadcastTx(
		ctx,
		chains.Coreum.ClientContext.WithFromAddress(coreumSender),
		chains.Coreum.TxFactory().WithSimulateAndExecute(true),
		issueMsg,
	)
	require.NoError(t, err)
	denom := assetfttypes.BuildDenom(issueMsg.Subunit, coreumSender)
	_, err = contractClient.RegisterCoreumToken(
<<<<<<< HEAD
		ctx, owner, denom, tokenDecimals, sendingPrecision, maxHoldingAmount, sdkmath.ZeroInt(),
=======
		ctx,
		owner,
		denom,
		tokenDecimals,
		sendingPrecision,
		maxHoldingAmount,
		sdkmath.ZeroInt(),
>>>>>>> cc4f113b
	)
	require.NoError(t, err)
	registeredCoreumToken, err := contractClient.GetCoreumTokenByDenom(ctx, denom)
	require.NoError(t, err)

	coinToSend := sdk.NewCoin(denom, sdkmath.NewInt(10))
	sendFromCoreumToXRPL(ctx, t, contractClient, relayers, coreumSender, coinToSend, xrplRecipient)

	contractBalanceRes, err := bankClient.Balance(ctx, &banktypes.QueryBalanceRequest{
		Address: contractClient.GetContractAddress().String(),
		Denom:   denom,
	})
	require.NoError(t, err)
	require.Equal(t, coinToSend.String(), contractBalanceRes.Balance.String())

	// create an evidence of transfer tokens from XRPL to Coreum
	// account has 100_000_000_000 in XRPL after conversion
	xrplToCoreumTransferEvidence := coreum.XRPLToCoreumTransferEvidence{
		TxHash:   genXRPLTxHash(t),
		Issuer:   bridgeXRPLAddress,
		Currency: registeredCoreumToken.XRPLCurrency,
		// Equivalent of sending 4 tokens back
		Amount:    sdkmath.NewInt(40_000_000_000),
		Recipient: coreumRecipient,
	}

	xrplToCoreumTransferEvidenceForNotRegisteredToken := xrplToCoreumTransferEvidence
	xrplToCoreumTransferEvidenceForNotRegisteredToken.Currency = "XZA"
	_, err = contractClient.SendXRPLToCoreumTransferEvidence(
		ctx, relayers[0].CoreumAddress, xrplToCoreumTransferEvidenceForNotRegisteredToken,
	)
	require.True(t, coreum.IsTokenNotRegisteredError(err), err)

	// call from first relayer
	_, err = contractClient.SendXRPLToCoreumTransferEvidence(ctx, relayers[0].CoreumAddress, xrplToCoreumTransferEvidence)
	require.NoError(t, err)

	// call from second relayer
	txRes, err := contractClient.SendXRPLToCoreumTransferEvidence(
		ctx, relayers[1].CoreumAddress, xrplToCoreumTransferEvidence,
	)
	require.NoError(t, err)
	thresholdReached, err := event.FindStringEventAttribute(
		txRes.Events, wasmtypes.ModuleName, eventAttributeThresholdReached,
	)
	require.NoError(t, err)
	require.Equal(t, strconv.FormatBool(true), thresholdReached)

	// check recipient balance
	recipientBalanceRes, err := bankClient.Balance(ctx, &banktypes.QueryBalanceRequest{
		Address: coreumRecipient.String(),
		Denom:   registeredCoreumToken.Denom,
	})
	require.NoError(t, err)
	require.Equal(t, sdkmath.NewInt(4).String(), recipientBalanceRes.Balance.Amount.String())

	// check contract balance
	contractBalanceRes, err = bankClient.Balance(ctx, &banktypes.QueryBalanceRequest{
		Address: contractClient.GetContractAddress().String(),
		Denom:   denom,
	})
	require.NoError(t, err)
	require.Equal(t, coinToSend.Amount.Sub(sdkmath.NewInt(4)).String(), contractBalanceRes.Balance.Amount.String())
}

//nolint:tparallel // the test is parallel, but test cases are not
func TestSendFromXRPLToCoreumCoreumOriginatedTokenWithFreezingAndWhitelisting(t *testing.T) {
	t.Parallel()

	ctx, chains := integrationtests.NewTestingContext(t)

	coreumRecipient := chains.Coreum.GenAccount()
	xrplRecipient := chains.XRPL.GenAccount(ctx, t, 1)

	relayers := genRelayers(ctx, t, chains, 2)

	bankClient := banktypes.NewQueryClient(chains.Coreum.ClientContext)

	bridgeXRPLAddress := xrpl.GenPrivKeyTxSigner().Account().String()
	owner, contractClient := integrationtests.DeployAndInstantiateContract(
		ctx,
		t,
		chains,
		relayers,
		len(relayers),
		3,
		defaultTrustSetLimitAmount,
		bridgeXRPLAddress,
	)
	// recover tickets to be able to create operations from coreum to XRPL
	recoverTickets(ctx, t, contractClient, owner, relayers, 100)

	amountToSend := sdkmath.NewInt(10_000)

	tests := []struct {
		name              string
		features          []assetfttypes.Feature
		beforeSendToXRPL  func(t *testing.T, issuer sdk.AccAddress, denom string)
		afterSendToXRPL   func(t *testing.T, issuer sdk.AccAddress, denom string)
		checkAssetFTError func(t *testing.T, err error)
	}{
		{
			name: "freezing_of_the_contract_account",
			features: []assetfttypes.Feature{
				assetfttypes.Feature_freezing,
			},
			afterSendToXRPL: func(t *testing.T, issuer sdk.AccAddress, denom string) {
				msg := &assetfttypes.MsgFreeze{
					Sender:  issuer.String(),
					Account: contractClient.GetContractAddress().String(),
					Coin:    sdk.NewCoin(denom, amountToSend),
				}
				_, err := client.BroadcastTx(
					ctx,
					chains.Coreum.ClientContext.WithFromAddress(issuer),
					chains.Coreum.TxFactory().WithSimulateAndExecute(true),
					msg,
				)
				require.NoError(t, err)
			},
			checkAssetFTError: func(t *testing.T, err error) {
				require.True(t, coreum.IsAssetFTFreezingError(err), err)
			},
		},
		{
			name: "global_freezing",
			features: []assetfttypes.Feature{
				assetfttypes.Feature_freezing,
			},
			afterSendToXRPL: func(t *testing.T, issuer sdk.AccAddress, denom string) {
				msg := &assetfttypes.MsgGloballyFreeze{
					Sender: issuer.String(),
					Denom:  denom,
				}
				_, err := client.BroadcastTx(
					ctx,
					chains.Coreum.ClientContext.WithFromAddress(issuer),
					chains.Coreum.TxFactory().WithSimulateAndExecute(true),
					msg,
				)
				require.NoError(t, err)
			},
			checkAssetFTError: func(t *testing.T, err error) {
				require.True(t, coreum.IsAssetFTGlobalFreezingError(err), err)
			},
		},
		{
			name: "whitelisting",
			features: []assetfttypes.Feature{
				assetfttypes.Feature_whitelisting,
			},
			beforeSendToXRPL: func(t *testing.T, issuer sdk.AccAddress, denom string) {
				msg := &assetfttypes.MsgSetWhitelistedLimit{
					Sender:  issuer.String(),
					Account: contractClient.GetContractAddress().String(),
					Coin:    sdk.NewCoin(denom, amountToSend),
				}
				_, err := client.BroadcastTx(
					ctx,
					chains.Coreum.ClientContext.WithFromAddress(issuer),
					chains.Coreum.TxFactory().WithSimulateAndExecute(true),
					msg,
				)
				require.NoError(t, err)
			},
			checkAssetFTError: func(t *testing.T, err error) {
				require.True(t, coreum.IsAssetFTWhitelistedLimitExceededError(err), err)
			},
		},
	}
	for _, tt := range tests {
		tt := tt
		t.Run(tt.name, func(t *testing.T) {
			coreumSender := chains.Coreum.GenAccount()
			issueFee := chains.Coreum.QueryAssetFTParams(ctx, t).IssueFee
			chains.Coreum.FundAccountWithOptions(ctx, t, coreumSender, coreumintegration.BalancesOptions{
				Amount: issueFee.Amount.Add(sdkmath.NewInt(1_000_000)),
			})

			sendingPrecision := int32(5)
			tokenDecimals := uint32(5)
			maxHoldingAmount := sdk.NewIntFromUint64(100_000_000_000)
			issueMsg := &assetfttypes.MsgIssue{
				Issuer:        coreumSender.String(),
				Symbol:        "denom",
				Subunit:       "denom",
				Precision:     tokenDecimals,
				InitialAmount: maxHoldingAmount,
				Features:      tt.features,
			}
			_, err := client.BroadcastTx(
				ctx,
				chains.Coreum.ClientContext.WithFromAddress(coreumSender),
				chains.Coreum.TxFactory().WithSimulateAndExecute(true),
				issueMsg,
			)
			require.NoError(t, err)
			denom := assetfttypes.BuildDenom(issueMsg.Subunit, coreumSender)
			_, err = contractClient.RegisterCoreumToken(
<<<<<<< HEAD
				ctx, owner, denom, tokenDecimals, sendingPrecision, maxHoldingAmount, sdkmath.ZeroInt(),
=======
				ctx,
				owner,
				denom,
				tokenDecimals,
				sendingPrecision,
				maxHoldingAmount,
				sdkmath.ZeroInt(),
>>>>>>> cc4f113b
			)
			require.NoError(t, err)
			registeredCoreumToken, err := contractClient.GetCoreumTokenByDenom(ctx, denom)
			require.NoError(t, err)

			if tt.beforeSendToXRPL != nil {
				tt.beforeSendToXRPL(t, coreumSender, denom)
			}

			coinToSend := sdk.NewCoin(denom, amountToSend)
			sendFromCoreumToXRPL(ctx, t, contractClient, relayers, coreumSender, coinToSend, xrplRecipient)

			if tt.afterSendToXRPL != nil {
				tt.afterSendToXRPL(t, coreumSender, denom)
			}

			contractBalanceRes, err := bankClient.Balance(ctx, &banktypes.QueryBalanceRequest{
				Address: contractClient.GetContractAddress().String(),
				Denom:   denom,
			})
			require.NoError(t, err)
			require.Equal(t, coinToSend.String(), contractBalanceRes.Balance.String())

			// The amount is the converted amount that was sent in XRPL and is the equivalent of 10_000 in Coreum
			amountToSendBack := sdkmath.NewInt(1_000_000_000_000_000)

			// create an evidence of transfer tokens from XRPL to Coreum
			xrplToCoreumTransferEvidence := coreum.XRPLToCoreumTransferEvidence{
				TxHash:    genXRPLTxHash(t),
				Issuer:    bridgeXRPLAddress,
				Currency:  registeredCoreumToken.XRPLCurrency,
				Amount:    amountToSendBack,
				Recipient: coreumRecipient,
			}

			// call from first relayer
			_, err = contractClient.SendXRPLToCoreumTransferEvidence(
				ctx, relayers[0].CoreumAddress, xrplToCoreumTransferEvidence,
			)
			require.NoError(t, err)

			// call from second relayer
			txRes, err := contractClient.SendXRPLToCoreumTransferEvidence(
				ctx, relayers[1].CoreumAddress, xrplToCoreumTransferEvidence,
			)
			if tt.checkAssetFTError != nil {
				require.True(t, coreum.IsAssetFTStateError(err), err)
				tt.checkAssetFTError(t, err)
				return
			}

			require.NoError(t, err)
			thresholdReached, err := event.FindStringEventAttribute(
				txRes.Events, wasmtypes.ModuleName, eventAttributeThresholdReached,
			)
			require.NoError(t, err)
			require.Equal(t, strconv.FormatBool(true), thresholdReached)

			// check recipient balance
			recipientBalanceRes, err := bankClient.Balance(ctx, &banktypes.QueryBalanceRequest{
				Address: coreumRecipient.String(),
				Denom:   registeredCoreumToken.Denom,
			})
			require.NoError(t, err)
			require.Equal(
				t,
				xrplToCoreumTransferEvidence.Amount.String(),
				recipientBalanceRes.Balance.Amount.String(),
			)

			// check contract balance
			contractBalanceRes, err = bankClient.Balance(ctx, &banktypes.QueryBalanceRequest{
				Address: contractClient.GetContractAddress().String(),
				Denom:   denom,
			})
			require.NoError(t, err)
			require.Equal(
				t,
				coinToSend.Amount.Sub(xrplToCoreumTransferEvidence.Amount).String(),
				contractBalanceRes.Balance.Amount.String(),
			)
		})
	}
}

//nolint:tparallel // the test is parallel, but test cases are not
func TestSendFromXRPLToCoreumCoreumOriginatedTokenWithDifferentSendingPrecision(t *testing.T) {
	t.Parallel()

	highMaxHoldingAmount := integrationtests.ConvertStringWithDecimalsToSDKInt(t, "1", 30)

	ctx, chains := integrationtests.NewTestingContext(t)
	bankClient := banktypes.NewQueryClient(chains.Coreum.ClientContext)

	relayers := genRelayers(ctx, t, chains, 2)
	coreumRecipient := chains.Coreum.GenAccount()

	bridgeXRPLAddress := xrpl.GenPrivKeyTxSigner().Account().String()
	owner, contractClient := integrationtests.DeployAndInstantiateContract(
		ctx,
		t,
		chains,
		relayers,
		len(relayers),
		10,
		defaultTrustSetLimitAmount,
		bridgeXRPLAddress,
	)
	// recover tickets to be able to create operations from coreum to XRPL
	recoverTickets(ctx, t, contractClient, owner, relayers, 100)

	issueFee := chains.Coreum.QueryAssetFTParams(ctx, t).IssueFee

	tests := []struct {
		name                                       string
		sendingPrecision                           int32
		decimals                                   uint32
		sendingAmount                              sdkmath.Int
		maxHoldingAmount                           sdkmath.Int
		wantReceivedAmount                         sdkmath.Int
		wantIsAmountSentIsZeroAfterTruncationError bool
		xrplSendingAmount                          sdkmath.Int
	}{
		{
			name:               "positive_precision_no_truncation",
			sendingPrecision:   2,
			decimals:           6,
			maxHoldingAmount:   highMaxHoldingAmount,
			sendingAmount:      integrationtests.ConvertStringWithDecimalsToSDKInt(t, "9999999999.15", 6),
			wantReceivedAmount: integrationtests.ConvertStringWithDecimalsToSDKInt(t, "9999999999.15", 6),
			xrplSendingAmount:  sdkmath.NewIntWithDecimal(999999999915, 13),
		},
		{
			name:               "positive_precision_with_truncation",
			sendingPrecision:   2,
			decimals:           20,
			maxHoldingAmount:   highMaxHoldingAmount,
			sendingAmount:      integrationtests.ConvertStringWithDecimalsToSDKInt(t, "0.15567", 20),
			wantReceivedAmount: integrationtests.ConvertStringWithDecimalsToSDKInt(t, "0.15", 20),
			xrplSendingAmount:  sdkmath.NewIntWithDecimal(15, 13),
		},
		{
			name:              "positive_precision_low_amount",
			sendingPrecision:  2,
			decimals:          13,
			maxHoldingAmount:  highMaxHoldingAmount,
			sendingAmount:     integrationtests.ConvertStringWithDecimalsToSDKInt(t, "0.009999", 13),
			xrplSendingAmount: sdkmath.NewIntWithDecimal(9999, 8),
			wantIsAmountSentIsZeroAfterTruncationError: true,
		},
		{
			name:               "zero_precision_no_truncation",
			sendingPrecision:   0,
			decimals:           11,
			maxHoldingAmount:   highMaxHoldingAmount,
			sendingAmount:      integrationtests.ConvertStringWithDecimalsToSDKInt(t, "9999999999", 11),
			wantReceivedAmount: integrationtests.ConvertStringWithDecimalsToSDKInt(t, "9999999999", 11),
			xrplSendingAmount:  sdkmath.NewIntWithDecimal(9999999999, 15),
		},
		{
			name:               "zero_precision_with_truncation",
			sendingPrecision:   0,
			decimals:           1,
			maxHoldingAmount:   highMaxHoldingAmount,
			sendingAmount:      integrationtests.ConvertStringWithDecimalsToSDKInt(t, "1.15567", 1),
			wantReceivedAmount: integrationtests.ConvertStringWithDecimalsToSDKInt(t, "1", 1),
			xrplSendingAmount:  sdkmath.NewIntWithDecimal(1, 15),
		},
		{
			name:              "zero_precision_low_amount",
			sendingPrecision:  0,
			decimals:          2,
			maxHoldingAmount:  highMaxHoldingAmount,
			sendingAmount:     integrationtests.ConvertStringWithDecimalsToSDKInt(t, "0.9999", 2),
			xrplSendingAmount: sdkmath.NewIntWithDecimal(9999, 11),
			wantIsAmountSentIsZeroAfterTruncationError: true,
		},
		{
			name:               "negative_precision_no_truncation",
			sendingPrecision:   -2,
			decimals:           3,
			maxHoldingAmount:   highMaxHoldingAmount,
			sendingAmount:      integrationtests.ConvertStringWithDecimalsToSDKInt(t, "9999999900", 3),
			wantReceivedAmount: integrationtests.ConvertStringWithDecimalsToSDKInt(t, "9999999900", 3),
			xrplSendingAmount:  sdkmath.NewIntWithDecimal(9999999900, 15),
		},
		{
			name:               "negative_precision_with_truncation",
			sendingPrecision:   -2,
			decimals:           20,
			maxHoldingAmount:   highMaxHoldingAmount,
			sendingAmount:      integrationtests.ConvertStringWithDecimalsToSDKInt(t, "9999.15567", 20),
			wantReceivedAmount: integrationtests.ConvertStringWithDecimalsToSDKInt(t, "9900", 20),
			xrplSendingAmount:  sdkmath.NewIntWithDecimal(9900, 15),
		},
		{
			name:              "negative_precision_low_amount",
			sendingPrecision:  -2,
			decimals:          6,
			maxHoldingAmount:  highMaxHoldingAmount,
			sendingAmount:     integrationtests.ConvertStringWithDecimalsToSDKInt(t, "99.9999", 6),
			xrplSendingAmount: sdkmath.NewIntWithDecimal(999999, 11),
			wantIsAmountSentIsZeroAfterTruncationError: true,
		},
	}
	for _, tt := range tests {
		tt := tt
		t.Run(tt.name, func(t *testing.T) {
			// fund sender to cover registration fee and some coins on top for the contract calls
			coreumSenderAddress := chains.Coreum.GenAccount()
			chains.Coreum.FundAccountWithOptions(ctx, t, coreumSenderAddress, coreumintegration.BalancesOptions{
				Amount: issueFee.Amount.Add(sdkmath.NewInt(1_000_000)),
			})

			// issue asset ft and register it
			issueMsg := &assetfttypes.MsgIssue{
				Issuer:        coreumSenderAddress.String(),
				Symbol:        "denom",
				Subunit:       "denom",
				Precision:     tt.decimals, // token decimals in terms of the contract
				InitialAmount: tt.maxHoldingAmount,
			}
			_, err := client.BroadcastTx(
				ctx,
				chains.Coreum.ClientContext.WithFromAddress(coreumSenderAddress),
				chains.Coreum.TxFactory().WithSimulateAndExecute(true),
				issueMsg,
			)
			require.NoError(t, err)
			denom := assetfttypes.BuildDenom(issueMsg.Subunit, coreumSenderAddress)

			_, err = contractClient.RegisterCoreumToken(
<<<<<<< HEAD
				ctx, owner, denom, tt.decimals, tt.sendingPrecision, tt.maxHoldingAmount, sdkmath.ZeroInt(),
=======
				ctx,
				owner,
				denom,
				tt.decimals,
				tt.sendingPrecision,
				tt.maxHoldingAmount,
				sdkmath.ZeroInt(),
>>>>>>> cc4f113b
			)
			require.NoError(t, err)
			registeredCoreumToken, err := contractClient.GetCoreumTokenByDenom(ctx, denom)
			require.NoError(t, err)

			// if we expect an error the amount is invalid so it won't be accepted from the coreum to XRPL
			if !tt.wantIsAmountSentIsZeroAfterTruncationError {
				coinToSend := sdk.NewCoin(denom, tt.sendingAmount)
				sendFromCoreumToXRPL(
					ctx, t, contractClient, relayers, coreumSenderAddress, coinToSend, xrpl.GenPrivKeyTxSigner().Account(),
				)
			}

			// create an evidence
			xrplToCoreumTransferEvidence := coreum.XRPLToCoreumTransferEvidence{
				TxHash:    genXRPLTxHash(t),
				Issuer:    bridgeXRPLAddress,
				Currency:  registeredCoreumToken.XRPLCurrency,
				Amount:    tt.xrplSendingAmount,
				Recipient: coreumRecipient,
			}

			// call from all relayers
			for _, relayer := range relayers {
				_, err = contractClient.SendXRPLToCoreumTransferEvidence(ctx, relayer.CoreumAddress, xrplToCoreumTransferEvidence)
				if tt.wantIsAmountSentIsZeroAfterTruncationError {
					require.True(t, coreum.IsAmountSentIsZeroAfterTruncationError(err), err)
					return
				}
				require.NoError(t, err)
			}

			balanceRes, err := bankClient.Balance(ctx, &banktypes.QueryBalanceRequest{
				Address: coreumRecipient.String(),
				Denom:   denom,
			})
			require.NoError(t, err)
			require.Equal(t, tt.wantReceivedAmount.String(), balanceRes.Balance.Amount.String())
		})
	}
}

func TestRecoverTickets(t *testing.T) {
	t.Parallel()

	// TODO(dzmitryhil) extend the test to check multiple operations once we have them allowed to be created
	usedTicketSequenceThreshold := 5
	numberOfTicketsToInit := uint32(6)

	ctx, chains := integrationtests.NewTestingContext(t)

	relayers := genRelayers(ctx, t, chains, 3)

	owner, contractClient := integrationtests.DeployAndInstantiateContract(
		ctx,
		t,
		chains,
		relayers,
		2,
		usedTicketSequenceThreshold,
		defaultTrustSetLimitAmount,
		xrpl.GenPrivKeyTxSigner().Account().String(),
	)

	// ********** Ticket allocation / Recovery **********
	bridgeXRPLAccountFirstSeqNumber := uint32(1)

	// try to call from not owner
	_, err := contractClient.RecoverTickets(
		ctx, relayers[0].CoreumAddress, bridgeXRPLAccountFirstSeqNumber, &numberOfTicketsToInit,
	)
	require.True(t, coreum.IsNotOwnerError(err), err)

	// try to use more than max allowed tickets
	_, err = contractClient.RecoverTickets(ctx, owner, bridgeXRPLAccountFirstSeqNumber, lo.ToPtr(uint32(251)))
	require.True(t, coreum.IsInvalidTicketSequenceToAllocateError(err), err)

	// try to use zero tickets
	_, err = contractClient.RecoverTickets(ctx, owner, bridgeXRPLAccountFirstSeqNumber, lo.ToPtr(uint32(0)))
	require.True(t, coreum.IsInvalidTicketSequenceToAllocateError(err), err)

	_, err = contractClient.RecoverTickets(ctx, owner, bridgeXRPLAccountFirstSeqNumber, &numberOfTicketsToInit)
	require.NoError(t, err)

	availableTickets, err := contractClient.GetAvailableTickets(ctx)
	require.NoError(t, err)
	require.Empty(t, availableTickets)

	// check that we have just one operation with correct data
	pendingOperations, err := contractClient.GetPendingOperations(ctx)
	require.NoError(t, err)
	require.Len(t, pendingOperations, 1)
	ticketsAllocationOperation := pendingOperations[0]
	require.Equal(t, coreum.Operation{
		TicketSequence:  0,
		AccountSequence: bridgeXRPLAccountFirstSeqNumber,
		Signatures:      make([]coreum.Signature, 0),
		OperationType: coreum.OperationType{
			AllocateTickets: &coreum.OperationTypeAllocateTickets{
				Number: numberOfTicketsToInit,
			},
		},
	}, ticketsAllocationOperation)

	// try to recover tickets when the tickets allocation is in-process
	_, err = contractClient.RecoverTickets(ctx, owner, bridgeXRPLAccountFirstSeqNumber, &numberOfTicketsToInit)
	require.True(t, coreum.IsPendingTicketUpdateError(err), err)

	// ********** Signatures **********

	createTicketsTx := rippledata.TicketCreate{
		TicketCount: lo.ToPtr(numberOfTicketsToInit),
		TxBase: rippledata.TxBase{
			TransactionType: rippledata.TICKET_CREATE,
		},
	}
	relayer1XRPLAcc, err := rippledata.NewAccountFromAddress(relayers[0].XRPLAddress)
	require.NoError(t, err)
	signerItem1 := chains.XRPL.Multisign(t, &createTicketsTx, *relayer1XRPLAcc).Signer
	// try to send from not relayer
	_, err = contractClient.SaveSignature(ctx, owner, bridgeXRPLAccountFirstSeqNumber, signerItem1.TxnSignature.String())
	require.True(t, coreum.IsUnauthorizedSenderError(err), err)

	// try to send with incorrect operation ID
	_, err = contractClient.SaveSignature(
		ctx, relayers[0].CoreumAddress, uint32(999), signerItem1.TxnSignature.String(),
	)
	require.True(t, coreum.IsPendingOperationNotFoundError(err), err)

	// send from first relayer
	_, err = contractClient.SaveSignature(
		ctx, relayers[0].CoreumAddress, bridgeXRPLAccountFirstSeqNumber, signerItem1.TxnSignature.String(),
	)
	require.NoError(t, err)

	// try to send from the same relayer one more time
	_, err = contractClient.SaveSignature(
		ctx, relayers[0].CoreumAddress, bridgeXRPLAccountFirstSeqNumber, signerItem1.TxnSignature.String(),
	)
	require.True(t, coreum.IsSignatureAlreadyProvidedError(err), err)

	// send from second relayer
	createTicketsTx = rippledata.TicketCreate{
		TicketCount: lo.ToPtr(numberOfTicketsToInit),
		TxBase: rippledata.TxBase{
			TransactionType: rippledata.TICKET_CREATE,
		},
	}
	relayer2XRPLAcc, err := rippledata.NewAccountFromAddress(relayers[0].XRPLAddress)
	require.NoError(t, err)
	signerItem2 := chains.XRPL.Multisign(t, &createTicketsTx, *relayer2XRPLAcc).Signer
	_, err = contractClient.SaveSignature(
		ctx, relayers[1].CoreumAddress, bridgeXRPLAccountFirstSeqNumber, signerItem2.TxnSignature.String(),
	)
	require.NoError(t, err)

	pendingOperations, err = contractClient.GetPendingOperations(ctx)
	require.NoError(t, err)
	require.Len(t, pendingOperations, 1)
	ticketsAllocationOperation = pendingOperations[0]
	require.Equal(t, coreum.Operation{
		TicketSequence:  0,
		AccountSequence: bridgeXRPLAccountFirstSeqNumber,
		Signatures: []coreum.Signature{
			{
				RelayerCoreumAddress: relayers[0].CoreumAddress,
				Signature:            signerItem1.TxnSignature.String(),
			},
			{
				RelayerCoreumAddress: relayers[1].CoreumAddress,
				Signature:            signerItem2.TxnSignature.String(),
			},
		},
		OperationType: coreum.OperationType{
			AllocateTickets: &coreum.OperationTypeAllocateTickets{
				Number: numberOfTicketsToInit,
			},
		},
	}, ticketsAllocationOperation)

	// ********** TransactionResultEvidence / Transaction rejected **********

	rejectedTxHash := genXRPLTxHash(t)
	rejectedTxEvidence := coreum.XRPLTransactionResultTicketsAllocationEvidence{
		XRPLTransactionResultEvidence: coreum.XRPLTransactionResultEvidence{
			TxHash:            rejectedTxHash,
			AccountSequence:   &bridgeXRPLAccountFirstSeqNumber,
			TransactionResult: coreum.TransactionResultRejected,
		},
		Tickets: nil,
	}

	// try to send with not existing sequence
	invalidRejectedTxEvidence := rejectedTxEvidence
	invalidRejectedTxEvidence.AccountSequence = lo.ToPtr(uint32(999))
	_, err = contractClient.SendXRPLTicketsAllocationTransactionResultEvidence(
		ctx, relayers[0].CoreumAddress, invalidRejectedTxEvidence,
	)
	require.True(t, coreum.IsPendingOperationNotFoundError(err), err)

	// try to send with not existing ticket
	invalidRejectedTxEvidence = rejectedTxEvidence
	invalidRejectedTxEvidence.AccountSequence = nil
	invalidRejectedTxEvidence.TicketSequence = lo.ToPtr(uint32(999))
	_, err = contractClient.SendXRPLTicketsAllocationTransactionResultEvidence(
		ctx, relayers[0].CoreumAddress, invalidRejectedTxEvidence,
	)
	require.True(t, coreum.IsPendingOperationNotFoundError(err), err)

	// try to send from not relayer
	_, err = contractClient.SendXRPLTicketsAllocationTransactionResultEvidence(ctx, owner, rejectedTxEvidence)
	require.True(t, coreum.IsUnauthorizedSenderError(err), err)

	// send evidence from first relayer
	txRes, err := contractClient.SendXRPLTicketsAllocationTransactionResultEvidence(
		ctx, relayers[0].CoreumAddress, rejectedTxEvidence,
	)
	require.NoError(t, err)
	thresholdReached, err := event.FindStringEventAttribute(
		txRes.Events, wasmtypes.ModuleName, eventAttributeThresholdReached,
	)
	require.NoError(t, err)
	require.Equal(t, strconv.FormatBool(false), thresholdReached)

	// try to send evidence from second relayer one more time
	_, err = contractClient.SendXRPLTicketsAllocationTransactionResultEvidence(
		ctx, relayers[0].CoreumAddress, rejectedTxEvidence,
	)
	require.True(t, coreum.IsEvidenceAlreadyProvidedError(err), err)

	// send evidence from second relayer
	txRes, err = contractClient.SendXRPLTicketsAllocationTransactionResultEvidence(
		ctx, relayers[1].CoreumAddress, rejectedTxEvidence,
	)
	require.NoError(t, err)
	thresholdReached, err = event.FindStringEventAttribute(
		txRes.Events, wasmtypes.ModuleName, eventAttributeThresholdReached,
	)
	require.NoError(t, err)
	require.Equal(t, strconv.FormatBool(true), thresholdReached)

	// try to send the evidence one more time
	_, err = contractClient.SendXRPLTicketsAllocationTransactionResultEvidence(
		ctx, relayers[0].CoreumAddress, rejectedTxEvidence,
	)
	require.True(t, coreum.IsOperationAlreadyExecutedError(err), err)

	pendingOperations, err = contractClient.GetPendingOperations(ctx)
	require.NoError(t, err)
	require.Empty(t, pendingOperations)

	availableTickets, err = contractClient.GetAvailableTickets(ctx)
	require.NoError(t, err)
	require.Empty(t, availableTickets)

	// ********** TransactionResultEvidence / Transaction invalid **********

	bridgeXRPLAccountInvalidSeqNumber := uint32(1000)
	_, err = contractClient.RecoverTickets(ctx, owner, bridgeXRPLAccountInvalidSeqNumber, &numberOfTicketsToInit)
	require.NoError(t, err)

	invalidTxEvidence := coreum.XRPLTransactionResultTicketsAllocationEvidence{
		XRPLTransactionResultEvidence: coreum.XRPLTransactionResultEvidence{
			TxHash:            "",
			AccountSequence:   &bridgeXRPLAccountInvalidSeqNumber,
			TransactionResult: coreum.TransactionResultInvalid,
		},
		Tickets: nil,
	}
	_, err = contractClient.SendXRPLTicketsAllocationTransactionResultEvidence(
		ctx, relayers[0].CoreumAddress, invalidTxEvidence,
	)
	require.NoError(t, err)
	_, err = contractClient.SendXRPLTicketsAllocationTransactionResultEvidence(
		ctx, relayers[1].CoreumAddress, invalidTxEvidence,
	)
	require.NoError(t, err)

	pendingOperations, err = contractClient.GetPendingOperations(ctx)
	require.NoError(t, err)
	require.Empty(t, pendingOperations)

	availableTickets, err = contractClient.GetAvailableTickets(ctx)
	require.NoError(t, err)
	require.Empty(t, availableTickets)

	// try to use the same sequence number (it should be possible)
	_, err = contractClient.RecoverTickets(ctx, owner, bridgeXRPLAccountInvalidSeqNumber, &numberOfTicketsToInit)
	require.NoError(t, err)

	// reject one more time
	_, err = contractClient.SendXRPLTicketsAllocationTransactionResultEvidence(
		ctx, relayers[0].CoreumAddress, invalidTxEvidence,
	)
	require.NoError(t, err)
	_, err = contractClient.SendXRPLTicketsAllocationTransactionResultEvidence(
		ctx, relayers[1].CoreumAddress, invalidTxEvidence,
	)
	require.NoError(t, err)

	pendingOperations, err = contractClient.GetPendingOperations(ctx)
	require.NoError(t, err)
	require.Empty(t, pendingOperations)

	// ********** Ticket allocation after previous failure / Recovery **********

	bridgeXRPLAccountSecondSeqNumber := uint32(2)
	// start the process one more time
	_, err = contractClient.RecoverTickets(ctx, owner, bridgeXRPLAccountSecondSeqNumber, &numberOfTicketsToInit)
	require.NoError(t, err)

	// ********** TransactionResultEvidence / Transaction accepted **********

	// we can omit the signing here since it is required only for the tx submission.
	acceptedTxEvidence := coreum.XRPLTransactionResultTicketsAllocationEvidence{
		XRPLTransactionResultEvidence: coreum.XRPLTransactionResultEvidence{
			TxHash:            genXRPLTxHash(t),
			AccountSequence:   &bridgeXRPLAccountSecondSeqNumber,
			TransactionResult: coreum.TransactionResultAccepted,
		},
		Tickets: []uint32{3, 5, 6, 7},
	}

	// try to send with already used txHash
	invalidAcceptedTxEvidence := acceptedTxEvidence
	invalidAcceptedTxEvidence.TxHash = rejectedTxHash
	_, err = contractClient.SendXRPLTicketsAllocationTransactionResultEvidence(
		ctx, relayers[0].CoreumAddress, invalidAcceptedTxEvidence,
	)
	require.True(t, coreum.IsOperationAlreadyExecutedError(err), err)

	// send evidence from first relayer
	txRes, err = contractClient.SendXRPLTicketsAllocationTransactionResultEvidence(
		ctx, relayers[0].CoreumAddress, acceptedTxEvidence,
	)
	require.NoError(t, err)
	thresholdReached, err = event.FindStringEventAttribute(
		txRes.Events, wasmtypes.ModuleName, eventAttributeThresholdReached,
	)
	require.NoError(t, err)
	require.Equal(t, strconv.FormatBool(false), thresholdReached)

	// send evidence from second relayer
	txRes, err = contractClient.SendXRPLTicketsAllocationTransactionResultEvidence(
		ctx, relayers[1].CoreumAddress, acceptedTxEvidence,
	)
	require.NoError(t, err)
	thresholdReached, err = event.FindStringEventAttribute(
		txRes.Events, wasmtypes.ModuleName, eventAttributeThresholdReached,
	)
	require.NoError(t, err)
	require.Equal(t, strconv.FormatBool(true), thresholdReached)

	pendingOperations, err = contractClient.GetPendingOperations(ctx)
	require.NoError(t, err)
	require.Empty(t, pendingOperations)

	availableTickets, err = contractClient.GetAvailableTickets(ctx)
	require.NoError(t, err)
	require.Equal(t, acceptedTxEvidence.Tickets, availableTickets)

	// try to call recovery when there are available tickets
	_, err = contractClient.RecoverTickets(ctx, owner, bridgeXRPLAccountSecondSeqNumber, &numberOfTicketsToInit)
	require.True(t, coreum.IsStillHaveAvailableTicketsError(err), err)
}

func TestSendFromCoreumToXRPLXRPLOriginatedToken(t *testing.T) {
	t.Parallel()

	ctx, chains := integrationtests.NewTestingContext(t)

	bankClient := banktypes.NewQueryClient(chains.Coreum.ClientContext)

	coreumSenderAddress := chains.Coreum.GenAccount()
	chains.Coreum.FundAccountWithOptions(ctx, t, coreumSenderAddress, coreumintegration.BalancesOptions{
		Amount: sdkmath.NewInt(1_000_000),
	})

	xrplRecipientAddress := chains.XRPL.GenAccount(ctx, t, 0)

	relayers := genRelayers(ctx, t, chains, 2)
	owner, contractClient := integrationtests.DeployAndInstantiateContract(
		ctx,
		t,
		chains,
		relayers,
		len(relayers),
		3,
		defaultTrustSetLimitAmount,
		xrpl.GenPrivKeyTxSigner().Account().String(),
	)
	issueFee := chains.Coreum.QueryAssetFTParams(ctx, t).IssueFee
	chains.Coreum.FundAccountWithOptions(ctx, t, owner, coreumintegration.BalancesOptions{
		Amount: issueFee.Amount,
	})

	issuerAcc := chains.XRPL.GenAccount(ctx, t, 0)
	issuer := issuerAcc.String()
	currency := "CRN"
	sendingPrecision := int32(15)
	maxHoldingAmount := sdk.NewIntFromUint64(1_000_000_000)

	// recover tickets to be able to create operations from coreum to XRPL
	recoverTickets(ctx, t, contractClient, owner, relayers, 5)

	// register new token
	_, err := contractClient.RegisterXRPLToken(
<<<<<<< HEAD
		ctx, owner, issuer, currency, sendingPrecision, maxHoldingAmount, sdkmath.ZeroInt(),
=======
		ctx,
		owner,
		issuer,
		currency,
		sendingPrecision,
		maxHoldingAmount,
		sdkmath.ZeroInt(),
>>>>>>> cc4f113b
	)
	require.NoError(t, err)
	// activate token
	registeredXRPLOriginatedToken, err := contractClient.GetXRPLTokenByIssuerAndCurrency(ctx, issuer, currency)
	require.NoError(t, err)
	require.NotEmpty(t, registeredXRPLOriginatedToken)
	activateXRPLToken(ctx, t, contractClient, relayers, issuer, currency)

	amountToSendFromXRPLToCoreum := sdkmath.NewInt(1_000_100)
	sendFromXRPLToCoreum(
		ctx, t, contractClient, relayers, issuer, currency, amountToSendFromXRPLToCoreum, coreumSenderAddress,
	)
	// validate that the amount is received
	balanceRes, err := bankClient.Balance(ctx, &banktypes.QueryBalanceRequest{
		Address: coreumSenderAddress.String(),
		Denom:   registeredXRPLOriginatedToken.CoreumDenom,
	})
	require.NoError(t, err)
	require.Equal(t, amountToSendFromXRPLToCoreum.String(), balanceRes.Balance.Amount.String())

	amountToSend := sdkmath.NewInt(1_000_000)

	// try to send more than account has
	_, err = contractClient.SendToXRPL(
		ctx,
		coreumSenderAddress,
		xrplRecipientAddress.String(),
		sdk.NewCoin(registeredXRPLOriginatedToken.CoreumDenom, amountToSendFromXRPLToCoreum.AddRaw(1)),
	)
	require.ErrorContains(t, err, cosmoserrors.ErrInsufficientFunds.Error())

	// try to send with invalid recipient
	_, err = contractClient.SendToXRPL(
		ctx,
		coreumSenderAddress,
		"invalid",
		sdk.NewCoin(registeredXRPLOriginatedToken.CoreumDenom, amountToSend),
	)
	require.True(t, coreum.IsInvalidXRPLAddressError(err), err)

	// try to send with not registered token
	_, err = contractClient.SendToXRPL(
		ctx,
		coreumSenderAddress,
		xrplRecipientAddress.String(),
		sdk.NewCoin(chains.Coreum.ChainSettings.Denom, sdk.NewIntFromUint64(1)),
	)
	require.True(t, coreum.IsTokenNotRegisteredError(err), err)

	// send valid amount and validate the state
	coreumSenderBalanceBeforeRes, err := bankClient.Balance(ctx, &banktypes.QueryBalanceRequest{
		Address: coreumSenderAddress.String(),
		Denom:   registeredXRPLOriginatedToken.CoreumDenom,
	})
	require.NoError(t, err)
	_, err = contractClient.SendToXRPL(
		ctx,
		coreumSenderAddress,
		xrplRecipientAddress.String(),
		sdk.NewCoin(registeredXRPLOriginatedToken.CoreumDenom, amountToSend),
	)
	require.NoError(t, err)
	// check the remaining balance
	coreumSenderBalanceAfterRes, err := bankClient.Balance(ctx, &banktypes.QueryBalanceRequest{
		Address: coreumSenderAddress.String(),
		Denom:   registeredXRPLOriginatedToken.CoreumDenom,
	})
	require.NoError(t, err)
	require.Equal(
		t,
		coreumSenderBalanceBeforeRes.Balance.Amount.Sub(amountToSend).String(),
		coreumSenderBalanceAfterRes.Balance.Amount.String(),
	)

	pendingOperations, err := contractClient.GetPendingOperations(ctx)
	require.NoError(t, err)
	require.Len(t, pendingOperations, 1)
	operation := pendingOperations[0]
	operationType := operation.OperationType.CoreumToXRPLTransfer
	require.NotNil(t, operationType)
	require.Equal(t, operationType.Issuer, registeredXRPLOriginatedToken.Issuer)
	require.Equal(t, operationType.Currency, registeredXRPLOriginatedToken.Currency)
	require.Equal(t, operationType.Amount, amountToSend)
	require.Equal(t, operationType.Recipient, xrplRecipientAddress.String())

	acceptedTxEvidence := coreum.XRPLTransactionResultCoreumToXRPLTransferEvidence{
		XRPLTransactionResultEvidence: coreum.XRPLTransactionResultEvidence{
			TxHash:            genXRPLTxHash(t),
			TicketSequence:    &operation.TicketSequence,
			TransactionResult: coreum.TransactionResultAccepted,
		},
	}

	// send from first relayer
	_, err = contractClient.SendCoreumToXRPLTransferTransactionResultEvidence(
		ctx,
		relayers[0].CoreumAddress,
		acceptedTxEvidence,
	)
	require.NoError(t, err)

	// send from second relayer
	_, err = contractClient.SendCoreumToXRPLTransferTransactionResultEvidence(
		ctx,
		relayers[1].CoreumAddress,
		acceptedTxEvidence,
	)
	require.NoError(t, err)

	// check pending operations
	pendingOperations, err = contractClient.GetPendingOperations(ctx)
	require.NoError(t, err)
	require.Empty(t, pendingOperations)

	// use all available tickets
	tickets, err := contractClient.GetAvailableTickets(ctx)
	require.NoError(t, err)
	for i := 0; i < len(tickets)-1; i++ {
		_, err = contractClient.SendToXRPL(
			ctx,
			coreumSenderAddress,
			xrplRecipientAddress.String(),
			sdk.NewCoin(registeredXRPLOriginatedToken.CoreumDenom, sdk.NewIntFromUint64(1)),
		)
		require.NoError(t, err)
	}

	// try to use last (protected) ticket
	_, err = contractClient.SendToXRPL(
		ctx,
		coreumSenderAddress,
		xrplRecipientAddress.String(),
		sdk.NewCoin(registeredXRPLOriginatedToken.CoreumDenom, sdk.NewIntFromUint64(1)),
	)
	require.True(t, coreum.IsLastTicketReservedError(err))
}

//nolint:tparallel // the test is parallel, but test cases are not
func TestSendFromCoreumToXRPLXRPLOriginatedTokenWithDifferentSendingPrecision(t *testing.T) {
	t.Parallel()

	var (
		tokenDecimals        = int64(15)
		highMaxHoldingAmount = integrationtests.ConvertStringWithDecimalsToSDKInt(t, "1", 30)
	)

	ctx, chains := integrationtests.NewTestingContext(t)
	bankClient := banktypes.NewQueryClient(chains.Coreum.ClientContext)

	relayers := genRelayers(ctx, t, chains, 2)
	xrplRecipient := xrpl.GenPrivKeyTxSigner().Account()

	owner, contractClient := integrationtests.DeployAndInstantiateContract(
		ctx,
		t,
		chains,
		relayers,
		len(relayers),
		50,
		defaultTrustSetLimitAmount,
		xrpl.GenPrivKeyTxSigner().Account().String(),
	)
	// recover tickets to be able to create operations from coreum to XRPL
	recoverTickets(ctx, t, contractClient, owner, relayers, 100)
	issueFee := chains.Coreum.QueryAssetFTParams(ctx, t).IssueFee

	tests := []struct {
		name                                       string
		sendingPrecision                           int32
		sendingAmount                              sdkmath.Int
		maxHoldingAmount                           sdkmath.Int
		wantReceivedAmount                         sdkmath.Int
		wantIsAmountSentIsZeroAfterTruncationError bool
	}{
		{
			name:               "positive_precision_no_truncation",
			sendingPrecision:   2,
			maxHoldingAmount:   highMaxHoldingAmount,
			sendingAmount:      integrationtests.ConvertStringWithDecimalsToSDKInt(t, "9999999999.15", tokenDecimals),
			wantReceivedAmount: integrationtests.ConvertStringWithDecimalsToSDKInt(t, "9999999999.15", tokenDecimals),
		},
		{
			name:               "positive_precision_with_truncation",
			sendingPrecision:   2,
			maxHoldingAmount:   highMaxHoldingAmount,
			sendingAmount:      integrationtests.ConvertStringWithDecimalsToSDKInt(t, "0.15567", tokenDecimals),
			wantReceivedAmount: integrationtests.ConvertStringWithDecimalsToSDKInt(t, "0.15", tokenDecimals),
		},
		{
			name:             "positive_precision_low_amount",
			sendingPrecision: 2,
			maxHoldingAmount: highMaxHoldingAmount,
			sendingAmount:    integrationtests.ConvertStringWithDecimalsToSDKInt(t, "0.009999", tokenDecimals),
			wantIsAmountSentIsZeroAfterTruncationError: true,
		},
		{
			name:               "zero_precision_no_truncation",
			sendingPrecision:   0,
			maxHoldingAmount:   highMaxHoldingAmount,
			sendingAmount:      integrationtests.ConvertStringWithDecimalsToSDKInt(t, "9999999999", tokenDecimals),
			wantReceivedAmount: integrationtests.ConvertStringWithDecimalsToSDKInt(t, "9999999999", tokenDecimals),
		},
		{
			name:               "zero_precision_with_truncation",
			sendingPrecision:   0,
			maxHoldingAmount:   highMaxHoldingAmount,
			sendingAmount:      integrationtests.ConvertStringWithDecimalsToSDKInt(t, "1.15567", tokenDecimals),
			wantReceivedAmount: integrationtests.ConvertStringWithDecimalsToSDKInt(t, "1", tokenDecimals),
		},
		{
			name:             "zero_precision_low_amount",
			sendingPrecision: 0,
			maxHoldingAmount: highMaxHoldingAmount,
			sendingAmount:    integrationtests.ConvertStringWithDecimalsToSDKInt(t, "0.9999", tokenDecimals),
			wantIsAmountSentIsZeroAfterTruncationError: true,
		},
		{
			name:               "negative_precision_no_truncation",
			sendingPrecision:   -2,
			maxHoldingAmount:   highMaxHoldingAmount,
			sendingAmount:      integrationtests.ConvertStringWithDecimalsToSDKInt(t, "9999999900", tokenDecimals),
			wantReceivedAmount: integrationtests.ConvertStringWithDecimalsToSDKInt(t, "9999999900", tokenDecimals),
		},
		{
			name:               "negative_precision_with_truncation",
			sendingPrecision:   -2,
			maxHoldingAmount:   highMaxHoldingAmount,
			sendingAmount:      integrationtests.ConvertStringWithDecimalsToSDKInt(t, "9999.15567", tokenDecimals),
			wantReceivedAmount: integrationtests.ConvertStringWithDecimalsToSDKInt(t, "9900", tokenDecimals),
		},
		{
			name:             "negative_precision_low_amount",
			sendingPrecision: -2,
			maxHoldingAmount: highMaxHoldingAmount,
			sendingAmount:    integrationtests.ConvertStringWithDecimalsToSDKInt(t, "99.9999", tokenDecimals),
			wantIsAmountSentIsZeroAfterTruncationError: true,
		},
	}
	for _, tt := range tests {
		tt := tt
		t.Run(tt.name, func(t *testing.T) {
			// fund owner to cover registration fee
			chains.Coreum.FundAccountWithOptions(ctx, t, owner, coreumintegration.BalancesOptions{
				Amount: issueFee.Amount,
			})

			issuerAcc := xrpl.GenPrivKeyTxSigner().Account()
			issuer := issuerAcc.String()
			currency := "CRC"

			// register from the owner
			_, err := contractClient.RegisterXRPLToken(
<<<<<<< HEAD
				ctx, owner, issuer, currency, tt.sendingPrecision, tt.maxHoldingAmount, sdkmath.ZeroInt(),
=======
				ctx,
				owner,
				issuer,
				currency,
				tt.sendingPrecision,
				tt.maxHoldingAmount,
				sdkmath.ZeroInt(),
>>>>>>> cc4f113b
			)
			require.NoError(t, err)
			registeredXRPLToken, err := contractClient.GetXRPLTokenByIssuerAndCurrency(ctx, issuer, currency)
			require.NoError(t, err)

			// activate token
			activateXRPLToken(ctx, t, contractClient, relayers, issuerAcc.String(), currency)

			coreumSenderAddress := chains.Coreum.GenAccount()
			// fund coreum sender address to cover fee
			chains.Coreum.FundAccountWithOptions(ctx, t, coreumSenderAddress, coreumintegration.BalancesOptions{
				Amount: sdkmath.NewInt(1_000_000),
			})
			sendFromXRPLToCoreum(ctx, t, contractClient, relayers, issuer, currency, tt.maxHoldingAmount, coreumSenderAddress)
			coreumSenderBalanceRes, err := bankClient.Balance(ctx, &banktypes.QueryBalanceRequest{
				Address: coreumSenderAddress.String(),
				Denom:   registeredXRPLToken.CoreumDenom,
			})
			require.NoError(t, err)
			require.Equal(t, tt.maxHoldingAmount.String(), coreumSenderBalanceRes.Balance.Amount.String())

			_, err = contractClient.SendToXRPL(
				ctx,
				coreumSenderAddress,
				xrplRecipient.String(),
				sdk.NewCoin(registeredXRPLToken.CoreumDenom, tt.sendingAmount),
			)
			if tt.wantIsAmountSentIsZeroAfterTruncationError {
				require.True(t, coreum.IsAmountSentIsZeroAfterTruncationError(err), err)
				return
			}
			require.NoError(t, err)

			pendingOperations, err := contractClient.GetPendingOperations(ctx)
			require.NoError(t, err)
			found := false
			for _, operation := range pendingOperations {
				operationType := operation.OperationType.CoreumToXRPLTransfer
				if operationType != nil && operationType.Issuer == issuer && operationType.Currency == currency {
					found = true
					require.Equal(t, tt.wantReceivedAmount.String(), operationType.Amount.String())
				}
			}
			require.True(t, found)
		})
	}
}

func TestSendFromCoreumToXRPLXRPToken(t *testing.T) {
	t.Parallel()

	ctx, chains := integrationtests.NewTestingContext(t)

	relayers := genRelayers(ctx, t, chains, 2)
	bankClient := banktypes.NewQueryClient(chains.Coreum.ClientContext)

	coreumSenderAddress := chains.Coreum.GenAccount()
	chains.Coreum.FundAccountWithOptions(ctx, t, coreumSenderAddress, coreumintegration.BalancesOptions{
		Amount: sdkmath.NewInt(1_000_000),
	})

	xrplRecipientAddress := chains.XRPL.GenAccount(ctx, t, 0)

	owner, contractClient := integrationtests.DeployAndInstantiateContract(
		ctx,
		t,
		chains,
		relayers,
		len(relayers),
		3,
		defaultTrustSetLimitAmount,
		xrpl.GenPrivKeyTxSigner().Account().String(),
	)
	registeredXRPToken, err := contractClient.GetXRPLTokenByIssuerAndCurrency(
		ctx, xrpl.XRPTokenIssuer.String(), xrpl.ConvertCurrencyToString(xrpl.XRPTokenCurrency),
	)
	require.NoError(t, err)

	// recover tickets to be able to create operations from coreum to XRPL
	recoverTickets(ctx, t, contractClient, owner, relayers, 5)

	amountToSendFromXRPLToCoreum := sdkmath.NewInt(1_000_100)
	sendFromXRPLToCoreum(
		ctx,
		t,
		contractClient,
		relayers,
		registeredXRPToken.Issuer,
		registeredXRPToken.Currency,
		amountToSendFromXRPLToCoreum,
		coreumSenderAddress,
	)
	// validate that the amount is received
	balanceRes, err := bankClient.Balance(ctx, &banktypes.QueryBalanceRequest{
		Address: coreumSenderAddress.String(),
		Denom:   registeredXRPToken.CoreumDenom,
	})
	require.NoError(t, err)
	require.Equal(t, amountToSendFromXRPLToCoreum.String(), balanceRes.Balance.Amount.String())

	amountToSend := sdkmath.NewInt(1_000_000)

	// send valid amount and validate the state
	coreumSenderBalanceBeforeRes, err := bankClient.Balance(ctx, &banktypes.QueryBalanceRequest{
		Address: coreumSenderAddress.String(),
		Denom:   registeredXRPToken.CoreumDenom,
	})
	require.NoError(t, err)
	_, err = contractClient.SendToXRPL(
		ctx,
		coreumSenderAddress,
		xrplRecipientAddress.String(),
		sdk.NewCoin(registeredXRPToken.CoreumDenom, amountToSend),
	)
	require.NoError(t, err)
	// check the remaining balance
	coreumSenderBalanceAfterRes, err := bankClient.Balance(ctx, &banktypes.QueryBalanceRequest{
		Address: coreumSenderAddress.String(),
		Denom:   registeredXRPToken.CoreumDenom,
	})
	require.NoError(t, err)
	require.Equal(
		t,
		coreumSenderBalanceBeforeRes.Balance.Amount.Sub(amountToSend).String(),
		coreumSenderBalanceAfterRes.Balance.Amount.String(),
	)

	pendingOperations, err := contractClient.GetPendingOperations(ctx)
	require.NoError(t, err)
	require.Len(t, pendingOperations, 1)
	operation := pendingOperations[0]
	operationType := operation.OperationType.CoreumToXRPLTransfer
	require.NotNil(t, operationType)
	require.Equal(t, operationType.Issuer, registeredXRPToken.Issuer)
	require.Equal(t, operationType.Currency, registeredXRPToken.Currency)
	require.Equal(t, operationType.Amount, amountToSend)
	require.Equal(t, operationType.Recipient, xrplRecipientAddress.String())

	acceptedTxEvidence := coreum.XRPLTransactionResultCoreumToXRPLTransferEvidence{
		XRPLTransactionResultEvidence: coreum.XRPLTransactionResultEvidence{
			TxHash:            genXRPLTxHash(t),
			TicketSequence:    &operation.TicketSequence,
			TransactionResult: coreum.TransactionResultAccepted,
		},
	}

	// send from first relayer
	_, err = contractClient.SendCoreumToXRPLTransferTransactionResultEvidence(
		ctx, relayers[0].CoreumAddress, acceptedTxEvidence,
	)
	require.NoError(t, err)

	// send from second relayer
	_, err = contractClient.SendCoreumToXRPLTransferTransactionResultEvidence(
		ctx, relayers[1].CoreumAddress, acceptedTxEvidence,
	)
	require.NoError(t, err)

	// check pending operations
	pendingOperations, err = contractClient.GetPendingOperations(ctx)
	require.NoError(t, err)
	require.Empty(t, pendingOperations)
}

func TestSendFromCoreumToXRPLCoreumOriginatedToken(t *testing.T) {
	t.Parallel()

	ctx, chains := integrationtests.NewTestingContext(t)

	bankClient := banktypes.NewQueryClient(chains.Coreum.ClientContext)

	coreumSenderAddress := chains.Coreum.GenAccount()
	issueFee := chains.Coreum.QueryAssetFTParams(ctx, t).IssueFee
	chains.Coreum.FundAccountWithOptions(ctx, t, coreumSenderAddress, coreumintegration.BalancesOptions{
		Amount: issueFee.Amount.MulRaw(2).Add(sdkmath.NewInt(10_000_000)),
	})

	xrplRecipientAddress := chains.XRPL.GenAccount(ctx, t, 0)

	relayers := genRelayers(ctx, t, chains, 2)
	bridgeXRPLAddress := xrpl.GenPrivKeyTxSigner().Account().String()
	owner, contractClient := integrationtests.DeployAndInstantiateContract(
		ctx,
		t,
		chains,
		relayers,
		len(relayers),
		3,
		defaultTrustSetLimitAmount,
		bridgeXRPLAddress,
	)
	// recover tickets to be able to create operations from coreum to XRPL
	recoverTickets(ctx, t, contractClient, owner, relayers, 10)

	// issue asset ft and register it
	sendingPrecision1 := int32(5)
	tokenDecimals1 := uint32(5)
	maxHoldingAmount1 := sdk.NewIntFromUint64(100_000_000_000)
	issueMsg := &assetfttypes.MsgIssue{
		Issuer:        coreumSenderAddress.String(),
		Symbol:        "denom1",
		Subunit:       "denom1",
		Precision:     tokenDecimals1, // token decimals in terms of the contract
		InitialAmount: maxHoldingAmount1,
	}
	_, err := client.BroadcastTx(
		ctx,
		chains.Coreum.ClientContext.WithFromAddress(coreumSenderAddress),
		chains.Coreum.TxFactory().WithSimulateAndExecute(true),
		issueMsg,
	)
	require.NoError(t, err)
	denom1 := assetfttypes.BuildDenom(issueMsg.Subunit, coreumSenderAddress)
	_, err = contractClient.RegisterCoreumToken(
<<<<<<< HEAD
		ctx, owner, denom1, tokenDecimals1, sendingPrecision1, maxHoldingAmount1, sdkmath.ZeroInt(),
=======
		ctx,
		owner,
		denom1,
		tokenDecimals1,
		sendingPrecision1,
		maxHoldingAmount1,
		sdkmath.ZeroInt(),
>>>>>>> cc4f113b
	)
	require.NoError(t, err)
	registeredCoreumOriginatedToken1, err := contractClient.GetCoreumTokenByDenom(ctx, denom1)
	require.NoError(t, err)

	// register coreum (udevcore) denom
	denom2 := chains.Coreum.ChainSettings.Denom
	sendingPrecision2 := int32(6)
	tokenDecimals2 := uint32(6)
	maxHoldingAmount2 := sdk.NewIntFromUint64(1_000_000_000)
	_, err = contractClient.RegisterCoreumToken(
<<<<<<< HEAD
		ctx, owner, denom2, tokenDecimals2, sendingPrecision2, maxHoldingAmount2, sdkmath.ZeroInt(),
=======
		ctx,
		owner,
		denom2,
		tokenDecimals2,
		sendingPrecision2,
		maxHoldingAmount2,
		sdkmath.ZeroInt(),
>>>>>>> cc4f113b
	)
	require.NoError(t, err)
	registeredCoreumOriginatedToken2, err := contractClient.GetCoreumTokenByDenom(ctx, denom2)
	require.NoError(t, err)

	// issue asset ft but not register it
	issueMsg = &assetfttypes.MsgIssue{
		Issuer:        coreumSenderAddress.String(),
		Symbol:        "notreg",
		Subunit:       "notreg",
		Precision:     uint32(16), // token decimals in terms of the contract
		InitialAmount: sdk.NewIntFromUint64(100_000_000_000),
	}
	_, err = client.BroadcastTx(
		ctx,
		chains.Coreum.ClientContext.WithFromAddress(coreumSenderAddress),
		chains.Coreum.TxFactory().WithSimulateAndExecute(true),
		issueMsg,
	)
	require.NoError(t, err)
	notRegisteredTokenDenom := assetfttypes.BuildDenom(issueMsg.Subunit, coreumSenderAddress)

	// try to send with not registered token
	_, err = contractClient.SendToXRPL(
		ctx,
		coreumSenderAddress,
		xrplRecipientAddress.String(),
		sdk.NewCoin(notRegisteredTokenDenom, sdk.NewIntFromUint64(1)),
	)
	require.True(t, coreum.IsTokenNotRegisteredError(err), err)

	// ********** test token1 (assetft) **********

	amountToSendOfToken1 := sdkmath.NewInt(1_001_001)

	// send valid amount and validate the state
	coreumSenderBalanceBeforeRes, err := bankClient.Balance(ctx, &banktypes.QueryBalanceRequest{
		Address: coreumSenderAddress.String(),
		Denom:   registeredCoreumOriginatedToken1.Denom,
	})
	require.NoError(t, err)
	_, err = contractClient.SendToXRPL(
		ctx,
		coreumSenderAddress,
		xrplRecipientAddress.String(),
		sdk.NewCoin(registeredCoreumOriginatedToken1.Denom, amountToSendOfToken1),
	)
	require.NoError(t, err)
	// check the remaining balance
	coreumSenderBalanceAfterRes, err := bankClient.Balance(ctx, &banktypes.QueryBalanceRequest{
		Address: coreumSenderAddress.String(),
		Denom:   registeredCoreumOriginatedToken1.Denom,
	})
	require.NoError(t, err)
	require.Equal(
		t,
		coreumSenderBalanceBeforeRes.Balance.Amount.Sub(amountToSendOfToken1).String(),
		coreumSenderBalanceAfterRes.Balance.Amount.String(),
	)

	pendingOperations, err := contractClient.GetPendingOperations(ctx)
	require.NoError(t, err)
	require.Len(t, pendingOperations, 1)
	operation := pendingOperations[0]
	operationType := operation.OperationType.CoreumToXRPLTransfer
	require.NotNil(t, operationType)
	require.Equal(t, operationType.Issuer, bridgeXRPLAddress)
	require.Equal(t, operationType.Currency, registeredCoreumOriginatedToken1.XRPLCurrency)
	// XRPL DECIMALS (15) - TOKEN DECIMALS (5) = 10
	require.Equal(t, operationType.Amount, amountToSendOfToken1.Mul(sdk.NewInt(10_000_000_000)))
	require.Equal(t, operationType.Recipient, xrplRecipientAddress.String())

	acceptedTxEvidence := coreum.XRPLTransactionResultCoreumToXRPLTransferEvidence{
		XRPLTransactionResultEvidence: coreum.XRPLTransactionResultEvidence{
			TxHash:            genXRPLTxHash(t),
			TicketSequence:    &operation.TicketSequence,
			TransactionResult: coreum.TransactionResultAccepted,
		},
	}
	// send from all relayers
	for _, relayer := range relayers {
		_, err = contractClient.SendCoreumToXRPLTransferTransactionResultEvidence(
			ctx, relayer.CoreumAddress, acceptedTxEvidence,
		)
		require.NoError(t, err)
	}

	// check pending operations
	pendingOperations, err = contractClient.GetPendingOperations(ctx)
	require.NoError(t, err)
	require.Empty(t, pendingOperations)

	// ********** test token2 (udevcore) **********

	amountToSendOfToken2 := sdkmath.NewInt(1_002_001)

	// send valid amount and validate the state
	coreumSenderBalanceBeforeRes, err = bankClient.Balance(ctx, &banktypes.QueryBalanceRequest{
		Address: coreumSenderAddress.String(),
		Denom:   registeredCoreumOriginatedToken2.Denom,
	})
	require.NoError(t, err)
	_, err = contractClient.SendToXRPL(
		ctx,
		coreumSenderAddress,
		xrplRecipientAddress.String(),
		sdk.NewCoin(registeredCoreumOriginatedToken2.Denom, amountToSendOfToken2),
	)
	require.NoError(t, err)
	// check the remaining balance
	coreumSenderBalanceAfterRes, err = bankClient.Balance(ctx, &banktypes.QueryBalanceRequest{
		Address: coreumSenderAddress.String(),
		Denom:   registeredCoreumOriginatedToken2.Denom,
	})
	require.NoError(t, err)
	require.True(t, coreumSenderBalanceBeforeRes.Balance.Amount.
		Sub(amountToSendOfToken2).
		GT(coreumSenderBalanceAfterRes.Balance.Amount),
	)

	pendingOperations, err = contractClient.GetPendingOperations(ctx)
	require.NoError(t, err)
	require.Len(t, pendingOperations, 1)
	operation = pendingOperations[0]
	operationType = operation.OperationType.CoreumToXRPLTransfer
	require.NotNil(t, operationType)
	require.Equal(t, operationType.Issuer, bridgeXRPLAddress)
	require.Equal(t, operationType.Currency, registeredCoreumOriginatedToken2.XRPLCurrency)
	// XRPL DECIMALS (15) - TOKEN DECIMALS (6) = 9
	require.Equal(t, operationType.Amount, amountToSendOfToken2.Mul(sdkmath.NewIntWithDecimal(1, 9)))
	require.Equal(t, operationType.Recipient, xrplRecipientAddress.String())

	acceptedTxEvidence = coreum.XRPLTransactionResultCoreumToXRPLTransferEvidence{
		XRPLTransactionResultEvidence: coreum.XRPLTransactionResultEvidence{
			TxHash:            genXRPLTxHash(t),
			TicketSequence:    &operation.TicketSequence,
			TransactionResult: coreum.TransactionResultAccepted,
		},
	}

	// send from all relayers
	for _, relayer := range relayers {
		_, err = contractClient.SendCoreumToXRPLTransferTransactionResultEvidence(
			ctx, relayer.CoreumAddress, acceptedTxEvidence,
		)
		require.NoError(t, err)
	}

	// check pending operations
	pendingOperations, err = contractClient.GetPendingOperations(ctx)
	require.NoError(t, err)
	require.Empty(t, pendingOperations)

	// ********** use all available tickets **********

	tickets, err := contractClient.GetAvailableTickets(ctx)
	require.NoError(t, err)
	for i := 0; i < len(tickets)-1; i++ {
		_, err = contractClient.SendToXRPL(
			ctx,
			coreumSenderAddress,
			xrplRecipientAddress.String(),
			sdk.NewCoin(registeredCoreumOriginatedToken1.Denom, sdk.NewIntFromUint64(1)),
		)
		require.NoError(t, err)
	}

	// try to use last (protected) ticket
	_, err = contractClient.SendToXRPL(
		ctx,
		coreumSenderAddress,
		xrplRecipientAddress.String(),
		sdk.NewCoin(registeredCoreumOriginatedToken1.Denom, sdk.NewIntFromUint64(1)),
	)
	require.True(t, coreum.IsLastTicketReservedError(err))
}

//nolint:tparallel // the test is parallel, but test cases are not
func TestSendFromCoreumToXRPLCoreumOriginatedTokenWithDifferentSendingPrecisionAndDecimals(t *testing.T) {
	t.Parallel()

	highMaxHoldingAmount := integrationtests.ConvertStringWithDecimalsToSDKInt(t, "1", 30)
	ctx, chains := integrationtests.NewTestingContext(t)

	relayers := genRelayers(ctx, t, chains, 2)
	xrplRecipient := xrpl.GenPrivKeyTxSigner().Account()

	bridgeXRPLAddress := xrpl.GenPrivKeyTxSigner().Account().String()
	owner, contractClient := integrationtests.DeployAndInstantiateContract(
		ctx,
		t,
		chains,
		relayers,
		len(relayers),
		50,
		defaultTrustSetLimitAmount,
		bridgeXRPLAddress,
	)
	// recover tickets to be able to create operations from coreum to XRPL
	recoverTickets(ctx, t, contractClient, owner, relayers, 100)
	issueFee := chains.Coreum.QueryAssetFTParams(ctx, t).IssueFee

	tests := []struct {
		name                                       string
		sendingPrecision                           int32
		decimals                                   uint32
		sendingAmount                              sdkmath.Int
		maxHoldingAmount                           sdkmath.Int
		wantReceivedAmount                         sdkmath.Int
		wantIsAmountSentIsZeroAfterTruncationError bool
		wantIsMaximumBridgedAmountReachedError     bool
	}{
		{
			name:               "positive_precision_no_truncation",
			sendingPrecision:   2,
			decimals:           6,
			maxHoldingAmount:   highMaxHoldingAmount,
			sendingAmount:      integrationtests.ConvertStringWithDecimalsToSDKInt(t, "9999999999.15", 6),
			wantReceivedAmount: integrationtests.ConvertStringWithDecimalsToSDKInt(t, "9999999999.15", 15),
		},
		{
			name:               "positive_precision_with_truncation",
			sendingPrecision:   2,
			decimals:           20,
			maxHoldingAmount:   highMaxHoldingAmount,
			sendingAmount:      integrationtests.ConvertStringWithDecimalsToSDKInt(t, "0.15567", 20),
			wantReceivedAmount: integrationtests.ConvertStringWithDecimalsToSDKInt(t, "0.15", 15),
		},
		{
			name:             "positive_precision_low_amount",
			sendingPrecision: 2,
			decimals:         13,
			maxHoldingAmount: highMaxHoldingAmount,
			sendingAmount:    integrationtests.ConvertStringWithDecimalsToSDKInt(t, "0.009999", 13),
			wantIsAmountSentIsZeroAfterTruncationError: true,
		},
		{
			name:               "zero_precision_no_truncation",
			sendingPrecision:   0,
			decimals:           11,
			maxHoldingAmount:   highMaxHoldingAmount,
			sendingAmount:      integrationtests.ConvertStringWithDecimalsToSDKInt(t, "9999999999", 11),
			wantReceivedAmount: integrationtests.ConvertStringWithDecimalsToSDKInt(t, "9999999999", 15),
		},
		{
			name:               "zero_precision_with_truncation",
			sendingPrecision:   0,
			decimals:           1,
			maxHoldingAmount:   highMaxHoldingAmount,
			sendingAmount:      integrationtests.ConvertStringWithDecimalsToSDKInt(t, "1.15567", 1),
			wantReceivedAmount: integrationtests.ConvertStringWithDecimalsToSDKInt(t, "1", 15),
		},
		{
			name:             "zero_precision_low_amount",
			sendingPrecision: 0,
			decimals:         2,
			maxHoldingAmount: highMaxHoldingAmount,
			sendingAmount:    integrationtests.ConvertStringWithDecimalsToSDKInt(t, "0.9999", 2),
			wantIsAmountSentIsZeroAfterTruncationError: true,
		},
		{
			name:               "negative_precision_no_truncation",
			sendingPrecision:   -2,
			decimals:           3,
			maxHoldingAmount:   highMaxHoldingAmount,
			sendingAmount:      integrationtests.ConvertStringWithDecimalsToSDKInt(t, "9999999900", 3),
			wantReceivedAmount: integrationtests.ConvertStringWithDecimalsToSDKInt(t, "9999999900", 15),
		},
		{
			name:               "negative_precision_with_truncation",
			sendingPrecision:   -2,
			decimals:           20,
			maxHoldingAmount:   highMaxHoldingAmount,
			sendingAmount:      integrationtests.ConvertStringWithDecimalsToSDKInt(t, "9999.15567", 20),
			wantReceivedAmount: integrationtests.ConvertStringWithDecimalsToSDKInt(t, "9900", 15),
		},
		{
			name:             "negative_precision_low_amount",
			sendingPrecision: -2,
			decimals:         6,
			maxHoldingAmount: highMaxHoldingAmount,
			sendingAmount:    integrationtests.ConvertStringWithDecimalsToSDKInt(t, "99.9999", 6),
			wantIsAmountSentIsZeroAfterTruncationError: true,
		},
		{
			name:                                   "reached_max_holding_amount",
			sendingPrecision:                       2,
			decimals:                               8,
			maxHoldingAmount:                       integrationtests.ConvertStringWithDecimalsToSDKInt(t, "9999", 8),
			sendingAmount:                          integrationtests.ConvertStringWithDecimalsToSDKInt(t, "9999.01", 8),
			wantIsMaximumBridgedAmountReachedError: true,
		},
	}
	for _, tt := range tests {
		tt := tt
		t.Run(tt.name, func(t *testing.T) {
			// fund sender to cover registration fee and some coins on top for the contract calls
			coreumSenderAddress := chains.Coreum.GenAccount()
			chains.Coreum.FundAccountWithOptions(ctx, t, coreumSenderAddress, coreumintegration.BalancesOptions{
				Amount: issueFee.Amount.Add(sdkmath.NewInt(1_000_000)),
			})

			// issue asset ft and register it
			issueMsg := &assetfttypes.MsgIssue{
				Issuer:        coreumSenderAddress.String(),
				Symbol:        "denom",
				Subunit:       "denom",
				Precision:     tt.decimals,                   // token decimals in terms of the contract
				InitialAmount: tt.maxHoldingAmount.MulRaw(2), // twice more to be able to send more than max
			}
			_, err := client.BroadcastTx(
				ctx,
				chains.Coreum.ClientContext.WithFromAddress(coreumSenderAddress),
				chains.Coreum.TxFactory().WithSimulateAndExecute(true),
				issueMsg,
			)
			require.NoError(t, err)
			denom := assetfttypes.BuildDenom(issueMsg.Subunit, coreumSenderAddress)

			_, err = contractClient.RegisterCoreumToken(
<<<<<<< HEAD
				ctx, owner, denom, tt.decimals, tt.sendingPrecision, tt.maxHoldingAmount, sdkmath.ZeroInt(),
=======
				ctx,
				owner,
				denom,
				tt.decimals,
				tt.sendingPrecision,
				tt.maxHoldingAmount,
				sdkmath.ZeroInt(),
>>>>>>> cc4f113b
			)
			require.NoError(t, err)
			registeredCoreumToken, err := contractClient.GetCoreumTokenByDenom(ctx, denom)
			require.NoError(t, err)

			_, err = contractClient.SendToXRPL(
				ctx,
				coreumSenderAddress,
				xrplRecipient.String(),
				sdk.NewCoin(registeredCoreumToken.Denom, tt.sendingAmount),
			)
			if tt.wantIsAmountSentIsZeroAfterTruncationError {
				require.True(t, coreum.IsAmountSentIsZeroAfterTruncationError(err), err)
				return
			}
			if tt.wantIsMaximumBridgedAmountReachedError {
				require.True(t, coreum.IsMaximumBridgedAmountReachedError(err), err)
				return
			}
			require.NoError(t, err)

			pendingOperations, err := contractClient.GetPendingOperations(ctx)
			require.NoError(t, err)
			found := false
			for _, operation := range pendingOperations {
				operationType := operation.OperationType.CoreumToXRPLTransfer
				if operationType != nil &&
					operationType.Issuer == bridgeXRPLAddress &&
					operationType.Currency == registeredCoreumToken.XRPLCurrency {
					found = true
					require.Equal(t, tt.wantReceivedAmount.String(), operationType.Amount.String())
				}
			}
			require.True(t, found)
		})
	}
}

func TestSendCoreumOriginatedTokenWithBurningRateAndSendingCommissionFromCoreumToXRPLAndBack(t *testing.T) {
	t.Parallel()

	ctx, chains := integrationtests.NewTestingContext(t)

	bankClient := banktypes.NewQueryClient(chains.Coreum.ClientContext)

	coreumIssuerAddress := chains.Coreum.GenAccount()
	issueFee := chains.Coreum.QueryAssetFTParams(ctx, t).IssueFee
	chains.Coreum.FundAccountWithOptions(ctx, t, coreumIssuerAddress, coreumintegration.BalancesOptions{
		Amount: issueFee.Amount.Add(sdkmath.NewInt(10_000_000)),
	})

	coreumSenderAddress := chains.Coreum.GenAccount()
	chains.Coreum.FundAccountWithOptions(ctx, t, coreumSenderAddress, coreumintegration.BalancesOptions{
		Amount: sdkmath.NewInt(1_000_000),
	})

	coreumRecipient := chains.Coreum.GenAccount()

	xrplRecipientAddress := xrpl.GenPrivKeyTxSigner().Account()
	relayers := genRelayers(ctx, t, chains, 2)
	bridgeXRPLAddress := xrpl.GenPrivKeyTxSigner().Account().String()
	owner, contractClient := integrationtests.DeployAndInstantiateContract(
		ctx,
		t,
		chains,
		relayers,
		len(relayers),
		3,
		defaultTrustSetLimitAmount,
		bridgeXRPLAddress,
	)
	// recover tickets to be able to create operations from coreum to XRPL
	recoverTickets(ctx, t, contractClient, owner, relayers, 10)

	// issue asset ft and register it
	sendingPrecision := int32(5)
	tokenDecimals := uint32(5)
	maxHoldingAmount := sdk.NewIntFromUint64(100_000_000_000)
	msgIssue := &assetfttypes.MsgIssue{
		Issuer:             coreumIssuerAddress.String(),
		Symbol:             "denom",
		Subunit:            "denom",
		Precision:          tokenDecimals,
		InitialAmount:      maxHoldingAmount,
		BurnRate:           sdk.MustNewDecFromStr("0.1"),
		SendCommissionRate: sdk.MustNewDecFromStr("0.2"),
	}
	_, err := client.BroadcastTx(
		ctx,
		chains.Coreum.ClientContext.WithFromAddress(coreumIssuerAddress),
		chains.Coreum.TxFactory().WithSimulateAndExecute(true),
		msgIssue,
	)
	require.NoError(t, err)
	denom := assetfttypes.BuildDenom(msgIssue.Subunit, coreumIssuerAddress)
	_, err = contractClient.RegisterCoreumToken(
		ctx, owner, denom, tokenDecimals, sendingPrecision, maxHoldingAmount, sdkmath.ZeroInt(),
	)
	require.NoError(t, err)
	registeredToken, err := contractClient.GetCoreumTokenByDenom(ctx, denom)
	require.NoError(t, err)

	// send coins to sender to test the commission

	msgSend := &banktypes.MsgSend{
		FromAddress: coreumIssuerAddress.String(),
		ToAddress:   coreumSenderAddress.String(),
		Amount:      sdk.NewCoins(sdk.NewInt64Coin(denom, 10_000_000)),
	}
	_, err = client.BroadcastTx(
		ctx,
		chains.Coreum.ClientContext.WithFromAddress(coreumIssuerAddress),
		chains.Coreum.TxFactory().WithSimulateAndExecute(true),
		msgSend,
	)
	require.NoError(t, err)

	// ********** Coreum to XRPL **********

	amountToSend := sdkmath.NewInt(1_000_000)

	// send the amount and validate the state
	coreumSenderBalanceBeforeRes, err := bankClient.Balance(ctx, &banktypes.QueryBalanceRequest{
		Address: coreumSenderAddress.String(),
		Denom:   registeredToken.Denom,
	})
	require.NoError(t, err)
	_, err = contractClient.SendToXRPL(
		ctx,
		coreumSenderAddress,
		xrplRecipientAddress.String(),
		sdk.NewCoin(registeredToken.Denom, amountToSend),
	)
	require.NoError(t, err)
	// check the remaining balance
	coreumSenderBalanceAfterRes, err := bankClient.Balance(ctx, &banktypes.QueryBalanceRequest{
		Address: coreumSenderAddress.String(),
		Denom:   registeredToken.Denom,
	})
	require.NoError(t, err)
	// amountToSend + burning rate + sending commission
	spentAmount := amountToSend.
		Add(amountToSend.ToLegacyDec().Mul(msgIssue.BurnRate.Add(msgIssue.SendCommissionRate)).TruncateInt())
	require.Equal(
		t,
		coreumSenderBalanceBeforeRes.Balance.Amount.Sub(spentAmount).String(),
		coreumSenderBalanceAfterRes.Balance.Amount.String(),
	)

	pendingOperations, err := contractClient.GetPendingOperations(ctx)
	require.NoError(t, err)
	require.Len(t, pendingOperations, 1)
	operation := pendingOperations[0]
	operationType := operation.OperationType.CoreumToXRPLTransfer
	// XRPL DECIMALS (15) - TOKEN DECIMALS (5) = 10
	require.Equal(t, operationType.Amount, amountToSend.Mul(sdk.NewInt(10_000_000_000)))
	require.Equal(t, operationType.Recipient, xrplRecipientAddress.String())

	acceptedTxEvidence := coreum.XRPLTransactionResultCoreumToXRPLTransferEvidence{
		XRPLTransactionResultEvidence: coreum.XRPLTransactionResultEvidence{
			TxHash:            genXRPLTxHash(t),
			TicketSequence:    &operation.TicketSequence,
			TransactionResult: coreum.TransactionResultAccepted,
		},
	}
	// send from all relayers
	for _, relayer := range relayers {
		_, err = contractClient.SendCoreumToXRPLTransferTransactionResultEvidence(
			ctx, relayer.CoreumAddress, acceptedTxEvidence,
		)
		require.NoError(t, err)
	}

	// check pending operations
	pendingOperations, err = contractClient.GetPendingOperations(ctx)
	require.NoError(t, err)
	require.Empty(t, pendingOperations)

	// ********** XRPL to Coreum **********

	// XRPL DECIMALS (15) - TOKEN DECIMALS (5) = 10
	amountToSendBack := amountToSend.Mul(sdkmath.NewIntWithDecimal(1, 10))

	xrplToCoreumTransferEvidence := coreum.XRPLToCoreumTransferEvidence{
		TxHash:    genXRPLTxHash(t),
		Issuer:    bridgeXRPLAddress,
		Currency:  registeredToken.XRPLCurrency,
		Amount:    amountToSendBack,
		Recipient: coreumRecipient,
	}

	bridgeContractBalanceBeforeRes, err := bankClient.Balance(ctx, &banktypes.QueryBalanceRequest{
		Address: contractClient.GetContractAddress().String(),
		Denom:   registeredToken.Denom,
	})
	require.NoError(t, err)

	// send from all relayers
	for _, relayer := range relayers {
		_, err = contractClient.SendXRPLToCoreumTransferEvidence(
			ctx, relayer.CoreumAddress, xrplToCoreumTransferEvidence,
		)
		require.NoError(t, err)
	}

	// check the remaining balance
	bridgeContractBalanceAfterRes, err := bankClient.Balance(ctx, &banktypes.QueryBalanceRequest{
		Address: contractClient.GetContractAddress().String(),
		Denom:   registeredToken.Denom,
	})
	require.NoError(t, err)
	require.Equal(
		t,
		bridgeContractBalanceBeforeRes.Balance.Amount.Sub(amountToSend).String(),
		bridgeContractBalanceAfterRes.Balance.Amount.String(),
	)
	require.Equal(t, sdkmath.ZeroInt().String(), bridgeContractBalanceAfterRes.Balance.Amount.String())

	coreumRecipientBalanceRes, err := bankClient.Balance(ctx, &banktypes.QueryBalanceRequest{
		Address: coreumRecipient.String(),
		Denom:   registeredToken.Denom,
	})
	require.NoError(t, err)
	require.Equal(
		t,
		coreumRecipientBalanceRes.Balance.Amount.String(),
		bridgeContractBalanceBeforeRes.Balance.Amount.String(),
	)
}

func TestRecoverXRPLTokeRegistration(t *testing.T) {
	t.Parallel()

	ctx, chains := integrationtests.NewTestingContext(t)

	relayers := genRelayers(ctx, t, chains, 2)

	notOwner := chains.Coreum.GenAccount()
	issueFee := chains.Coreum.QueryAssetFTParams(ctx, t).IssueFee
	chains.Coreum.FundAccountWithOptions(ctx, t, notOwner, coreumintegration.BalancesOptions{
		Amount: issueFee.Amount.AddRaw(1_000_000),
	})

	owner, contractClient := integrationtests.DeployAndInstantiateContract(
		ctx,
		t,
		chains,
		relayers,
		len(relayers),
		3,
		defaultTrustSetLimitAmount,
		xrpl.GenPrivKeyTxSigner().Account().String(),
	)

	chains.Coreum.FundAccountWithOptions(ctx, t, owner, coreumintegration.BalancesOptions{
		Amount: issueFee.Amount.Mul(sdkmath.NewIntFromUint64(1)),
	})

	issuerAcc := chains.XRPL.GenAccount(ctx, t, 0)
	issuer := issuerAcc.String()
	currency := "CRN"
	sendingPrecision := int32(15)
	maxHoldingAmount := sdk.NewIntFromUint64(10000)

	// recover tickets to be able to create operations from coreum to XRPL
	recoverTickets(ctx, t, contractClient, owner, relayers, 100)

	// register from the owner
	_, err := contractClient.RegisterXRPLToken(
<<<<<<< HEAD
		ctx, owner, issuer, currency, sendingPrecision, maxHoldingAmount, sdkmath.ZeroInt(),
=======
		ctx,
		owner,
		issuer,
		currency,
		sendingPrecision,
		maxHoldingAmount,
		sdkmath.ZeroInt(),
>>>>>>> cc4f113b
	)
	require.NoError(t, err)

	registeredXRPLToken, err := contractClient.GetXRPLTokenByIssuerAndCurrency(ctx, issuer, currency)
	require.NoError(t, err)

	require.Equal(t, coreum.XRPLToken{
		Issuer:           issuer,
		Currency:         currency,
		CoreumDenom:      registeredXRPLToken.CoreumDenom,
		SendingPrecision: sendingPrecision,
		MaxHoldingAmount: maxHoldingAmount,
		State:            coreum.TokenStateProcessing,
		BridgingFee:      sdkmath.ZeroInt(),
	}, registeredXRPLToken)

	// try to recover the token with the unexpected current state
	_, err = contractClient.RecoverXRPLTokenRegistration(ctx, owner, issuer, currency)
	require.True(t, coreum.IsXRPLTokenNotInactiveError(err), err)

	// reject token trust set to be able to recover
	pendingOperations, err := contractClient.GetPendingOperations(ctx)
	require.NoError(t, err)
	require.Len(t, pendingOperations, 1)
	operation := pendingOperations[0]
	require.NotNil(t, operation.OperationType.TrustSet)

	require.Equal(t, coreum.OperationTypeTrustSet{
		Issuer:              issuer,
		Currency:            currency,
		TrustSetLimitAmount: defaultTrustSetLimitAmount,
	}, *operation.OperationType.TrustSet)

	rejectedTxEvidenceTrustSet := coreum.XRPLTransactionResultTrustSetEvidence{
		XRPLTransactionResultEvidence: coreum.XRPLTransactionResultEvidence{
			TxHash:            genXRPLTxHash(t),
			TicketSequence:    &operation.TicketSequence,
			TransactionResult: coreum.TransactionResultRejected,
		},
		Issuer:   issuer,
		Currency: currency,
	}

	// send from first relayer
	_, err = contractClient.SendXRPLTrustSetTransactionResultEvidence(
		ctx,
		relayers[0].CoreumAddress,
		rejectedTxEvidenceTrustSet,
	)
	require.NoError(t, err)
	// send from second relayer
	_, err = contractClient.SendXRPLTrustSetTransactionResultEvidence(
		ctx,
		relayers[1].CoreumAddress,
		rejectedTxEvidenceTrustSet,
	)
	require.NoError(t, err)

	// check that we don't have pending operations anymore
	pendingOperations, err = contractClient.GetPendingOperations(ctx)
	require.NoError(t, err)
	require.Empty(t, pendingOperations)

	// fetch token to validate status
	registeredXRPLToken, err = contractClient.GetXRPLTokenByIssuerAndCurrency(ctx, issuer, currency)
	require.NoError(t, err)
	require.Equal(t, coreum.TokenStateInactive, registeredXRPLToken.State)

	// try to recover from now owner
	_, err = contractClient.RecoverXRPLTokenRegistration(ctx, notOwner, issuer, currency)
	require.True(t, coreum.IsNotOwnerError(err), err)

	// recover from owner
	_, err = contractClient.RecoverXRPLTokenRegistration(ctx, owner, issuer, currency)
	require.NoError(t, err)

	// fetch token to validate status
	registeredXRPLToken, err = contractClient.GetXRPLTokenByIssuerAndCurrency(ctx, issuer, currency)
	require.NoError(t, err)
	require.Equal(t, coreum.TokenStateProcessing, registeredXRPLToken.State)

	// check that new operation is present here
	pendingOperations, err = contractClient.GetPendingOperations(ctx)
	require.NoError(t, err)
	require.Len(t, pendingOperations, 1)
	operation = pendingOperations[0]
	require.NotNil(t, operation.OperationType.TrustSet)

	require.Equal(t, coreum.OperationTypeTrustSet{
		Issuer:              issuer,
		Currency:            currency,
		TrustSetLimitAmount: defaultTrustSetLimitAmount,
	}, *operation.OperationType.TrustSet)

	acceptedTxEvidenceTrustSet := coreum.XRPLTransactionResultTrustSetEvidence{
		XRPLTransactionResultEvidence: coreum.XRPLTransactionResultEvidence{
			TxHash:            genXRPLTxHash(t),
			TicketSequence:    &operation.TicketSequence,
			TransactionResult: coreum.TransactionResultAccepted,
		},
		Issuer:   issuer,
		Currency: currency,
	}

	// send from first relayer
	_, err = contractClient.SendXRPLTrustSetTransactionResultEvidence(
		ctx,
		relayers[0].CoreumAddress,
		acceptedTxEvidenceTrustSet,
	)
	require.NoError(t, err)
	// send from second relayer
	_, err = contractClient.SendXRPLTrustSetTransactionResultEvidence(
		ctx,
		relayers[1].CoreumAddress,
		acceptedTxEvidenceTrustSet,
	)
	require.NoError(t, err)

	pendingOperations, err = contractClient.GetPendingOperations(ctx)
	require.NoError(t, err)
	require.Empty(t, pendingOperations)

	// fetch token to validate status
	registeredXRPLToken, err = contractClient.GetXRPLTokenByIssuerAndCurrency(ctx, issuer, currency)
	require.NoError(t, err)
	require.Equal(t, coreum.TokenStateEnabled, registeredXRPLToken.State)
}

// TestBridgingFeeForXRPLOrginatedTokens tests that corrects fees are calculated, deducted and
// are collected by relayers.
//
//nolint:tparallel // the test is parallel, but test cases are not
func TestBridgingFeeForXRPLOrginatedTokens(t *testing.T) {
	t.Parallel()

	var (
		tokenDecimals        = int64(15)
		highMaxHoldingAmount = integrationtests.ConvertStringWithDecimalsToSDKInt(t, "1", 30)
	)

	ctx, chains := integrationtests.NewTestingContext(t)
	bankClient := banktypes.NewQueryClient(chains.Coreum.ClientContext)

	relayers := genRelayers(ctx, t, chains, 2)
	bridgeAddress := xrpl.GenPrivKeyTxSigner().Account().String()
	owner, contractClient := integrationtests.DeployAndInstantiateContract(
		ctx,
		t,
		chains,
		relayers,
		len(relayers),
		10,
		defaultTrustSetLimitAmount,
		bridgeAddress,
	)
	// recover tickets to be able to create operations from coreum to XRPL
	recoverTickets(ctx, t, contractClient, owner, relayers, 100)

<<<<<<< HEAD
	// register from the owner
	_, err := contractClient.RegisterXRPLToken(
		ctx, owner, issuer, currency, sendingPrecision, maxHoldingAmount, sdkmath.ZeroInt(),
	)
	require.NoError(t, err)
=======
	issueFee := chains.Coreum.QueryAssetFTParams(ctx, t).IssueFee
>>>>>>> cc4f113b

	type testCase struct {
		name                    string
		bridgingFee             string
		sendingPrecision        int32
		sendingAmountFromXRPL   string
		receivedOnCoreum        string
		collectedFeeFromXRPL    string
		sendingAmountFromCoreum string
		receivedOnXRPL          string
		collectedFeeFromCoreum  string
		expectErrorXRPL         bool
		expectErrorSendToCoreum bool
	}

<<<<<<< HEAD
	// try to change states of inactive token
	for _, state := range allTokenStates {
		_, err = contractClient.UpdateXRPLToken(ctx, owner, issuer, currency, lo.ToPtr(state), nil, nil)
		require.True(t, coreum.IsTokenStateIsImmutableError(err), err)
=======
	tests := []testCase{
		{
			name:                    "zero_bridge_fee",
			sendingPrecision:        2,
			bridgingFee:             "0",
			sendingAmountFromXRPL:   "9999999999.15",
			receivedOnCoreum:        "9999999999.15",
			collectedFeeFromXRPL:    "0",
			sendingAmountFromCoreum: "9999999999.15",
			receivedOnXRPL:          "9999999999.15",
			collectedFeeFromCoreum:  "0",
		},
		{
			name:                    "4_bridge_fee",
			sendingPrecision:        2,
			bridgingFee:             "4",
			sendingAmountFromXRPL:   "1008",
			receivedOnCoreum:        "1004",
			collectedFeeFromXRPL:    "4",
			sendingAmountFromCoreum: "1004",
			receivedOnXRPL:          "1000",
			collectedFeeFromCoreum:  "4",
		},
		{
			name:                    "bridge_fee_with_precision",
			sendingPrecision:        2,
			bridgingFee:             "0.04",
			sendingAmountFromXRPL:   "1000",
			receivedOnCoreum:        "999.96",
			collectedFeeFromXRPL:    "0.04",
			sendingAmountFromCoreum: "999.96",
			receivedOnXRPL:          "999.92",
			collectedFeeFromCoreum:  "0.04",
		},
		{
			name:                    "bridge_fee_with_precision_and_truncation",
			sendingPrecision:        2,
			bridgingFee:             "0.04",
			sendingAmountFromXRPL:   "1000.222",
			receivedOnCoreum:        "1000.18",
			collectedFeeFromXRPL:    "0.042",
			sendingAmountFromCoreum: "1000.127",
			receivedOnXRPL:          "1000.08",
			collectedFeeFromCoreum:  "0.047",
		},
		{
			name:                    "bridge_fee_less_than_sending_precision",
			sendingPrecision:        1,
			bridgingFee:             "0.00001",
			sendingAmountFromXRPL:   "1000",
			receivedOnCoreum:        "999.9",
			collectedFeeFromXRPL:    "0.1",
			sendingAmountFromCoreum: "999.9",
			receivedOnXRPL:          "999.8",
			collectedFeeFromCoreum:  "0.1",
		},
		{
			name:                    "low_amount_send_from_xrpl",
			sendingPrecision:        2,
			bridgingFee:             "0.001",
			sendingAmountFromXRPL:   "0.01",
			expectErrorSendToCoreum: true,
		},
		{
			name:                    "low_amount_send_from_coreum",
			sendingPrecision:        2,
			bridgingFee:             "0.001",
			sendingAmountFromXRPL:   "1",
			receivedOnCoreum:        "0.99",
			collectedFeeFromXRPL:    "0.01",
			sendingAmountFromCoreum: "0.01",
			expectErrorXRPL:         true,
		},
>>>>>>> cc4f113b
	}

	stringToSDKInt := func(stringValue string) sdkmath.Int {
		return integrationtests.ConvertStringWithDecimalsToSDKInt(t, stringValue, tokenDecimals)
	}

	for _, tt := range tests {
		tt := tt
		t.Run(tt.name, func(t *testing.T) {
			// fund owner to cover registration fee
			chains.Coreum.FundAccountWithOptions(ctx, t, owner, coreumintegration.BalancesOptions{
				Amount: issueFee.Amount,
			})

			issuerAcc := xrpl.GenPrivKeyTxSigner().Account()
			issuer := issuerAcc.String()
			xrplCurrency := "CRC"

			// register from the owner
			_, err := contractClient.RegisterXRPLToken(
				ctx,
				owner,
				issuer,
				xrplCurrency,
				tt.sendingPrecision,
				highMaxHoldingAmount,
				stringToSDKInt(tt.bridgingFee),
			)
			require.NoError(t, err)
			registeredXRPLToken, err := contractClient.GetXRPLTokenByIssuerAndCurrency(ctx, issuer, xrplCurrency)
			require.NoError(t, err)

			// activate token
			activateXRPLToken(ctx, t, contractClient, relayers, issuerAcc.String(), xrplCurrency)

			// create an evidence
			coreumRecipient := chains.Coreum.GenAccount()
			xrplToCoreumTransferEvidence := coreum.XRPLToCoreumTransferEvidence{
				TxHash:    genXRPLTxHash(t),
				Issuer:    issuerAcc.String(),
				Currency:  xrplCurrency,
				Amount:    stringToSDKInt(tt.sendingAmountFromXRPL),
				Recipient: coreumRecipient,
			}

			// call from all relayers
			for _, relayer := range relayers {
				_, err = contractClient.SendXRPLToCoreumTransferEvidence(ctx, relayer.CoreumAddress, xrplToCoreumTransferEvidence)
				if tt.expectErrorSendToCoreum {
					require.Error(t, err)
					return
				}
				require.NoError(t, err)
			}

			balanceRes, err := bankClient.Balance(ctx, &banktypes.QueryBalanceRequest{
				Address: coreumRecipient.String(),
				Denom:   registeredXRPLToken.CoreumDenom,
			})
			require.NoError(t, err)
			require.Equal(t, stringToSDKInt(tt.receivedOnCoreum).String(), balanceRes.Balance.Amount.String())

			// assert fee collection
			claimFeesAndMakeAssertions(
				ctx,
				t,
				contractClient,
				bankClient,
				relayers,
				stringToSDKInt(tt.collectedFeeFromXRPL),
				sdk.ZeroInt(),
				registeredXRPLToken.CoreumDenom,
			)

			// send back to xrpl
			chains.Coreum.FundAccountWithOptions(ctx, t, coreumRecipient, coreumintegration.BalancesOptions{
				Amount: sdk.NewInt(1_000_000),
			})
			xrplRecipient := xrpl.GenPrivKeyTxSigner().Account()
			_, err = contractClient.SendToXRPL(
				ctx,
				coreumRecipient,
				xrplRecipient.String(),
				sdk.NewCoin(
					registeredXRPLToken.CoreumDenom,
					stringToSDKInt(tt.sendingAmountFromCoreum),
				),
			)
			if tt.expectErrorXRPL {
				require.Error(t, err)
				return
			}

			require.NoError(t, err)

			pendingOperations, err := contractClient.GetPendingOperations(ctx)
			require.NoError(t, err)
			found := false
			for _, operation := range pendingOperations {
				operationType := operation.OperationType.CoreumToXRPLTransfer
				if operationType != nil &&
					operationType.Issuer == issuerAcc.String() &&
					operationType.Currency == xrplCurrency {
					found = true
					require.Equal(t, stringToSDKInt(tt.receivedOnXRPL).String(), operationType.Amount.String())
				}
			}
			require.True(t, found)

			// assert fees again for bridging back
			claimFeesAndMakeAssertions(
				ctx,
				t,
				contractClient,
				bankClient,
				relayers,
				stringToSDKInt(tt.collectedFeeFromCoreum),
				sdk.ZeroInt(),
				registeredXRPLToken.CoreumDenom,
			)
		})
	}
}

// TestBridgingFeeForCoreumOrginatedTokens tests that corrects fees are calculated, deducted and
// are collected by relayers.
//
//nolint:tparallel // the test is parallel, but test cases are not
func TestBridgingFeeForCoreumOrginatedTokens(t *testing.T) {
	t.Parallel()

	ctx, chains := integrationtests.NewTestingContext(t)
	bankClient := banktypes.NewQueryClient(chains.Coreum.ClientContext)

	maxHoldingAmount := integrationtests.ConvertStringWithDecimalsToSDKInt(t, "1", 30)
	tokenDecimals := uint32(15)
	relayers := genRelayers(ctx, t, chains, 2)
	bridgeAddress := xrpl.GenPrivKeyTxSigner().Account().String()
	owner, contractClient := integrationtests.DeployAndInstantiateContract(
		ctx,
		t,
		chains,
		relayers,
		len(relayers),
		10,
		defaultTrustSetLimitAmount,
		bridgeAddress,
	)
	// recover tickets to be able to create operations from coreum to XRPL
	recoverTickets(ctx, t, contractClient, owner, relayers, 100)

	issueFee := chains.Coreum.QueryAssetFTParams(ctx, t).IssueFee

	type testCase struct {
		name             string
		bridgingFee      string
		sendingPrecision int32
		sendingAmount    string
		receivedAmount   string
		collectedFee     string
	}

	tests := []testCase{
		{
			name:             "zero_bridge_fee",
			sendingPrecision: 2,
			bridgingFee:      "0",
			sendingAmount:    "9999999999.15",
			receivedAmount:   "9999999999.15",
			collectedFee:     "0",
		},
		{
			name:             "4_bridge_fee",
			sendingPrecision: 2,
			bridgingFee:      "4",
			sendingAmount:    "1004",
			receivedAmount:   "1000",
			collectedFee:     "4",
		},
		{
			name:             "bridge_fee_with_precision",
			sendingPrecision: 2,
			bridgingFee:      "0.04",
			sendingAmount:    "999.96",
			receivedAmount:   "999.92",
			collectedFee:     "0.04",
		},
		{
			name:             "bridge_fee_with_precision_and_truncation",
			sendingPrecision: 2,
			bridgingFee:      "0.04",
			sendingAmount:    "1000.127",
			receivedAmount:   "1000.08",
			collectedFee:     "0.047",
		},
		{
			name:             "bridge_fee_less_than_sending_precision",
			sendingPrecision: 1,
			bridgingFee:      "0.00001",
			sendingAmount:    "999.9",
			receivedAmount:   "999.8",
			collectedFee:     "0.1",
		},
	}

	stringToSDKInt := func(stringValue string) sdkmath.Int {
		return integrationtests.ConvertStringWithDecimalsToSDKInt(t, stringValue, int64(tokenDecimals))
	}

	for _, tt := range tests {
		tt := tt
		t.Run(tt.name, func(t *testing.T) {
			// fund sender to cover registration fee and some coins on top for the contract calls
			coreumSenderAddress := chains.Coreum.GenAccount()
			chains.Coreum.FundAccountWithOptions(ctx, t, coreumSenderAddress, coreumintegration.BalancesOptions{
				Amount: issueFee.Amount.Add(sdkmath.NewInt(1_000_000)),
			})

			// issue asset ft and register it
			issueMsg := &assetfttypes.MsgIssue{
				Issuer:        coreumSenderAddress.String(),
				Symbol:        "denom",
				Subunit:       "denom",
				Precision:     tokenDecimals,              // token decimals in terms of the contract
				InitialAmount: maxHoldingAmount.MulRaw(2), // twice more to be able to send more than max
			}
			_, err := client.BroadcastTx(
				ctx,
				chains.Coreum.ClientContext.WithFromAddress(coreumSenderAddress),
				chains.Coreum.TxFactory().WithSimulateAndExecute(true),
				issueMsg,
			)
			require.NoError(t, err)
			denom := assetfttypes.BuildDenom(issueMsg.Subunit, coreumSenderAddress)

			xrplRecipient := xrpl.GenPrivKeyTxSigner().Account()
			_, err = contractClient.RegisterCoreumToken(
				ctx,
				owner,
				denom,
				tokenDecimals,
				tt.sendingPrecision,
				maxHoldingAmount,
				stringToSDKInt(tt.bridgingFee),
			)
			require.NoError(t, err)
			registeredCoreumToken, err := contractClient.GetCoreumTokenByDenom(ctx, denom)
			require.NoError(t, err)

			_, err = contractClient.SendToXRPL(
				ctx,
				coreumSenderAddress,
				xrplRecipient.String(),
				sdk.NewCoin(registeredCoreumToken.Denom, stringToSDKInt(tt.sendingAmount)),
			)

			require.NoError(t, err)

			pendingOperations, err := contractClient.GetPendingOperations(ctx)
			require.NoError(t, err)
			found := false
			for _, operation := range pendingOperations {
				operationType := operation.OperationType.CoreumToXRPLTransfer
				if operationType != nil &&
					operationType.Issuer == bridgeAddress &&
					operationType.Currency == registeredCoreumToken.XRPLCurrency {
					found = true
					require.Equal(t, stringToSDKInt(tt.receivedAmount).String(), operationType.Amount.String())
				}
			}
			require.True(t, found)

			// assert fee collection
			claimFeesAndMakeAssertions(
				ctx,
				t,
				contractClient,
				bankClient,
				relayers,
				stringToSDKInt(tt.collectedFee),
				sdk.ZeroInt(),
				registeredCoreumToken.Denom,
			)
		})
	}
}

// TestFeeCalculations_MultipleAssetsAndPartialClaim tests that corrects fees are calculated, deducted and
// are collected by relayers.
func TestFeeCalculations_MultipleAssetsAndPartialClaim(t *testing.T) {
	t.Parallel()

	var (
		sendingAmount    = sdkmath.NewInt(1000_000)
		maxHoldingAmount = sdkmath.NewInt(1000_000_000)
	)

	ctx, chains := integrationtests.NewTestingContext(t)
	bankClient := banktypes.NewQueryClient(chains.Coreum.ClientContext)

	relayers := genRelayers(ctx, t, chains, 3)
	bridgeAddress := xrpl.GenPrivKeyTxSigner().Account().String()
	owner, contractClient := integrationtests.DeployAndInstantiateContract(
		ctx,
		t,
		chains,
		relayers,
		len(relayers),
		10,
		defaultTrustSetLimitAmount,
		bridgeAddress,
	)
	// recover tickets to be able to create operations from coreum to XRPL
	recoverTickets(ctx, t, contractClient, owner, relayers, 100)

	issueFee := chains.Coreum.QueryAssetFTParams(ctx, t).IssueFee

	assets := []struct {
		name            string
		bridgingFee     sdkmath.Int
		registeredToken coreum.XRPLToken
	}{
		{
			name:        "asset 1",
			bridgingFee: sdkmath.NewInt(4000),
		},
		{
			name:        "asset 2",
			bridgingFee: sdkmath.NewInt(4500),
		},
		{
			name:        "asset 3",
			bridgingFee: sdkmath.NewInt(2221),
		},
	}

	for index, asset := range assets {
		// fund owner to cover registration fee
		chains.Coreum.FundAccountWithOptions(ctx, t, owner, coreumintegration.BalancesOptions{
			Amount: issueFee.Amount,
		})

		issuerAcc := xrpl.GenPrivKeyTxSigner().Account()
		issuer := issuerAcc.String()
		xrplCurrency := "CRC"

		// register from the owner
		_, err := contractClient.RegisterXRPLToken(
			ctx,
			owner,
			issuer,
			xrplCurrency,
			15,
			maxHoldingAmount,
			asset.bridgingFee,
		)
		require.NoError(t, err)
		registeredXRPLToken, err := contractClient.GetXRPLTokenByIssuerAndCurrency(ctx, issuer, xrplCurrency)
		require.NoError(t, err)
		assets[index].registeredToken = registeredXRPLToken

		// activate token
		activateXRPLToken(ctx, t, contractClient, relayers, issuerAcc.String(), xrplCurrency)

		// create an evidence
		coreumRecipient := chains.Coreum.GenAccount()
		xrplToCoreumTransferEvidence := coreum.XRPLToCoreumTransferEvidence{
			TxHash:    genXRPLTxHash(t),
			Issuer:    issuerAcc.String(),
			Currency:  xrplCurrency,
			Amount:    sendingAmount,
			Recipient: coreumRecipient,
		}

		// call from all relayers
		for _, relayer := range relayers {
			_, err = contractClient.SendXRPLToCoreumTransferEvidence(ctx, relayer.CoreumAddress, xrplToCoreumTransferEvidence)
			require.NoError(t, err)
		}

		balanceRes, err := bankClient.Balance(ctx, &banktypes.QueryBalanceRequest{
			Address: coreumRecipient.String(),
			Denom:   registeredXRPLToken.CoreumDenom,
		})
		require.NoError(t, err)
		require.Equal(t, sendingAmount.Sub(asset.bridgingFee).String(), balanceRes.Balance.Amount.String())
	}

	// assert fees are calculated correctly
	for _, relayer := range relayers {
		fees, err := contractClient.GetFeesCollected(ctx, relayer.CoreumAddress)
		require.NoError(t, err)
		require.Len(t, fees, len(assets))
		for _, fee := range fees {
			found := false
			for _, asset := range assets {
				if asset.registeredToken.CoreumDenom == fee.Denom {
					found = true
					assert.EqualValues(t, fee.Amount.String(), asset.bridgingFee.Quo(sdk.NewInt(int64(len(relayers)))).String())
					break
				}
			}

			require.True(t, found)
		}
	}

	// partial fee claiming
	for _, relayer := range relayers {
		initialFees, err := contractClient.GetFeesCollected(ctx, relayer.CoreumAddress)
		require.NoError(t, err)

		// claim one third of the fees
		oneThirdOfFees := initialFees.QuoInt(sdk.NewInt(3))
		_, err = contractClient.ClaimFees(ctx, relayer.CoreumAddress, oneThirdOfFees)
		require.NoError(t, err)
		allBalances, err := bankClient.AllBalances(ctx, &banktypes.QueryAllBalancesRequest{
			Address: relayer.CoreumAddress.String(),
		})
		require.NoError(t, err)
		for _, coin := range oneThirdOfFees {
			require.Equal(t, coin.Amount.String(), allBalances.Balances.AmountOf(coin.Denom).String())
		}

		// assert remainder is correct
		remainderFees := initialFees.Sub(oneThirdOfFees...)
		fees, err := contractClient.GetFeesCollected(ctx, relayer.CoreumAddress)
		require.NoError(t, err)
		require.EqualValues(t, remainderFees.String(), fees.String())

		// claim remainder of fees
		_, err = contractClient.ClaimFees(ctx, relayer.CoreumAddress, remainderFees)
		require.NoError(t, err)

		allBalances, err = bankClient.AllBalances(ctx, &banktypes.QueryAllBalancesRequest{
			Address: relayer.CoreumAddress.String(),
		})
		require.NoError(t, err)
		for _, coin := range initialFees {
			require.Equal(t, coin.Amount.String(), allBalances.Balances.AmountOf(coin.Denom).String())
		}

		// assert no fees are remaining
		fees, err = contractClient.GetFeesCollected(ctx, relayer.CoreumAddress)
		require.NoError(t, err)
		require.Empty(t, fees)
	}
}

// TestFeeCalculations_MultipleAssetsAndPartialClaim tests that corrects remainder fees are calculated, deducted and
// are collected by relayers.
func TestFeeCalculations_FeeRemainder(t *testing.T) {
	t.Parallel()

	maxHoldingAmount := integrationtests.ConvertStringWithDecimalsToSDKInt(t, "1", 30)

	ctx, chains := integrationtests.NewTestingContext(t)
	bankClient := banktypes.NewQueryClient(chains.Coreum.ClientContext)

	relayers := genRelayers(ctx, t, chains, 2)
	bridgeAddress := xrpl.GenPrivKeyTxSigner().Account().String()
	owner, contractClient := integrationtests.DeployAndInstantiateContract(
		ctx,
		t,
		chains,
		relayers,
		len(relayers),
		10,
		defaultTrustSetLimitAmount,
		bridgeAddress,
	)
	// recover tickets to be able to create operations from coreum to XRPL
	recoverTickets(ctx, t, contractClient, owner, relayers, 100)

	issueFee := chains.Coreum.QueryAssetFTParams(ctx, t).IssueFee

	// fund owner to cover registration fee
	chains.Coreum.FundAccountWithOptions(ctx, t, owner, coreumintegration.BalancesOptions{
		Amount: issueFee.Amount,
	})

	issuerAcc := xrpl.GenPrivKeyTxSigner().Account()
	issuer := issuerAcc.String()
	xrplCurrency := "CRC"

	tokenDecimals := int64(15)
	// register from the owner
	bridgingFee := integrationtests.ConvertStringWithDecimalsToSDKInt(t, "0.3", tokenDecimals)
	_, err := contractClient.RegisterXRPLToken(
		ctx,
		owner,
		issuer,
		xrplCurrency,
		1,
		maxHoldingAmount,
		bridgingFee,
	)
	require.NoError(t, err)
	registeredXRPLToken, err := contractClient.GetXRPLTokenByIssuerAndCurrency(ctx, issuer, xrplCurrency)
	require.NoError(t, err)

	// activate token
	activateXRPLToken(ctx, t, contractClient, relayers, issuerAcc.String(), xrplCurrency)

	// create an evidence
	sendingAmount := integrationtests.ConvertStringWithDecimalsToSDKInt(t, "1.36", tokenDecimals)
	remainder := integrationtests.ConvertStringWithDecimalsToSDKInt(t, "0.06", tokenDecimals)
	coreumRecipient := chains.Coreum.GenAccount()
	xrplToCoreumTransferEvidence := coreum.XRPLToCoreumTransferEvidence{
		TxHash:    genXRPLTxHash(t),
		Issuer:    issuerAcc.String(),
		Currency:  xrplCurrency,
		Amount:    sendingAmount,
		Recipient: coreumRecipient,
	}

	// call from all relayers
	for _, relayer := range relayers {
		_, err = contractClient.SendXRPLToCoreumTransferEvidence(ctx, relayer.CoreumAddress, xrplToCoreumTransferEvidence)
		require.NoError(t, err)
	}

	balanceRes, err := bankClient.Balance(ctx, &banktypes.QueryBalanceRequest{
		Address: coreumRecipient.String(),
		Denom:   registeredXRPLToken.CoreumDenom,
	})
	require.NoError(t, err)
	require.Equal(t, sendingAmount.Sub(bridgingFee).Sub(remainder).String(), balanceRes.Balance.Amount.String())

	// assert fees are calculated correctly
	claimFeesAndMakeAssertions(
		ctx,
		t,
		contractClient,
		bankClient,
		relayers,
		bridgingFee,
		remainder,
		registeredXRPLToken.CoreumDenom,
	)

	// send the amount again
	xrplToCoreumTransferEvidence.TxHash = genXRPLTxHash(t)
	xrplToCoreumTransferEvidence.Recipient = coreum.GenAccount()

	// call from all relayers
	for _, relayer := range relayers {
		_, err = contractClient.SendXRPLToCoreumTransferEvidence(ctx, relayer.CoreumAddress, xrplToCoreumTransferEvidence)
		require.NoError(t, err)
	}

	balanceRes, err = bankClient.Balance(ctx, &banktypes.QueryBalanceRequest{
		Address: coreumRecipient.String(),
		Denom:   registeredXRPLToken.CoreumDenom,
	})
	require.NoError(t, err)
	require.Equal(t, sendingAmount.Sub(bridgingFee).Sub(remainder).String(), balanceRes.Balance.Amount.String())

	// assert fees are calculated correctly
	bridgingFeeWithRemainder := integrationtests.ConvertStringWithDecimalsToSDKInt(t, "0.4", tokenDecimals)
	newRemainder := integrationtests.ConvertStringWithDecimalsToSDKInt(t, "0.02", tokenDecimals)
	claimFeesAndMakeAssertions(
		ctx,
		t,
		contractClient,
		bankClient,
		relayers,
		bridgingFeeWithRemainder,
		newRemainder,
		registeredXRPLToken.CoreumDenom,
	)
}

func TestEnableAndDisableXRPLOriginatedToken(t *testing.T) {
	t.Parallel()

	ctx, chains := integrationtests.NewTestingContext(t)

	relayers := genRelayers(ctx, t, chains, 2)
	xrplRecipientAddress := chains.XRPL.GenAccount(ctx, t, 0)

	bankClient := banktypes.NewQueryClient(chains.Coreum.ClientContext)

	randomCoreumAddress := chains.Coreum.GenAccount()
	chains.Coreum.FundAccountWithOptions(ctx, t, randomCoreumAddress, coreumintegration.BalancesOptions{
		Amount: sdkmath.NewInt(1_000_000),
	})

	coreumRecipient := chains.Coreum.GenAccount()
	chains.Coreum.FundAccountWithOptions(ctx, t, coreumRecipient, coreumintegration.BalancesOptions{
		Amount: sdkmath.NewInt(1_000_000),
	})

	owner, contractClient := integrationtests.DeployAndInstantiateContract(
		ctx,
		t,
		chains,
		relayers,
		len(relayers),
		3,
		defaultTrustSetLimitAmount,
		xrpl.GenPrivKeyTxSigner().Account().String(),
	)
	issueFee := chains.Coreum.QueryAssetFTParams(ctx, t).IssueFee
	chains.Coreum.FundAccountWithOptions(ctx, t, owner, coreumintegration.BalancesOptions{
		Amount: issueFee.Amount,
	})

	issuerAcc := chains.XRPL.GenAccount(ctx, t, 0)
	issuer := issuerAcc.String()
	currency := "abc"
	sendingPrecision := int32(15)
	maxHoldingAmount := sdk.NewIntFromUint64(10000000)

	// recover tickets to be able to create operations from coreum to XRPL
	recoverTickets(ctx, t, contractClient, owner, relayers, 100)

	// register from the owner
	_, err := contractClient.RegisterXRPLToken(
		ctx,
		owner,
		issuer,
		currency,
		sendingPrecision,
		maxHoldingAmount,
		sdkmath.ZeroInt(),
	)
	require.NoError(t, err)

	registeredToken, err := contractClient.GetXRPLTokenByIssuerAndCurrency(ctx, issuer, currency)
	require.NoError(t, err)
	require.Equal(t, issuer, registeredToken.Issuer)
	require.Equal(t, currency, registeredToken.Currency)
	require.Equal(t, coreum.TokenStateProcessing, registeredToken.State)
	require.Equal(t, sendingPrecision, registeredToken.SendingPrecision)
	require.NotEmpty(t, registeredToken.CoreumDenom)

	// try to change states of inactive token
	for _, state := range allTokenStates {
		_, err = contractClient.UpdateXRPLToken(ctx, owner, issuer, currency, lo.ToPtr(state), nil)
		require.True(t, coreum.IsTokenStateIsImmutableError(err), err)
	}

	// activate token
	activateXRPLToken(ctx, t, contractClient, relayers, issuer, currency)

	// try to change states of enabled token to the unchangeable state
	for _, state := range unchangeableTokenStates {
		_, err = contractClient.UpdateXRPLToken(ctx, owner, issuer, currency, lo.ToPtr(state), nil, nil)
		require.True(t, coreum.IsInvalidTargetTokenStateError(err), err)
	}

	// change states of enabled token to the changeable state
	for _, state := range changeableTokenStates {
		_, err = contractClient.UpdateXRPLToken(ctx, owner, issuer, currency, lo.ToPtr(state), nil, nil)
		require.NoError(t, err)
		registeredToken, err = contractClient.GetXRPLTokenByIssuerAndCurrency(ctx, issuer, currency)
		require.NoError(t, err)
		require.Equal(t, state, registeredToken.State)
	}

	// try to call from random address
	_, err = contractClient.UpdateXRPLToken(
		ctx, randomCoreumAddress, issuer, currency, lo.ToPtr(coreum.TokenStateDisabled), nil, nil,
	)
	require.True(t, coreum.IsNotOwnerError(err), err)

	// try to call from relayer address
	_, err = contractClient.UpdateXRPLToken(
		ctx, relayers[0].CoreumAddress, issuer, currency, lo.ToPtr(coreum.TokenStateDisabled), nil, nil,
	)
	require.True(t, coreum.IsNotOwnerError(err), err)

	// disable token
	_, err = contractClient.UpdateXRPLToken(ctx, owner, issuer, currency, lo.ToPtr(coreum.TokenStateDisabled), nil, nil)
	require.NoError(t, err)

	xrplToCoreumTransferEvidence := coreum.XRPLToCoreumTransferEvidence{
		TxHash:    genXRPLTxHash(t),
		Issuer:    issuerAcc.String(),
		Currency:  currency,
		Amount:    sdkmath.NewInt(100),
		Recipient: coreumRecipient,
	}
	// try to use disabled token
	_, err = contractClient.SendXRPLToCoreumTransferEvidence(
		ctx,
		relayers[0].CoreumAddress,
		xrplToCoreumTransferEvidence,
	)
	require.True(t, coreum.IsTokenNotEnabledError(err), err)

	// enable the token now
	_, err = contractClient.UpdateXRPLToken(ctx, owner, issuer, currency, lo.ToPtr(coreum.TokenStateEnabled), nil, nil)
	require.NoError(t, err)

	// call from first relayer one more time
	_, err = contractClient.SendXRPLToCoreumTransferEvidence(
		ctx,
		relayers[0].CoreumAddress,
		xrplToCoreumTransferEvidence,
	)
	require.NoError(t, err)

	// disable the token
	_, err = contractClient.UpdateXRPLToken(ctx, owner, issuer, currency, lo.ToPtr(coreum.TokenStateDisabled), nil, nil)
	require.NoError(t, err)

	// try to use disabled token form second relayer
	_, err = contractClient.SendXRPLToCoreumTransferEvidence(
		ctx,
		relayers[1].CoreumAddress,
		xrplToCoreumTransferEvidence,
	)
	require.True(t, coreum.IsTokenNotEnabledError(err), err)

	// enable the token
	_, err = contractClient.UpdateXRPLToken(ctx, owner, issuer, currency, lo.ToPtr(coreum.TokenStateEnabled), nil, nil)
	require.NoError(t, err)

	// complete the transfer
	_, err = contractClient.SendXRPLToCoreumTransferEvidence(
		ctx,
		relayers[1].CoreumAddress,
		xrplToCoreumTransferEvidence,
	)
	require.NoError(t, err)

	// expect new token on the recipient balance
	recipientBalanceRes, err := bankClient.Balance(ctx, &banktypes.QueryBalanceRequest{
		Address: coreumRecipient.String(),
		Denom:   registeredToken.CoreumDenom,
	})
	require.NoError(t, err)
	require.Equal(t, xrplToCoreumTransferEvidence.Amount.String(), recipientBalanceRes.Balance.Amount.String())

	// disable the token
	_, err = contractClient.UpdateXRPLToken(ctx, owner, issuer, currency, lo.ToPtr(coreum.TokenStateDisabled), nil, nil)
	require.NoError(t, err)

	// try to send the token back
	coinToSendBack := *recipientBalanceRes.Balance
	_, err = contractClient.SendToXRPL(ctx, coreumRecipient, xrplRecipientAddress.String(), coinToSendBack)
	require.True(t, coreum.IsTokenNotEnabledError(err), err)

	// enable the token
	_, err = contractClient.UpdateXRPLToken(ctx, owner, issuer, currency, lo.ToPtr(coreum.TokenStateEnabled), nil, nil)
	require.NoError(t, err)

	// send the token back
	_, err = contractClient.SendToXRPL(ctx, coreumRecipient, xrplRecipientAddress.String(), coinToSendBack)
	require.NoError(t, err)

	// disable the token to check that relayers can complete the operation even for the disabled token
	_, err = contractClient.UpdateXRPLToken(ctx, owner, issuer, currency, lo.ToPtr(coreum.TokenStateDisabled), nil, nil)
	require.NoError(t, err)

	pendingOperations, err := contractClient.GetPendingOperations(ctx)
	require.NoError(t, err)
	require.Len(t, pendingOperations, 1)
	operation := pendingOperations[0]

	// save signature from all relayers
	for _, relayer := range relayers {
		_, err = contractClient.SaveSignature(
			ctx, relayer.CoreumAddress, operation.TicketSequence, "signature",
		)
		require.NoError(t, err)
	}

	require.NoError(t, err)

	rejectTxEvidence := coreum.XRPLTransactionResultCoreumToXRPLTransferEvidence{
		XRPLTransactionResultEvidence: coreum.XRPLTransactionResultEvidence{
			TxHash:            genXRPLTxHash(t),
			TicketSequence:    &operation.TicketSequence,
			TransactionResult: coreum.TransactionResultRejected,
		},
	}
	// send evidence from all relayers
	for _, relayer := range relayers {
		_, err = contractClient.SendCoreumToXRPLTransferTransactionResultEvidence(
			ctx,
			relayer.CoreumAddress,
			rejectTxEvidence,
		)
		require.NoError(t, err)
	}

	// manually claim refunds
	pendingRefunds, err := contractClient.GetPendingRefunds(ctx, coreumRecipient)
	require.NoError(t, err)
	require.Len(t, pendingRefunds, 1)
	require.EqualValues(t, pendingRefunds[0].Coin.String(), coinToSendBack.String())
	_, err = contractClient.ClaimRefund(ctx, coreumRecipient, pendingRefunds[0].ID)
	require.NoError(t, err)

	// check the successful refunding
	recipientBalanceRes, err = bankClient.Balance(ctx, &banktypes.QueryBalanceRequest{
		Address: coreumRecipient.String(),
		Denom:   coinToSendBack.Denom,
	})
	require.NoError(t, err)
	require.Equal(t, coinToSendBack.Amount.String(), recipientBalanceRes.Balance.Amount.String())

	// enable the token
	_, err = contractClient.UpdateXRPLToken(ctx, owner, issuer, currency, lo.ToPtr(coreum.TokenStateEnabled), nil, nil)
	require.NoError(t, err)

	// send the token back
	_, err = contractClient.SendToXRPL(ctx, coreumRecipient, xrplRecipientAddress.String(), coinToSendBack)
	require.NoError(t, err)

	// disable the token to check that relayers can complete the operation even for the disabled token
	_, err = contractClient.UpdateXRPLToken(ctx, owner, issuer, currency, lo.ToPtr(coreum.TokenStateDisabled), nil, nil)
	require.NoError(t, err)

	pendingOperations, err = contractClient.GetPendingOperations(ctx)
	require.NoError(t, err)
	require.Len(t, pendingOperations, 1)
	operation = pendingOperations[0]

	acceptTxEvidence := coreum.XRPLTransactionResultCoreumToXRPLTransferEvidence{
		XRPLTransactionResultEvidence: coreum.XRPLTransactionResultEvidence{
			TxHash:            genXRPLTxHash(t),
			TicketSequence:    &operation.TicketSequence,
			TransactionResult: coreum.TransactionResultAccepted,
		},
	}
	// send evidence from all relayers
	for _, relayer := range relayers {
		_, err = contractClient.SendCoreumToXRPLTransferTransactionResultEvidence(
			ctx,
			relayer.CoreumAddress,
			acceptTxEvidence,
		)
		require.NoError(t, err)
	}

	// check that token is sent now
	recipientBalanceRes, err = bankClient.Balance(ctx, &banktypes.QueryBalanceRequest{
		Address: coreumRecipient.String(),
		Denom:   coinToSendBack.Denom,
	})
	require.NoError(t, err)
	require.Equal(t, sdk.ZeroInt().String(), recipientBalanceRes.Balance.Amount.String())
}

func TestEnableAndDisableCoreumOriginatedToken(t *testing.T) {
	t.Parallel()

	ctx, chains := integrationtests.NewTestingContext(t)

	bankClient := banktypes.NewQueryClient(chains.Coreum.ClientContext)
	coreumRecipientAddress := chains.Coreum.GenAccount()

	issueFee := chains.Coreum.QueryAssetFTParams(ctx, t).IssueFee
	coreumSenderAddress := chains.Coreum.GenAccount()
	chains.Coreum.FundAccountWithOptions(ctx, t, coreumSenderAddress, coreumintegration.BalancesOptions{
		Amount: issueFee.Amount.MulRaw(2).Add(sdkmath.NewInt(10_000_000)),
	})

	randomCoreumAddress := chains.Coreum.GenAccount()
	chains.Coreum.FundAccountWithOptions(ctx, t, randomCoreumAddress, coreumintegration.BalancesOptions{
		Amount: sdkmath.NewInt(1_000_000),
	})

	xrplRecipientAddress := chains.XRPL.GenAccount(ctx, t, 0)

	relayers := genRelayers(ctx, t, chains, 2)
	bridgeXRPLAddress := xrpl.GenPrivKeyTxSigner().Account().String()
	owner, contractClient := integrationtests.DeployAndInstantiateContract(
		ctx,
		t,
		chains,
		relayers,
		len(relayers),
		3,
		defaultTrustSetLimitAmount,
		bridgeXRPLAddress,
	)
	// recover tickets to be able to create operations from coreum to XRPL
	recoverTickets(ctx, t, contractClient, owner, relayers, 10)

	// issue asset ft and register it
	sendingPrecision := int32(15)
	tokenDecimals := uint32(15)
	maxHoldingAmount := sdk.NewIntFromUint64(100_000_000_000)
	issueMsg := &assetfttypes.MsgIssue{
		Issuer:        coreumSenderAddress.String(),
		Symbol:        "smb",
		Subunit:       "denom1",
		Precision:     tokenDecimals, // token decimals in terms of the contract
		InitialAmount: sdkmath.NewInt(100_000_000),
	}
	_, err := client.BroadcastTx(
		ctx,
		chains.Coreum.ClientContext.WithFromAddress(coreumSenderAddress),
		chains.Coreum.TxFactory().WithSimulateAndExecute(true),
		issueMsg,
	)
	require.NoError(t, err)
	denom := assetfttypes.BuildDenom(issueMsg.Subunit, coreumSenderAddress)
	_, err = contractClient.RegisterCoreumToken(
<<<<<<< HEAD
		ctx, owner, denom, tokenDecimals, sendingPrecision, maxHoldingAmount, sdkmath.ZeroInt(),
=======
		ctx,
		owner,
		denom,
		tokenDecimals,
		sendingPrecision,
		maxHoldingAmount,
		sdkmath.ZeroInt(),
>>>>>>> cc4f113b
	)
	require.NoError(t, err)
	registeredCoreumOriginatedToken, err := contractClient.GetCoreumTokenByDenom(ctx, denom)
	require.NoError(t, err)

	// try to change states of enabled token to the unchangeable state
	for _, state := range unchangeableTokenStates {
		_, err = contractClient.UpdateCoreumToken(ctx, owner, denom, lo.ToPtr(state), nil, nil)
		require.True(t, coreum.IsInvalidTargetTokenStateError(err), err)
	}

	// change states of enabled token to the changeable state
	for _, state := range changeableTokenStates {
		_, err = contractClient.UpdateCoreumToken(ctx, owner, denom, lo.ToPtr(state), nil, nil)
		require.NoError(t, err)
		registeredToken, err := contractClient.GetCoreumTokenByDenom(ctx, denom)
		require.NoError(t, err)
		require.Equal(t, state, registeredToken.State)
	}

	// try to call from random address
	_, err = contractClient.UpdateCoreumToken(
		ctx, randomCoreumAddress, denom, lo.ToPtr(coreum.TokenStateDisabled), nil, nil,
	)
	require.True(t, coreum.IsNotOwnerError(err), err)

	// try to call from relayer address
	_, err = contractClient.UpdateCoreumToken(
		ctx, relayers[0].CoreumAddress, denom, lo.ToPtr(coreum.TokenStateDisabled), nil, nil,
	)
	require.True(t, coreum.IsNotOwnerError(err), err)

	_, err = contractClient.UpdateCoreumToken(ctx, owner, denom, lo.ToPtr(coreum.TokenStateDisabled), nil, nil)
	require.NoError(t, err)

	// try to send the disabled token
	coinToSendFromCoreumToXRPL := sdk.NewCoin(registeredCoreumOriginatedToken.Denom, issueMsg.InitialAmount)
	_, err = contractClient.SendToXRPL(
		ctx,
		coreumSenderAddress,
		xrplRecipientAddress.String(),
		coinToSendFromCoreumToXRPL,
	)
	require.True(t, coreum.IsTokenNotEnabledError(err), err)

	// enable token
	_, err = contractClient.UpdateCoreumToken(ctx, owner, denom, lo.ToPtr(coreum.TokenStateEnabled), nil, nil)
	require.NoError(t, err)

	// send token
	_, err = contractClient.SendToXRPL(
		ctx,
		coreumSenderAddress,
		xrplRecipientAddress.String(),
		coinToSendFromCoreumToXRPL,
	)
	require.NoError(t, err)

	pendingOperations, err := contractClient.GetPendingOperations(ctx)
	require.NoError(t, err)
	require.Len(t, pendingOperations, 1)
	operation := pendingOperations[0]

	// disable the token to check that relayers can complete the operation even for the disabled token
	_, err = contractClient.UpdateCoreumToken(
		ctx, owner, registeredCoreumOriginatedToken.Denom, lo.ToPtr(coreum.TokenStateDisabled), nil, nil,
	)
	require.NoError(t, err)

	// save signature from all relayers
	for _, relayer := range relayers {
		_, err = contractClient.SaveSignature(
			ctx, relayer.CoreumAddress, operation.TicketSequence, "signature",
		)
		require.NoError(t, err)
	}

	rejectTxEvidence := coreum.XRPLTransactionResultCoreumToXRPLTransferEvidence{
		XRPLTransactionResultEvidence: coreum.XRPLTransactionResultEvidence{
			TxHash:            genXRPLTxHash(t),
			TicketSequence:    &operation.TicketSequence,
			TransactionResult: coreum.TransactionResultRejected,
		},
	}
	// send evidence from all relayers
	for _, relayer := range relayers {
		_, err = contractClient.SendCoreumToXRPLTransferTransactionResultEvidence(
			ctx,
			relayer.CoreumAddress,
			rejectTxEvidence,
		)
		require.NoError(t, err)
	}

	// claim refunds
	pendingRefunds, err := contractClient.GetPendingRefunds(ctx, coreumSenderAddress)
	require.NoError(t, err)
	require.Len(t, pendingRefunds, 1)
	require.EqualValues(t, pendingRefunds[0].Coin.String(), coinToSendFromCoreumToXRPL.String())
	_, err = contractClient.ClaimRefund(ctx, coreumSenderAddress, pendingRefunds[0].ID)
	require.NoError(t, err)

	// check the successful refunding
	senderBalanceRes, err := bankClient.Balance(ctx, &banktypes.QueryBalanceRequest{
		Address: coreumSenderAddress.String(),
		Denom:   registeredCoreumOriginatedToken.Denom,
	})
	require.NoError(t, err)
	require.Equal(t, coinToSendFromCoreumToXRPL.Amount.String(), senderBalanceRes.Balance.Amount.String())

	// enable the token
	_, err = contractClient.UpdateCoreumToken(
		ctx, owner, registeredCoreumOriginatedToken.Denom, lo.ToPtr(coreum.TokenStateEnabled), nil, nil,
	)
	require.NoError(t, err)

	// send the token one more time
	_, err = contractClient.SendToXRPL(
		ctx, coreumSenderAddress, xrplRecipientAddress.String(), coinToSendFromCoreumToXRPL,
	)
	require.NoError(t, err)

	// disable the token to check that relayers can complete the operation even for the disabled token
	_, err = contractClient.UpdateCoreumToken(
		ctx, owner, registeredCoreumOriginatedToken.Denom, lo.ToPtr(coreum.TokenStateDisabled), nil, nil,
	)
	require.NoError(t, err)

	pendingOperations, err = contractClient.GetPendingOperations(ctx)
	require.NoError(t, err)
	require.Len(t, pendingOperations, 1)
	operation = pendingOperations[0]

	acceptTxEvidence := coreum.XRPLTransactionResultCoreumToXRPLTransferEvidence{
		XRPLTransactionResultEvidence: coreum.XRPLTransactionResultEvidence{
			TxHash:            genXRPLTxHash(t),
			TicketSequence:    &operation.TicketSequence,
			TransactionResult: coreum.TransactionResultAccepted,
		},
	}
	// send evidence from all relayers
	for _, relayer := range relayers {
		_, err = contractClient.SendCoreumToXRPLTransferTransactionResultEvidence(
			ctx,
			relayer.CoreumAddress,
			acceptTxEvidence,
		)
		require.NoError(t, err)
	}

	// check that token is sent now
	senderBalanceRes, err = bankClient.Balance(ctx, &banktypes.QueryBalanceRequest{
		Address: coreumSenderAddress.String(),
		Denom:   registeredCoreumOriginatedToken.Denom,
	})
	require.NoError(t, err)
	require.Equal(t, sdk.ZeroInt().String(), senderBalanceRes.Balance.Amount.String())

	registeredToken, err := contractClient.GetCoreumTokenByDenom(ctx, denom)
	require.NoError(t, err)
	xrplToCoreumTransferEvidence := coreum.XRPLToCoreumTransferEvidence{
		TxHash:    genXRPLTxHash(t),
		Issuer:    bridgeXRPLAddress,
		Currency:  registeredToken.XRPLCurrency,
		Amount:    sdkmath.NewInt(100),
		Recipient: coreumRecipientAddress,
	}

	// try to use disabled token
	_, err = contractClient.SendXRPLToCoreumTransferEvidence(
		ctx,
		relayers[0].CoreumAddress,
		xrplToCoreumTransferEvidence,
	)
	require.True(t, coreum.IsTokenNotEnabledError(err), err)

	// enable token and confirm the sending
	_, err = contractClient.UpdateCoreumToken(
		ctx, owner, registeredCoreumOriginatedToken.Denom, lo.ToPtr(coreum.TokenStateEnabled), nil, nil,
	)
	require.NoError(t, err)

	for _, relayer := range relayers {
		_, err = contractClient.SendXRPLToCoreumTransferEvidence(
			ctx,
			relayer.CoreumAddress,
			xrplToCoreumTransferEvidence,
		)
		require.NoError(t, err)
	}

	recipientBalanceRes, err := bankClient.Balance(ctx, &banktypes.QueryBalanceRequest{
		Address: coreumRecipientAddress.String(),
		Denom:   registeredCoreumOriginatedToken.Denom,
	})
	require.NoError(t, err)
	require.Equal(t, xrplToCoreumTransferEvidence.Amount.String(), recipientBalanceRes.Balance.Amount.String())
}

func TestUpdateXRPLOriginatedTokenSendingPrecision(t *testing.T) {
	t.Parallel()

	ctx, chains := integrationtests.NewTestingContext(t)

	relayers := genRelayers(ctx, t, chains, 2)
	xrplRecipientAddress := chains.XRPL.GenAccount(ctx, t, 0)

	bankClient := banktypes.NewQueryClient(chains.Coreum.ClientContext)

	randomCoreumAddress := chains.Coreum.GenAccount()
	chains.Coreum.FundAccountWithOptions(ctx, t, randomCoreumAddress, coreumintegration.BalancesOptions{
		Amount: sdkmath.NewInt(1_000_000),
	})

	coreumRecipient := chains.Coreum.GenAccount()
	chains.Coreum.FundAccountWithOptions(ctx, t, coreumRecipient, coreumintegration.BalancesOptions{
		Amount: sdkmath.NewInt(1_000_000),
	})

	owner, contractClient := integrationtests.DeployAndInstantiateContract(
		ctx,
		t,
		chains,
		relayers,
		len(relayers),
		3,
		defaultTrustSetLimitAmount,
		xrpl.GenPrivKeyTxSigner().Account().String(),
	)
	issueFee := chains.Coreum.QueryAssetFTParams(ctx, t).IssueFee
	chains.Coreum.FundAccountWithOptions(ctx, t, owner, coreumintegration.BalancesOptions{
		Amount: issueFee.Amount,
	})

	issuerAcc := chains.XRPL.GenAccount(ctx, t, 0)
	issuer := issuerAcc.String()
	currency := "abc"
	sendingPrecision := int32(15)
	maxHoldingAmount := sdk.NewIntFromUint64(10000000)

	// recover tickets to be able to create operations from coreum to XRPL
	recoverTickets(ctx, t, contractClient, owner, relayers, 100)

	// register from the owner
	_, err := contractClient.RegisterXRPLToken(
<<<<<<< HEAD
		ctx, owner, issuer, currency, sendingPrecision, maxHoldingAmount, sdkmath.ZeroInt(),
=======
		ctx, owner, issuer, currency, sendingPrecision, maxHoldingAmount, sdk.ZeroInt(),
>>>>>>> cc4f113b
	)
	require.NoError(t, err)
	registeredToken, err := contractClient.GetXRPLTokenByIssuerAndCurrency(ctx, issuer, currency)
	require.NoError(t, err)
	require.Equal(t, sendingPrecision, registeredToken.SendingPrecision)

	// activate token
	activateXRPLToken(ctx, t, contractClient, relayers, issuer, currency)

	newSendingPrecision := int32(14)

	// try to call from random address
	_, err = contractClient.UpdateXRPLToken(ctx, randomCoreumAddress, issuer, currency, nil, &newSendingPrecision, nil)
	require.True(t, coreum.IsNotOwnerError(err), err)

	// try to call from relayer address
	_, err = contractClient.UpdateXRPLToken(
		ctx, relayers[0].CoreumAddress, issuer, currency, nil, &newSendingPrecision, nil,
	)
	require.True(t, coreum.IsNotOwnerError(err), err)

	// TODO(dzmitryhil) add tests to test token update with different setting once all are updatable

	// send evidence with the prev precision
	xrplToCoreumTransferEvidence := coreum.XRPLToCoreumTransferEvidence{
		TxHash:    genXRPLTxHash(t),
		Issuer:    issuerAcc.String(),
		Currency:  currency,
		Amount:    sdkmath.NewInt(111),
		Recipient: coreumRecipient,
	}
	_, err = contractClient.SendXRPLToCoreumTransferEvidence(
		ctx,
		relayers[0].CoreumAddress,
		xrplToCoreumTransferEvidence,
	)
	require.NoError(t, err)

	// update sending precision
	_, err = contractClient.UpdateXRPLToken(ctx, owner, issuer, currency, nil, &newSendingPrecision, nil)
	require.NoError(t, err)

	registeredToken, err = contractClient.GetXRPLTokenByIssuerAndCurrency(ctx, issuer, currency)
	require.NoError(t, err)
	require.Equal(t, newSendingPrecision, registeredToken.SendingPrecision)

	// call from second relayer
	_, err = contractClient.SendXRPLToCoreumTransferEvidence(
		ctx,
		relayers[1].CoreumAddress,
		xrplToCoreumTransferEvidence,
	)
	require.NoError(t, err)

	// expect new token on the recipient balance
	recipientBalanceRes, err := bankClient.Balance(ctx, &banktypes.QueryBalanceRequest{
		Address: coreumRecipient.String(),
		Denom:   registeredToken.CoreumDenom,
	})
	require.NoError(t, err)
	// the amount is truncated with the new precision
	require.Equal(t, sdk.NewInt(110).String(), recipientBalanceRes.Balance.Amount.String())

	// send the token back
	coinToSendBack := sdk.NewCoin(registeredToken.CoreumDenom, sdk.NewInt(101))
	_, err = contractClient.SendToXRPL(ctx, coreumRecipient, xrplRecipientAddress.String(), coinToSendBack)
	require.NoError(t, err)

	pendingOperations, err := contractClient.GetPendingOperations(ctx)
	require.NoError(t, err)
	require.Len(t, pendingOperations, 1)
	operation := pendingOperations[0]
	operationType := operation.OperationType.CoreumToXRPLTransfer
	require.NotNil(t, operationType)
	// check that operation contains the amount truncated by new precision
	require.Equal(t, sdkmath.NewInt(100).String(), operationType.Amount.String())
}

func TestUpdateCoreumOriginatedTokenSendingPrecision(t *testing.T) {
	t.Parallel()

	ctx, chains := integrationtests.NewTestingContext(t)

	bankClient := banktypes.NewQueryClient(chains.Coreum.ClientContext)
	coreumRecipientAddress := chains.Coreum.GenAccount()

	issueFee := chains.Coreum.QueryAssetFTParams(ctx, t).IssueFee
	coreumSenderAddress := chains.Coreum.GenAccount()
	chains.Coreum.FundAccountWithOptions(ctx, t, coreumSenderAddress, coreumintegration.BalancesOptions{
		Amount: issueFee.Amount.Add(sdkmath.NewInt(10_000_000)),
	})

	randomCoreumAddress := chains.Coreum.GenAccount()
	chains.Coreum.FundAccountWithOptions(ctx, t, randomCoreumAddress, coreumintegration.BalancesOptions{
		Amount: sdkmath.NewInt(1_000_000),
	})

	xrplRecipientAddress := chains.XRPL.GenAccount(ctx, t, 0)

	relayers := genRelayers(ctx, t, chains, 2)
	bridgeXRPLAddress := xrpl.GenPrivKeyTxSigner().Account().String()
	owner, contractClient := integrationtests.DeployAndInstantiateContract(
		ctx,
		t,
		chains,
		relayers,
		len(relayers),
		3,
		defaultTrustSetLimitAmount,
		bridgeXRPLAddress,
	)
	// recover tickets to be able to create operations from coreum to XRPL
	recoverTickets(ctx, t, contractClient, owner, relayers, 10)

	// issue asset ft and register it
	sendingPrecision := int32(15)
	tokenDecimals := uint32(15)
	maxHoldingAmount := sdk.NewIntFromUint64(100_000_000_000)
	issueMsg := &assetfttypes.MsgIssue{
		Issuer:        coreumSenderAddress.String(),
		Symbol:        "smb",
		Subunit:       "denom",
		Precision:     tokenDecimals, // token decimals in terms of the contract
		InitialAmount: sdkmath.NewInt(100_000_000),
	}
	_, err := client.BroadcastTx(
		ctx,
		chains.Coreum.ClientContext.WithFromAddress(coreumSenderAddress),
		chains.Coreum.TxFactory().WithSimulateAndExecute(true),
		issueMsg,
	)
	require.NoError(t, err)
	denom := assetfttypes.BuildDenom(issueMsg.Subunit, coreumSenderAddress)
	_, err = contractClient.RegisterCoreumToken(
<<<<<<< HEAD
		ctx, owner, denom, tokenDecimals, sendingPrecision, maxHoldingAmount, sdkmath.ZeroInt(),
=======
		ctx, owner, denom, tokenDecimals, sendingPrecision, maxHoldingAmount, sdk.ZeroInt(),
>>>>>>> cc4f113b
	)
	require.NoError(t, err)
	registeredCoreumOriginatedToken, err := contractClient.GetCoreumTokenByDenom(ctx, denom)
	require.NoError(t, err)
	require.Equal(t, sendingPrecision, registeredCoreumOriginatedToken.SendingPrecision)

	newSendingPrecision := lo.ToPtr(int32(14))
	// try to call from random address
	_, err = contractClient.UpdateCoreumToken(ctx, randomCoreumAddress, denom, nil, newSendingPrecision, nil)
	require.True(t, coreum.IsNotOwnerError(err), err)

	// try to call from relayer address
	_, err = contractClient.UpdateCoreumToken(ctx, relayers[0].CoreumAddress, denom, nil, newSendingPrecision, nil)
	require.True(t, coreum.IsNotOwnerError(err), err)

	_, err = contractClient.UpdateCoreumToken(ctx, owner, denom, nil, newSendingPrecision, nil)
	require.NoError(t, err)
	registeredCoreumOriginatedToken, err = contractClient.GetCoreumTokenByDenom(ctx, denom)
	require.NoError(t, err)
	require.Equal(t, *newSendingPrecision, registeredCoreumOriginatedToken.SendingPrecision)

	coinToSendFromCoreumToXRPL := sdk.NewCoin(registeredCoreumOriginatedToken.Denom, sdk.NewInt(111))
	// send token
	_, err = contractClient.SendToXRPL(
		ctx,
		coreumSenderAddress,
		xrplRecipientAddress.String(),
		coinToSendFromCoreumToXRPL,
	)
	require.NoError(t, err)

	pendingOperations, err := contractClient.GetPendingOperations(ctx)
	require.NoError(t, err)
	require.Len(t, pendingOperations, 1)
	operation := pendingOperations[0]
	operationType := operation.OperationType.CoreumToXRPLTransfer
	require.NotNil(t, operationType)
	// check that operation contains the amount truncated by new precision
	require.Equal(t, sdkmath.NewInt(110).String(), operationType.Amount.String())

	xrplToCoreumTransferEvidence := coreum.XRPLToCoreumTransferEvidence{
		TxHash:    genXRPLTxHash(t),
		Issuer:    bridgeXRPLAddress,
		Currency:  registeredCoreumOriginatedToken.XRPLCurrency,
		Amount:    sdkmath.NewInt(111),
		Recipient: coreumRecipientAddress,
	}

	// call from first relayer
	_, err = contractClient.SendXRPLToCoreumTransferEvidence(
		ctx,
		relayers[0].CoreumAddress,
		xrplToCoreumTransferEvidence,
	)
	require.NoError(t, err)

	// update sending precision one more time
	newSendingPrecision = lo.ToPtr(int32(13))
	_, err = contractClient.UpdateCoreumToken(ctx, owner, denom, nil, newSendingPrecision, nil)
	require.NoError(t, err)
	registeredCoreumOriginatedToken, err = contractClient.GetCoreumTokenByDenom(ctx, denom)
	require.NoError(t, err)
	require.Equal(t, *newSendingPrecision, registeredCoreumOriginatedToken.SendingPrecision)

	// call from second relayer
	_, err = contractClient.SendXRPLToCoreumTransferEvidence(
		ctx,
		relayers[1].CoreumAddress,
		xrplToCoreumTransferEvidence,
	)
	require.NoError(t, err)

	recipientBalanceRes, err := bankClient.Balance(ctx, &banktypes.QueryBalanceRequest{
		Address: coreumRecipientAddress.String(),
		Denom:   registeredCoreumOriginatedToken.Denom,
	})
	require.NoError(t, err)
	// truncated amount
	require.Equal(t, sdkmath.NewInt(100).String(), recipientBalanceRes.Balance.Amount.String())
}

func TestUpdateXRPLOriginatedTokenBridgingFee(t *testing.T) {
	t.Parallel()

	ctx, chains := integrationtests.NewTestingContext(t)

	relayers := genRelayers(ctx, t, chains, 2)
	xrplRecipientAddress := chains.XRPL.GenAccount(ctx, t, 0)

	bankClient := banktypes.NewQueryClient(chains.Coreum.ClientContext)

	randomCoreumAddress := chains.Coreum.GenAccount()
	chains.Coreum.FundAccountWithOptions(ctx, t, randomCoreumAddress, coreumintegration.BalancesOptions{
		Amount: sdkmath.NewInt(1_000_000),
	})

	coreumRecipient := chains.Coreum.GenAccount()
	chains.Coreum.FundAccountWithOptions(ctx, t, coreumRecipient, coreumintegration.BalancesOptions{
		Amount: sdkmath.NewInt(1_000_000),
	})

	owner, contractClient := integrationtests.DeployAndInstantiateContract(
		ctx,
		t,
		chains,
		relayers,
		len(relayers),
		3,
		defaultTrustSetLimitAmount,
		xrpl.GenPrivKeyTxSigner().Account().String(),
	)
	issueFee := chains.Coreum.QueryAssetFTParams(ctx, t).IssueFee
	chains.Coreum.FundAccountWithOptions(ctx, t, owner, coreumintegration.BalancesOptions{
		Amount: issueFee.Amount,
	})

	issuerAcc := chains.XRPL.GenAccount(ctx, t, 0)
	issuer := issuerAcc.String()
	currency := "crn"
	sendingPrecision := int32(15)
	maxHoldingAmount := sdk.NewIntFromUint64(10000000)
	bridgingFee := sdkmath.NewInt(100)

	// recover tickets to be able to create operations from coreum to XRPL
	recoverTickets(ctx, t, contractClient, owner, relayers, 100)

	// register from the owner
	_, err := contractClient.RegisterXRPLToken(
		ctx, owner, issuer, currency, sendingPrecision, maxHoldingAmount, bridgingFee,
	)
	require.NoError(t, err)
	registeredToken, err := contractClient.GetXRPLTokenByIssuerAndCurrency(ctx, issuer, currency)
	require.NoError(t, err)
	require.Equal(t, bridgingFee, registeredToken.BridgingFee)

	// activate token
	activateXRPLToken(ctx, t, contractClient, relayers, issuer, currency)

	newBridgingFee := sdkmath.NewInt(200)

	// try to call from random address
	_, err = contractClient.UpdateXRPLToken(ctx, randomCoreumAddress, issuer, currency, nil, nil, &newBridgingFee)
	require.True(t, coreum.IsNotOwnerError(err), err)

	// try to call from relayer address
	_, err = contractClient.UpdateXRPLToken(ctx, relayers[0].CoreumAddress, issuer, currency, nil, nil, &newBridgingFee)
	require.True(t, coreum.IsNotOwnerError(err), err)

	// send evidence with the prev bridging fee
	xrplToCoreumTransferEvidence := coreum.XRPLToCoreumTransferEvidence{
		TxHash:    genXRPLTxHash(t),
		Issuer:    issuerAcc.String(),
		Currency:  currency,
		Amount:    sdkmath.NewInt(1001),
		Recipient: coreumRecipient,
	}
	_, err = contractClient.SendXRPLToCoreumTransferEvidence(
		ctx,
		relayers[0].CoreumAddress,
		xrplToCoreumTransferEvidence,
	)
	require.NoError(t, err)

	// update bridging fee
	_, err = contractClient.UpdateXRPLToken(ctx, owner, issuer, currency, nil, nil, &newBridgingFee)
	require.NoError(t, err)

	registeredToken, err = contractClient.GetXRPLTokenByIssuerAndCurrency(ctx, issuer, currency)
	require.NoError(t, err)
	require.Equal(t, newBridgingFee.String(), registeredToken.BridgingFee.String())

	// call from second relayer
	_, err = contractClient.SendXRPLToCoreumTransferEvidence(
		ctx,
		relayers[1].CoreumAddress,
		xrplToCoreumTransferEvidence,
	)
	require.NoError(t, err)

	// expect new token on the recipient balance
	recipientBalanceRes, err := bankClient.Balance(ctx, &banktypes.QueryBalanceRequest{
		Address: coreumRecipient.String(),
		Denom:   registeredToken.CoreumDenom,
	})
	require.NoError(t, err)
	// the amount is truncated with the new bridging fee
	require.Equal(t, sdk.NewInt(801).String(), recipientBalanceRes.Balance.Amount.String())

	// send the token back
	coinToSendBack := sdk.NewCoin(registeredToken.CoreumDenom, sdk.NewInt(302))
	_, err = contractClient.SendToXRPL(ctx, coreumRecipient, xrplRecipientAddress.String(), coinToSendBack)
	require.NoError(t, err)

	pendingOperations, err := contractClient.GetPendingOperations(ctx)
	require.NoError(t, err)
	require.Len(t, pendingOperations, 1)
	operation := pendingOperations[0]
	operationType := operation.OperationType.CoreumToXRPLTransfer
	require.NotNil(t, operationType)
	// check that operation contains the amount truncated by new bridging fee
	require.Equal(t, sdkmath.NewInt(102).String(), operationType.Amount.String())
}

func TestUpdateCoreumOriginatedTokenBridgingFee(t *testing.T) {
	t.Parallel()

	ctx, chains := integrationtests.NewTestingContext(t)

	bankClient := banktypes.NewQueryClient(chains.Coreum.ClientContext)
	coreumRecipientAddress := chains.Coreum.GenAccount()

	issueFee := chains.Coreum.QueryAssetFTParams(ctx, t).IssueFee
	coreumSenderAddress := chains.Coreum.GenAccount()
	chains.Coreum.FundAccountWithOptions(ctx, t, coreumSenderAddress, coreumintegration.BalancesOptions{
		Amount: issueFee.Amount.Add(sdkmath.NewInt(10_000_000)),
	})

	randomCoreumAddress := chains.Coreum.GenAccount()
	chains.Coreum.FundAccountWithOptions(ctx, t, randomCoreumAddress, coreumintegration.BalancesOptions{
		Amount: sdkmath.NewInt(1_000_000),
	})

	xrplRecipientAddress := chains.XRPL.GenAccount(ctx, t, 0)

	relayers := genRelayers(ctx, t, chains, 2)
	bridgeXRPLAddress := xrpl.GenPrivKeyTxSigner().Account().String()
	owner, contractClient := integrationtests.DeployAndInstantiateContract(
		ctx,
		t,
		chains,
		relayers,
		len(relayers),
		3,
		defaultTrustSetLimitAmount,
		bridgeXRPLAddress,
	)
	// recover tickets to be able to create operations from coreum to XRPL
	recoverTickets(ctx, t, contractClient, owner, relayers, 10)

	// issue asset ft and register it
	sendingPrecision := int32(15)
	tokenDecimals := uint32(15)
	maxHoldingAmount := sdk.NewIntFromUint64(100_000_000_000)
	bridgingFee := sdkmath.NewInt(100)
	issueMsg := &assetfttypes.MsgIssue{
		Issuer:        coreumSenderAddress.String(),
		Symbol:        "smb",
		Subunit:       "denom",
		Precision:     tokenDecimals, // token decimals in terms of the contract
		InitialAmount: sdkmath.NewInt(100_000_000),
	}
	_, err := client.BroadcastTx(
		ctx,
		chains.Coreum.ClientContext.WithFromAddress(coreumSenderAddress),
		chains.Coreum.TxFactory().WithSimulateAndExecute(true),
		issueMsg,
	)
	require.NoError(t, err)
	denom := assetfttypes.BuildDenom(issueMsg.Subunit, coreumSenderAddress)
	_, err = contractClient.RegisterCoreumToken(
		ctx, owner, denom, tokenDecimals, sendingPrecision, maxHoldingAmount, bridgingFee,
	)
	require.NoError(t, err)
	registeredCoreumOriginatedToken, err := contractClient.GetCoreumTokenByDenom(ctx, denom)
	require.NoError(t, err)
	require.Equal(t, bridgingFee.String(), registeredCoreumOriginatedToken.BridgingFee.String())

	newBridgingFee := sdkmath.NewInt(200)
	// try to call from random address
	_, err = contractClient.UpdateCoreumToken(ctx, randomCoreumAddress, denom, nil, nil, &newBridgingFee)
	require.True(t, coreum.IsNotOwnerError(err), err)

	// try to call from relayer address
	_, err = contractClient.UpdateCoreumToken(ctx, relayers[0].CoreumAddress, denom, nil, nil, &newBridgingFee)
	require.True(t, coreum.IsNotOwnerError(err), err)

	_, err = contractClient.UpdateCoreumToken(ctx, owner, denom, nil, nil, &newBridgingFee)
	require.NoError(t, err)
	registeredCoreumOriginatedToken, err = contractClient.GetCoreumTokenByDenom(ctx, denom)
	require.NoError(t, err)
	require.Equal(t, newBridgingFee.String(), registeredCoreumOriginatedToken.BridgingFee.String())

	coinToSendFromCoreumToXRPL := sdk.NewCoin(registeredCoreumOriginatedToken.Denom, sdk.NewInt(301))
	// send token
	_, err = contractClient.SendToXRPL(
		ctx,
		coreumSenderAddress,
		xrplRecipientAddress.String(),
		coinToSendFromCoreumToXRPL,
	)
	require.NoError(t, err)

	pendingOperations, err := contractClient.GetPendingOperations(ctx)
	require.NoError(t, err)
	require.Len(t, pendingOperations, 1)
	operation := pendingOperations[0]
	operationType := operation.OperationType.CoreumToXRPLTransfer
	require.NotNil(t, operationType)
	// check that operation contains the amount truncated by new bridging fee
	require.Equal(t, sdkmath.NewInt(101).String(), operationType.Amount.String())

	xrplToCoreumTransferEvidence := coreum.XRPLToCoreumTransferEvidence{
		TxHash:    genXRPLTxHash(t),
		Issuer:    bridgeXRPLAddress,
		Currency:  registeredCoreumOriginatedToken.XRPLCurrency,
		Amount:    sdkmath.NewInt(505),
		Recipient: coreumRecipientAddress,
	}

	// call from first relayer
	_, err = contractClient.SendXRPLToCoreumTransferEvidence(
		ctx,
		relayers[0].CoreumAddress,
		xrplToCoreumTransferEvidence,
	)
	require.NoError(t, err)

	// update bridging fee one more time
	newBridgingFee = sdkmath.NewInt(400)
	_, err = contractClient.UpdateCoreumToken(ctx, owner, denom, nil, nil, &newBridgingFee)
	require.NoError(t, err)
	registeredCoreumOriginatedToken, err = contractClient.GetCoreumTokenByDenom(ctx, denom)
	require.NoError(t, err)
	require.Equal(t, newBridgingFee.String(), registeredCoreumOriginatedToken.BridgingFee.String())

	// call from second relayer
	_, err = contractClient.SendXRPLToCoreumTransferEvidence(
		ctx,
		relayers[1].CoreumAddress,
		xrplToCoreumTransferEvidence,
	)
	require.NoError(t, err)

	recipientBalanceRes, err := bankClient.Balance(ctx, &banktypes.QueryBalanceRequest{
		Address: coreumRecipientAddress.String(),
		Denom:   registeredCoreumOriginatedToken.Denom,
	})
	require.NoError(t, err)
	// truncated amount
	require.Equal(t, sdkmath.NewInt(105).String(), recipientBalanceRes.Balance.Amount.String())
}

func recoverTickets(
	ctx context.Context,
	t *testing.T,
	contractClient *coreum.ContractClient,
	owner sdk.AccAddress,
	relayers []coreum.Relayer,
	numberOfTickets uint32,
) {
	bridgeXRPLAccountFirstSeqNumber := uint32(1)
	_, err := contractClient.RecoverTickets(ctx, owner, bridgeXRPLAccountFirstSeqNumber, &numberOfTickets)
	require.NoError(t, err)

	acceptedTxEvidence := coreum.XRPLTransactionResultTicketsAllocationEvidence{
		XRPLTransactionResultEvidence: coreum.XRPLTransactionResultEvidence{
			TxHash:            genXRPLTxHash(t),
			AccountSequence:   &bridgeXRPLAccountFirstSeqNumber,
			TransactionResult: coreum.TransactionResultAccepted,
		},
		Tickets: lo.RepeatBy(int(numberOfTickets), func(index int) uint32 {
			return uint32(index + 1)
		}),
	}

	for _, relayer := range relayers {
		txRes, err := contractClient.SendXRPLTicketsAllocationTransactionResultEvidence(
			ctx, relayer.CoreumAddress, acceptedTxEvidence,
		)
		require.NoError(t, err)
		thresholdReached, err := event.FindStringEventAttribute(
			txRes.Events, wasmtypes.ModuleName, eventAttributeThresholdReached,
		)
		require.NoError(t, err)
		if thresholdReached == strconv.FormatBool(true) {
			break
		}
	}
}

func activateXRPLToken(
	ctx context.Context,
	t *testing.T,
	contractClient *coreum.ContractClient,
	relayers []coreum.Relayer,
	issuer, currency string,
) {
	t.Helper()

	pendingOperations, err := contractClient.GetPendingOperations(ctx)
	require.NoError(t, err)

	var (
		turstSetOperation coreum.Operation
		found             bool
	)
	for _, operation := range pendingOperations {
		operationType := operation.OperationType.TrustSet
		if operationType != nil && operationType.Issuer == issuer && operationType.Currency == currency {
			found = true
			turstSetOperation = operation
			break
		}
	}
	require.True(t, found)
	require.NotNil(t, turstSetOperation.OperationType.TrustSet)

	acceptedTxEvidenceTrustSet := coreum.XRPLTransactionResultTrustSetEvidence{
		XRPLTransactionResultEvidence: coreum.XRPLTransactionResultEvidence{
			TxHash:            genXRPLTxHash(t),
			TicketSequence:    &turstSetOperation.TicketSequence,
			TransactionResult: coreum.TransactionResultAccepted,
		},
		Issuer:   issuer,
		Currency: currency,
	}

	// send evidences from relayers
	for _, relayer := range relayers {
		txRes, err := contractClient.SendXRPLTrustSetTransactionResultEvidence(
			ctx, relayer.CoreumAddress, acceptedTxEvidenceTrustSet,
		)
		require.NoError(t, err)
		thresholdReached, err := event.FindStringEventAttribute(
			txRes.Events, wasmtypes.ModuleName, eventAttributeThresholdReached,
		)
		require.NoError(t, err)
		if thresholdReached == strconv.FormatBool(true) {
			break
		}
	}

	// asset token state
	registeredToken, err := contractClient.GetXRPLTokenByIssuerAndCurrency(ctx, issuer, currency)
	require.NoError(t, err)
	require.Equal(t, coreum.TokenStateEnabled, registeredToken.State)
}

func sendFromXRPLToCoreum(
	ctx context.Context,
	t *testing.T,
	contractClient *coreum.ContractClient,
	relayers []coreum.Relayer,
	issuer, currency string,
	amount sdkmath.Int,
	coreumRecipient sdk.AccAddress,
) {
	t.Helper()

	xrplToCoreumTransferEvidence := coreum.XRPLToCoreumTransferEvidence{
		TxHash:    genXRPLTxHash(t),
		Issuer:    issuer,
		Currency:  currency,
		Amount:    amount,
		Recipient: coreumRecipient,
	}

	// send evidences from relayers
	for _, relayer := range relayers {
		txRes, err := contractClient.SendXRPLToCoreumTransferEvidence(
			ctx, relayer.CoreumAddress, xrplToCoreumTransferEvidence,
		)
		require.NoError(t, err)
		thresholdReached, err := event.FindStringEventAttribute(
			txRes.Events, wasmtypes.ModuleName, eventAttributeThresholdReached,
		)
		require.NoError(t, err)
		if thresholdReached == strconv.FormatBool(true) {
			break
		}
	}
}

func sendFromCoreumToXRPL(
	ctx context.Context,
	t *testing.T,
	contractClient *coreum.ContractClient,
	relayers []coreum.Relayer,
	senderCoreumAddress sdk.AccAddress,
	coin sdk.Coin,
	xrplRecipientAddress rippledata.Account,
) {
	_, err := contractClient.SendToXRPL(ctx, senderCoreumAddress, xrplRecipientAddress.String(), coin)
	require.NoError(t, err)

	pendingOperations, err := contractClient.GetPendingOperations(ctx)
	require.NoError(t, err)
	require.Len(t, pendingOperations, 1)
	operation := pendingOperations[0]
	operationType := operation.OperationType.CoreumToXRPLTransfer
	require.NotNil(t, operationType)

	acceptedTxEvidence := coreum.XRPLTransactionResultCoreumToXRPLTransferEvidence{
		XRPLTransactionResultEvidence: coreum.XRPLTransactionResultEvidence{
			TxHash:            genXRPLTxHash(t),
			TicketSequence:    &operation.TicketSequence,
			TransactionResult: coreum.TransactionResultAccepted,
		},
	}

	// send evidences from relayers
	for _, relayer := range relayers {
		txRes, err := contractClient.SendCoreumToXRPLTransferTransactionResultEvidence(
			ctx, relayer.CoreumAddress, acceptedTxEvidence,
		)
		require.NoError(t, err)
		thresholdReached, err := event.FindStringEventAttribute(
			txRes.Events, wasmtypes.ModuleName, eventAttributeThresholdReached,
		)
		require.NoError(t, err)
		if thresholdReached == strconv.FormatBool(true) {
			break
		}
	}
}

func genRelayers(
	ctx context.Context, t *testing.T, chains integrationtests.Chains, relayersCount int,
) []coreum.Relayer {
	relayers := make([]coreum.Relayer, 0)

	for i := 0; i < relayersCount; i++ {
		relayerXRPLSigner := chains.XRPL.GenAccount(ctx, t, 0)
		relayerCoreumAddress := chains.Coreum.GenAccount()
		chains.Coreum.FundAccountWithOptions(ctx, t, relayerCoreumAddress, coreumintegration.BalancesOptions{
			Amount: sdkmath.NewInt(1_000_000),
		})
		relayers = append(relayers, coreum.Relayer{
			CoreumAddress: relayerCoreumAddress,
			XRPLAddress:   relayerXRPLSigner.String(),
			XRPLPubKey:    chains.XRPL.GetSignerPubKey(t, relayerXRPLSigner).String(),
		})
	}
	return relayers
}

func genXRPLTxHash(t *testing.T) string {
	t.Helper()

	hash := rippledata.Hash256{}
	_, err := rand.Read(hash[:])
	require.NoError(t, err)

	return strings.ToUpper(hash.String())
}

func claimFeesAndMakeAssertions(
	ctx context.Context,
	t *testing.T,
	contractClient *coreum.ContractClient,
	bankClient banktypes.QueryClient,
	relayers []coreum.Relayer,
	bridgingFeeAmount sdkmath.Int,
	remainderAmount sdkmath.Int,
	denom string,
) {
	expectedFeeAmount := bridgingFeeAmount.Quo(sdk.NewInt(int64(len(relayers))))
	expectedFee := sdk.NewCoins(sdk.NewCoin(denom, expectedFeeAmount))
	for _, relayer := range relayers {
		// assert fees are calculated correctly
		fees, err := contractClient.GetFeesCollected(ctx, relayer.CoreumAddress)
		require.NoError(t, err)
		if bridgingFeeAmount.IsZero() {
			require.Empty(t, fees)
			continue
		}
		require.Len(t, fees, 1)

		// collect fees
		relayerBalanceBeforeClaim, err := bankClient.Balance(ctx, &banktypes.QueryBalanceRequest{
			Address: relayer.CoreumAddress.String(),
			Denom:   denom,
		})
		require.NoError(t, err)
		_, err = contractClient.ClaimFees(ctx, relayer.CoreumAddress, expectedFee)
		require.NoError(t, err)
		relayerBalanceAfterClaim, err := bankClient.Balance(ctx, &banktypes.QueryBalanceRequest{
			Address: relayer.CoreumAddress.String(),
			Denom:   denom,
		})
		require.NoError(t, err)
		balanceChange := relayerBalanceAfterClaim.Balance.
			Sub(*relayerBalanceBeforeClaim.Balance)
		require.EqualValues(t, expectedFeeAmount.String(), balanceChange.Amount.String())

		// assert fees are now collected
		fees, err = contractClient.GetFeesCollected(ctx, relayer.CoreumAddress)
		require.NoError(t, err)
		if remainderAmount.IsZero() {
			require.Empty(t, fees, 0)
		} else {
			expectedRemainder := remainderAmount.QuoRaw(int64(len(relayers)))
			require.EqualValues(t, fees[0].Amount.String(), expectedRemainder.String())
		}
	}
}<|MERGE_RESOLUTION|>--- conflicted
+++ resolved
@@ -232,9 +232,6 @@
 
 	// try to register from not owner
 	_, err := contractClient.RegisterCoreumToken(
-<<<<<<< HEAD
-		ctx, notOwner, denom1, denom1Decimals, sendingPrecision, maxHoldingAmount, sdkmath.ZeroInt(),
-=======
 		ctx,
 		notOwner,
 		denom1,
@@ -242,15 +239,11 @@
 		sendingPrecision,
 		maxHoldingAmount,
 		sdk.ZeroInt(),
->>>>>>> cc4f113b
 	)
 	require.True(t, coreum.IsNotOwnerError(err), err)
 
 	// register from the owner
 	_, err = contractClient.RegisterCoreumToken(
-<<<<<<< HEAD
-		ctx, owner, denom1, denom1Decimals, sendingPrecision, maxHoldingAmount, sdkmath.ZeroInt(),
-=======
 		ctx,
 		owner,
 		denom1,
@@ -258,23 +251,12 @@
 		sendingPrecision,
 		maxHoldingAmount,
 		sdk.ZeroInt(),
->>>>>>> cc4f113b
 	)
 	require.NoError(t, err)
 
 	// try to register the same denom one more time
 	_, err = contractClient.RegisterCoreumToken(
-<<<<<<< HEAD
 		ctx, owner, denom1, denom1Decimals, sendingPrecision, maxHoldingAmount, sdkmath.ZeroInt(),
-=======
-		ctx,
-		owner,
-		denom1,
-		denom1Decimals,
-		sendingPrecision,
-		maxHoldingAmount,
-		sdkmath.ZeroInt(),
->>>>>>> cc4f113b
 	)
 	require.True(t, coreum.IsCoreumTokenAlreadyRegisteredError(err), err)
 
@@ -384,49 +366,19 @@
 
 	// try to register from not owner
 	_, err := contractClient.RegisterXRPLToken(
-<<<<<<< HEAD
 		ctx, notOwner, issuer, inactiveCurrency, sendingPrecision, maxHoldingAmount, sdkmath.ZeroInt(),
-=======
-		ctx,
-		notOwner,
-		issuer,
-		inactiveCurrency,
-		sendingPrecision,
-		maxHoldingAmount,
-		sdkmath.ZeroInt(),
->>>>>>> cc4f113b
 	)
 	require.True(t, coreum.IsNotOwnerError(err), err)
 
 	// register from the owner
 	_, err = contractClient.RegisterXRPLToken(
-<<<<<<< HEAD
 		ctx, owner, issuer, inactiveCurrency, sendingPrecision, maxHoldingAmount, sdkmath.ZeroInt(),
-=======
-		ctx,
-		owner,
-		issuer,
-		inactiveCurrency,
-		sendingPrecision,
-		maxHoldingAmount,
-		sdkmath.ZeroInt(),
->>>>>>> cc4f113b
 	)
 	require.NoError(t, err)
 
 	// try to register the same denom one more time
 	_, err = contractClient.RegisterXRPLToken(
-<<<<<<< HEAD
 		ctx, owner, issuer, inactiveCurrency, sendingPrecision, maxHoldingAmount, sdkmath.ZeroInt(),
-=======
-		ctx,
-		owner,
-		issuer,
-		inactiveCurrency,
-		sendingPrecision,
-		maxHoldingAmount,
-		sdkmath.ZeroInt(),
->>>>>>> cc4f113b
 	)
 	require.True(t, coreum.IsXRPLTokenAlreadyRegisteredError(err), err)
 
@@ -577,17 +529,7 @@
 
 	// register one more token and activate it
 	_, err = contractClient.RegisterXRPLToken(
-<<<<<<< HEAD
 		ctx, owner, issuer, activeCurrency, sendingPrecision, maxHoldingAmount, sdkmath.ZeroInt(),
-=======
-		ctx,
-		owner,
-		issuer,
-		activeCurrency,
-		sendingPrecision,
-		maxHoldingAmount,
-		sdkmath.ZeroInt(),
->>>>>>> cc4f113b
 	)
 	require.NoError(t, err)
 
@@ -657,11 +599,6 @@
 	recoverTickets(ctx, t, contractClient, owner, relayers, 100)
 
 	// register from the owner
-<<<<<<< HEAD
-
-	_, err := contractClient.RegisterXRPLToken(
-		ctx, owner, issuer, currency, sendingPrecision, maxHoldingAmount, sdkmath.ZeroInt(),
-=======
 	bridgingFee := sdkmath.NewInt(3)
 	_, err := contractClient.RegisterXRPLToken(
 		ctx,
@@ -671,7 +608,6 @@
 		sendingPrecision,
 		maxHoldingAmount,
 		bridgingFee,
->>>>>>> cc4f113b
 	)
 	require.NoError(t, err)
 
@@ -912,17 +848,7 @@
 
 			// register from the owner
 			_, err := contractClient.RegisterXRPLToken(
-<<<<<<< HEAD
 				ctx, owner, issuer, currency, tt.sendingPrecision, tt.maxHoldingAmount, sdkmath.ZeroInt(),
-=======
-				ctx,
-				owner,
-				issuer,
-				currency,
-				tt.sendingPrecision,
-				tt.maxHoldingAmount,
-				sdkmath.ZeroInt(),
->>>>>>> cc4f113b
 			)
 			require.NoError(t, err)
 			registeredXRPLToken, err := contractClient.GetXRPLTokenByIssuerAndCurrency(ctx, issuer, currency)
@@ -1127,17 +1053,7 @@
 	require.NoError(t, err)
 	denom := assetfttypes.BuildDenom(issueMsg.Subunit, coreumSender)
 	_, err = contractClient.RegisterCoreumToken(
-<<<<<<< HEAD
 		ctx, owner, denom, tokenDecimals, sendingPrecision, maxHoldingAmount, sdkmath.ZeroInt(),
-=======
-		ctx,
-		owner,
-		denom,
-		tokenDecimals,
-		sendingPrecision,
-		maxHoldingAmount,
-		sdkmath.ZeroInt(),
->>>>>>> cc4f113b
 	)
 	require.NoError(t, err)
 	registeredCoreumToken, err := contractClient.GetCoreumTokenByDenom(ctx, denom)
@@ -1337,17 +1253,7 @@
 			require.NoError(t, err)
 			denom := assetfttypes.BuildDenom(issueMsg.Subunit, coreumSender)
 			_, err = contractClient.RegisterCoreumToken(
-<<<<<<< HEAD
 				ctx, owner, denom, tokenDecimals, sendingPrecision, maxHoldingAmount, sdkmath.ZeroInt(),
-=======
-				ctx,
-				owner,
-				denom,
-				tokenDecimals,
-				sendingPrecision,
-				maxHoldingAmount,
-				sdkmath.ZeroInt(),
->>>>>>> cc4f113b
 			)
 			require.NoError(t, err)
 			registeredCoreumToken, err := contractClient.GetCoreumTokenByDenom(ctx, denom)
@@ -1580,17 +1486,7 @@
 			denom := assetfttypes.BuildDenom(issueMsg.Subunit, coreumSenderAddress)
 
 			_, err = contractClient.RegisterCoreumToken(
-<<<<<<< HEAD
 				ctx, owner, denom, tt.decimals, tt.sendingPrecision, tt.maxHoldingAmount, sdkmath.ZeroInt(),
-=======
-				ctx,
-				owner,
-				denom,
-				tt.decimals,
-				tt.sendingPrecision,
-				tt.maxHoldingAmount,
-				sdkmath.ZeroInt(),
->>>>>>> cc4f113b
 			)
 			require.NoError(t, err)
 			registeredCoreumToken, err := contractClient.GetCoreumTokenByDenom(ctx, denom)
@@ -1998,17 +1894,7 @@
 
 	// register new token
 	_, err := contractClient.RegisterXRPLToken(
-<<<<<<< HEAD
 		ctx, owner, issuer, currency, sendingPrecision, maxHoldingAmount, sdkmath.ZeroInt(),
-=======
-		ctx,
-		owner,
-		issuer,
-		currency,
-		sendingPrecision,
-		maxHoldingAmount,
-		sdkmath.ZeroInt(),
->>>>>>> cc4f113b
 	)
 	require.NoError(t, err)
 	// activate token
@@ -2261,17 +2147,7 @@
 
 			// register from the owner
 			_, err := contractClient.RegisterXRPLToken(
-<<<<<<< HEAD
 				ctx, owner, issuer, currency, tt.sendingPrecision, tt.maxHoldingAmount, sdkmath.ZeroInt(),
-=======
-				ctx,
-				owner,
-				issuer,
-				currency,
-				tt.sendingPrecision,
-				tt.maxHoldingAmount,
-				sdkmath.ZeroInt(),
->>>>>>> cc4f113b
 			)
 			require.NoError(t, err)
 			registeredXRPLToken, err := contractClient.GetXRPLTokenByIssuerAndCurrency(ctx, issuer, currency)
@@ -2486,17 +2362,7 @@
 	require.NoError(t, err)
 	denom1 := assetfttypes.BuildDenom(issueMsg.Subunit, coreumSenderAddress)
 	_, err = contractClient.RegisterCoreumToken(
-<<<<<<< HEAD
 		ctx, owner, denom1, tokenDecimals1, sendingPrecision1, maxHoldingAmount1, sdkmath.ZeroInt(),
-=======
-		ctx,
-		owner,
-		denom1,
-		tokenDecimals1,
-		sendingPrecision1,
-		maxHoldingAmount1,
-		sdkmath.ZeroInt(),
->>>>>>> cc4f113b
 	)
 	require.NoError(t, err)
 	registeredCoreumOriginatedToken1, err := contractClient.GetCoreumTokenByDenom(ctx, denom1)
@@ -2508,17 +2374,7 @@
 	tokenDecimals2 := uint32(6)
 	maxHoldingAmount2 := sdk.NewIntFromUint64(1_000_000_000)
 	_, err = contractClient.RegisterCoreumToken(
-<<<<<<< HEAD
 		ctx, owner, denom2, tokenDecimals2, sendingPrecision2, maxHoldingAmount2, sdkmath.ZeroInt(),
-=======
-		ctx,
-		owner,
-		denom2,
-		tokenDecimals2,
-		sendingPrecision2,
-		maxHoldingAmount2,
-		sdkmath.ZeroInt(),
->>>>>>> cc4f113b
 	)
 	require.NoError(t, err)
 	registeredCoreumOriginatedToken2, err := contractClient.GetCoreumTokenByDenom(ctx, denom2)
@@ -2839,17 +2695,7 @@
 			denom := assetfttypes.BuildDenom(issueMsg.Subunit, coreumSenderAddress)
 
 			_, err = contractClient.RegisterCoreumToken(
-<<<<<<< HEAD
 				ctx, owner, denom, tt.decimals, tt.sendingPrecision, tt.maxHoldingAmount, sdkmath.ZeroInt(),
-=======
-				ctx,
-				owner,
-				denom,
-				tt.decimals,
-				tt.sendingPrecision,
-				tt.maxHoldingAmount,
-				sdkmath.ZeroInt(),
->>>>>>> cc4f113b
 			)
 			require.NoError(t, err)
 			registeredCoreumToken, err := contractClient.GetCoreumTokenByDenom(ctx, denom)
@@ -3119,17 +2965,7 @@
 
 	// register from the owner
 	_, err := contractClient.RegisterXRPLToken(
-<<<<<<< HEAD
 		ctx, owner, issuer, currency, sendingPrecision, maxHoldingAmount, sdkmath.ZeroInt(),
-=======
-		ctx,
-		owner,
-		issuer,
-		currency,
-		sendingPrecision,
-		maxHoldingAmount,
-		sdkmath.ZeroInt(),
->>>>>>> cc4f113b
 	)
 	require.NoError(t, err)
 
@@ -3289,15 +3125,7 @@
 	// recover tickets to be able to create operations from coreum to XRPL
 	recoverTickets(ctx, t, contractClient, owner, relayers, 100)
 
-<<<<<<< HEAD
-	// register from the owner
-	_, err := contractClient.RegisterXRPLToken(
-		ctx, owner, issuer, currency, sendingPrecision, maxHoldingAmount, sdkmath.ZeroInt(),
-	)
-	require.NoError(t, err)
-=======
 	issueFee := chains.Coreum.QueryAssetFTParams(ctx, t).IssueFee
->>>>>>> cc4f113b
 
 	type testCase struct {
 		name                    string
@@ -3313,12 +3141,6 @@
 		expectErrorSendToCoreum bool
 	}
 
-<<<<<<< HEAD
-	// try to change states of inactive token
-	for _, state := range allTokenStates {
-		_, err = contractClient.UpdateXRPLToken(ctx, owner, issuer, currency, lo.ToPtr(state), nil, nil)
-		require.True(t, coreum.IsTokenStateIsImmutableError(err), err)
-=======
 	tests := []testCase{
 		{
 			name:                    "zero_bridge_fee",
@@ -3392,7 +3214,6 @@
 			sendingAmountFromCoreum: "0.01",
 			expectErrorXRPL:         true,
 		},
->>>>>>> cc4f113b
 	}
 
 	stringToSDKInt := func(stringValue string) sdkmath.Int {
@@ -4012,13 +3833,7 @@
 
 	// register from the owner
 	_, err := contractClient.RegisterXRPLToken(
-		ctx,
-		owner,
-		issuer,
-		currency,
-		sendingPrecision,
-		maxHoldingAmount,
-		sdkmath.ZeroInt(),
+		ctx, owner, issuer, currency, sendingPrecision, maxHoldingAmount, sdkmath.ZeroInt(),
 	)
 	require.NoError(t, err)
 
@@ -4032,7 +3847,7 @@
 
 	// try to change states of inactive token
 	for _, state := range allTokenStates {
-		_, err = contractClient.UpdateXRPLToken(ctx, owner, issuer, currency, lo.ToPtr(state), nil)
+		_, err = contractClient.UpdateXRPLToken(ctx, owner, issuer, currency, lo.ToPtr(state), nil, nil)
 		require.True(t, coreum.IsTokenStateIsImmutableError(err), err)
 	}
 
@@ -4297,17 +4112,7 @@
 	require.NoError(t, err)
 	denom := assetfttypes.BuildDenom(issueMsg.Subunit, coreumSenderAddress)
 	_, err = contractClient.RegisterCoreumToken(
-<<<<<<< HEAD
 		ctx, owner, denom, tokenDecimals, sendingPrecision, maxHoldingAmount, sdkmath.ZeroInt(),
-=======
-		ctx,
-		owner,
-		denom,
-		tokenDecimals,
-		sendingPrecision,
-		maxHoldingAmount,
-		sdkmath.ZeroInt(),
->>>>>>> cc4f113b
 	)
 	require.NoError(t, err)
 	registeredCoreumOriginatedToken, err := contractClient.GetCoreumTokenByDenom(ctx, denom)
@@ -4553,11 +4358,7 @@
 
 	// register from the owner
 	_, err := contractClient.RegisterXRPLToken(
-<<<<<<< HEAD
-		ctx, owner, issuer, currency, sendingPrecision, maxHoldingAmount, sdkmath.ZeroInt(),
-=======
 		ctx, owner, issuer, currency, sendingPrecision, maxHoldingAmount, sdk.ZeroInt(),
->>>>>>> cc4f113b
 	)
 	require.NoError(t, err)
 	registeredToken, err := contractClient.GetXRPLTokenByIssuerAndCurrency(ctx, issuer, currency)
@@ -4692,11 +4493,7 @@
 	require.NoError(t, err)
 	denom := assetfttypes.BuildDenom(issueMsg.Subunit, coreumSenderAddress)
 	_, err = contractClient.RegisterCoreumToken(
-<<<<<<< HEAD
-		ctx, owner, denom, tokenDecimals, sendingPrecision, maxHoldingAmount, sdkmath.ZeroInt(),
-=======
 		ctx, owner, denom, tokenDecimals, sendingPrecision, maxHoldingAmount, sdk.ZeroInt(),
->>>>>>> cc4f113b
 	)
 	require.NoError(t, err)
 	registeredCoreumOriginatedToken, err := contractClient.GetCoreumTokenByDenom(ctx, denom)

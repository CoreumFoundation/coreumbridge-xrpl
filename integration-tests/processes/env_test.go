--- conflicted
+++ resolved
@@ -65,11 +65,7 @@
 // RunnerEnv is runner environment used for the integration tests.
 type RunnerEnv struct {
 	Cfg                  RunnerEnvConfig
-<<<<<<< HEAD
-	bridgeXRPLAddress    rippledata.Account
-=======
 	BridgeXRPLAddress    rippledata.Account
->>>>>>> 46eacdaf
 	BootstrappingConfig  bridgeclient.BootstrappingConfig
 	ContractClient       *coreum.ContractClient
 	Chains               integrationtests.Chains
@@ -193,13 +189,9 @@
 
 	runnerEnv := &RunnerEnv{
 		Cfg:                  cfg,
-<<<<<<< HEAD
-		bridgeXRPLAddress:    bridgeXRPLAddress,
-		BootstrappingConfig:  bootstrappingCfg,
-=======
 		BridgeXRPLAddress:    bridgeXRPLAddress,
 		BootstrappingConfig:  contractBootstrappingCfg,
->>>>>>> 46eacdaf
+		BootstrappingConfig:  bootstrappingCfg,
 		ContractClient:       contractClient,
 		Chains:               chains,
 		ContractOwner:        contractOwner,

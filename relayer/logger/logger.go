package logger

import (
	"context"

	"go.uber.org/zap"

	"github.com/CoreumFoundation/coreum-tools/pkg/parallel"
)

//go:generate mockgen -destination=mock.go -package=logger . Logger,ParallelLogger

// ParallelLogger is parallel logger interface used mostly for mocks.
type ParallelLogger interface {
	parallel.Logger
}

// A Field is a marshaling operation used to add a key-value pair to a logger's context. Most fields are lazily
// marshaled, so it's inexpensive to add fields to disabled debug-level log statements.
type Field struct {
	Key       string
	Type      FieldType
	Integer   int64
	String    string
	Interface any
}

// A FieldType indicates which member of the Field union struct should be used and how it should be serialized.
type FieldType uint8

// Logger is a logger interface.
type Logger interface {
	Debug(ctx context.Context, msg string, fields ...Field)
	Info(ctx context.Context, msg string, fields ...Field)
	Warn(ctx context.Context, msg string, fields ...Field)
	Error(ctx context.Context, msg string, fields ...Field)
	ParallelLogger(ctx context.Context) ParallelLogger
}

// AnyField takes a key and an arbitrary value and chooses the best way to represent them as a field, falling back to a
// reflection-based approach only if necessary.
func AnyField(key string, value any) Field {
	return convertZapFieldToField(zap.Any(key, value))
}

// StringField constructs a field with the given key and value.
func StringField(key, value string) Field {
	return convertZapFieldToField(zap.String(key, value))
}

// Uint32Field constructs a field with the given key and value.
func Uint32Field(key string, value uint32) Field {
	return convertZapFieldToField(zap.Uint32(key, value))
}

// Int64Field constructs a field with the given key and value.
func Int64Field(key string, value int64) Field {
	return convertZapFieldToField(zap.Int64(key, value))
}

// Uint64Field constructs a field with the given key and value.
func Uint64Field(key string, value uint64) Field {
	return convertZapFieldToField(zap.Uint64(key, value))
}

<<<<<<< HEAD
// Float64Field constructs a field with the given key and value.
func Float64Field(key string, value float64) Field {
	return convertZapFieldToField(zap.Float64(key, value))
=======
// ByteStringField constructs a field with the given key and value.
func ByteStringField(key string, value []byte) Field {
	return convertZapFieldToField(zap.ByteString(key, value))
>>>>>>> 3094ba08
}

// Error is shorthand for the common idiom NamedError("error", err).
func Error(err error) Field {
	return convertZapFieldToField(zap.Error(err))
}

func convertZapFieldToField(zapField zap.Field) Field {
	return Field{
		Key:       zapField.Key,
		Type:      FieldType(zapField.Type),
		Integer:   zapField.Integer,
		String:    zapField.String,
		Interface: zapField.Interface,
	}
}<|MERGE_RESOLUTION|>--- conflicted
+++ resolved
@@ -63,15 +63,14 @@
 	return convertZapFieldToField(zap.Uint64(key, value))
 }
 
-<<<<<<< HEAD
+// ByteStringField constructs a field with the given key and value.
+func ByteStringField(key string, value []byte) Field {
+	return convertZapFieldToField(zap.ByteString(key, value))
+}
+
 // Float64Field constructs a field with the given key and value.
 func Float64Field(key string, value float64) Field {
 	return convertZapFieldToField(zap.Float64(key, value))
-=======
-// ByteStringField constructs a field with the given key and value.
-func ByteStringField(key string, value []byte) Field {
-	return convertZapFieldToField(zap.ByteString(key, value))
->>>>>>> 3094ba08
 }
 
 // Error is shorthand for the common idiom NamedError("error", err).

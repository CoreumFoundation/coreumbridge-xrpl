package runner

import (
	"context"
	"crypto/tls"
	"fmt"
	"net/url"
	"runtime/debug"

	"github.com/cosmos/cosmos-sdk/codec"
	"github.com/cosmos/cosmos-sdk/crypto/keyring"
	sdk "github.com/cosmos/cosmos-sdk/types"
	"github.com/pkg/errors"
	rippledata "github.com/rubblelabs/ripple/data"
	"go.uber.org/zap"
	"google.golang.org/grpc"
	"google.golang.org/grpc/credentials"
	"google.golang.org/grpc/credentials/insecure"

	toolshttp "github.com/CoreumFoundation/coreum-tools/pkg/http"
	"github.com/CoreumFoundation/coreum-tools/pkg/parallel"
	coreumapp "github.com/CoreumFoundation/coreum/v4/app"
	coreumchainclient "github.com/CoreumFoundation/coreum/v4/pkg/client"
	coreumchainconfig "github.com/CoreumFoundation/coreum/v4/pkg/config"
	coreumchainconstant "github.com/CoreumFoundation/coreum/v4/pkg/config/constant"
	"github.com/CoreumFoundation/coreumbridge-xrpl/relayer/coreum"
	"github.com/CoreumFoundation/coreumbridge-xrpl/relayer/logger"
	"github.com/CoreumFoundation/coreumbridge-xrpl/relayer/metrics"
	"github.com/CoreumFoundation/coreumbridge-xrpl/relayer/processes"
	"github.com/CoreumFoundation/coreumbridge-xrpl/relayer/xrpl"
)

const (
	configVersion = "v1"
	// ConfigFileName is file name used for the relayer config.
	ConfigFileName = "relayer.yaml"
	// DefaultCoreumChainID is default chain id.
	DefaultCoreumChainID = coreumchainconstant.ChainIDMain
)

// Runner is relayer runner which aggregates all relayer components.
type Runner struct {
	cfg           Config
	log           logger.Logger
	components    Components
	metricsServer *metrics.Server

	xrplToCoreumProcess *processes.XRPLToCoreumProcess
	coreumToXRPLProcess *processes.CoreumToXRPLProcess
}

// NewRunner return new runner from the config.
func NewRunner(ctx context.Context, components Components, cfg Config) (*Runner, error) {
	if cfg.Coreum.Contract.ContractAddress == "" {
		return nil, errors.New("contract address is not configured")
	}

	coreumRelayerAddress, err := getAddressFromKeyring(components.CoreumClientCtx.Keyring(), cfg.Coreum.RelayerKeyName)
	if err != nil {
		return nil, err
	}

	// load the key form the XRPL KR to check that it exists, and to let the user give access to the KR
	_, err = components.XRPLKeyringTxSigner.Account(cfg.XRPL.MultiSignerKeyName)
	if err != nil {
		return nil, errors.Wrapf(err, "failed to get key from the XRPL keyring, key name:%s", cfg.XRPL.MultiSignerKeyName)
	}

	contractConfig, err := components.CoreumContractClient.GetContractConfig(ctx)
	if err != nil {
		return nil, errors.Wrapf(err, "failed to get contract config for the runner intialization")
	}

	bridgeXRPLAddress, err := rippledata.NewAccountFromAddress(contractConfig.BridgeXRPLAddress)
	if err != nil {
		return nil, errors.Wrapf(err, "failed to get xrpl account from string, string:%s", contractConfig.BridgeXRPLAddress)
	}

	xrplScanner := xrpl.NewAccountScanner(xrpl.AccountScannerConfig{
		Account:           *bridgeXRPLAddress,
		RecentScanEnabled: cfg.XRPL.Scanner.RecentScanEnabled,
		RecentScanWindow:  cfg.XRPL.Scanner.RecentScanWindow,
		RepeatRecentScan:  cfg.XRPL.Scanner.RepeatRecentScan,
		FullScanEnabled:   cfg.XRPL.Scanner.FullScanEnabled,
		RepeatFullScan:    cfg.XRPL.Scanner.RepeatFullScan,
		RetryDelay:        cfg.XRPL.Scanner.RetryDelay,
	}, components.Log, components.XRPLRPCClient)

	xrplToCoreumProcess, err := processes.NewXRPLToCoreumProcess(
		processes.XRPLToCoreumProcessConfig{
			BridgeXRPLAddress:    *bridgeXRPLAddress,
			RelayerCoreumAddress: coreumRelayerAddress,
		},
		components.Log,
		xrplScanner,
		components.CoreumContractClient,
	)
	if err != nil {
		return nil, err
	}

	coreumToXRPLProcess, err := processes.NewCoreumToXRPLProcess(
		processes.CoreumToXRPLProcessConfig{
			BridgeXRPLAddress:    *bridgeXRPLAddress,
			RelayerCoreumAddress: coreumRelayerAddress,
			XRPLTxSignerKeyName:  cfg.XRPL.MultiSignerKeyName,
			RepeatRecentScan:     true,
			RepeatDelay:          cfg.Processes.CoreumToXRPLProcess.RepeatDelay,
		},
		components.Log,
		components.CoreumContractClient,
		components.XRPLRPCClient,
		components.XRPLKeyringTxSigner,
	)
	if err != nil {
		return nil, err
	}

	metricsServerCfg := metrics.ServerConfig{
		ListenAddress: cfg.Metrics.Server.ListenAddress,
	}
	metricsServer := metrics.NewServer(metricsServerCfg, components.MetricsRegistry)

	return &Runner{
<<<<<<< HEAD
		cfg:                 cfg,
		log:                 components.Log,
		metrics:             components.Metrics,
=======
		cfg:           cfg,
		log:           components.Log,
		components:    components,
		metricsServer: metricsServer,

>>>>>>> be98023e
		xrplToCoreumProcess: xrplToCoreumProcess,
		coreumToXRPLProcess: coreumToXRPLProcess,
	}, nil
}

// Start starts runner.
func (r *Runner) Start(ctx context.Context) error {
	return parallel.Run(ctx, func(ctx context.Context, spawn parallel.SpawnFn) error {
		spawn("xrplToCoreumProcess", parallel.Continue, r.withRestartOnError(r.xrplToCoreumProcess.Start))
		spawn("coreumToXRPLProcess", parallel.Continue, r.withRestartOnError(r.coreumToXRPLProcess.Start))
		if r.cfg.Metrics.Enabled {
			spawn("metricsServer", parallel.Fail, r.withRestartOnError(func(ctx context.Context) error {
				return r.metricsServer.Start(ctx)
			}))
			spawn("metricsPeriodicCollector", parallel.Fail, r.withRestartOnError(func(ctx context.Context) error {
				return r.components.MetricsPeriodicCollector.Start(ctx)
			}))
		}

		return nil
	})
}

func (r *Runner) withRestartOnError(task parallel.Task) parallel.Task {
	return func(ctx context.Context) error {
		for {
			// start process and handle the panic

			err := func() (err error) {
				defer func() {
					if p := recover(); p != nil {
						err = errors.Wrap(parallel.ErrPanic{Value: p, Stack: debug.Stack()}, "handled panic")
					}
				}()
				return task(ctx)
			}()

			if err == nil || errors.Is(err, context.Canceled) || errors.Is(err, context.DeadlineExceeded) {
				return nil
			}

			// restart the process if it is restartable

			r.log.Error(ctx, "Received unexpected error from the process", zap.Error(err))
			if r.cfg.Processes.ExitOnError {
				r.log.Warn(ctx, "The process is not auto-restartable on error")
				return err
			}
			r.log.Info(ctx, "Restarting process after the error")
		}
	}
}

// Components groups components required by runner.
type Components struct {
<<<<<<< HEAD
	RunnerConfig         Config
	CoreumClientCtx      coreumchainclient.Context
	CoreumContractClient *coreum.ContractClient
	XRPLClientCtx        coreumchainclient.Context
	XRPLRPCClient        *xrpl.RPCClient
	XRPLKeyringTxSigner  *xrpl.KeyringTxSigner
	Metrics              *metrics.Registry
	Log                  logger.Logger
=======
	Log                      logger.Logger
	MetricsRegistry          *metrics.Registry
	MetricsPeriodicCollector *metrics.PeriodicCollector
	XRPLRPCClient            *xrpl.RPCClient
	XRPLKeyringTxSigner      *xrpl.KeyringTxSigner
	CoreumClientCtx          coreumchainclient.Context
	CoreumContractClient     *coreum.ContractClient
>>>>>>> be98023e
}

// NewComponents creates components required by runner and other CLI commands.
//
//nolint:funlen // separation of the function will lead to lose of readability
func NewComponents(
	cfg Config,
	xrplKeyring keyring.Keyring,
	coreumKeyring keyring.Keyring,
	log logger.Logger,
) (Components, error) {
<<<<<<< HEAD
	metricSet := metrics.NewRegistry()
	log, err := logger.WithMetrics(log, metricSet.ErrorCounter)
	if err != nil {
		return Components{}, err
	}
	components := Components{
		RunnerConfig: cfg,
		Metrics:      metricSet,
		Log:          log,
	}
=======
	// if enabled, re-import the relayer keys from the config to in-memory keyring
	if reimportRelayerKeys {
		var err error
		xrplKeyring, err = reimportKeyIntoInMemoryKR(xrplKeyring, cfg.XRPL.MultiSignerKeyName)
		if err != nil {
			return Components{}, err
		}
		coreumKeyring, err = reimportKeyIntoInMemoryKR(coreumKeyring, cfg.Coreum.RelayerKeyName)
		if err != nil {
			return Components{}, err
		}
	}

	metricsRegistry := metrics.NewRegistry()
	log, err := logger.WithErrorCounterMetric(log, metricsRegistry.ErrorCounter)
	if err != nil {
		return Components{}, err
	}
>>>>>>> be98023e

	retryableXRPLRPCHTTPClient := toolshttp.NewRetryableClient(toolshttp.RetryableClientConfig(cfg.XRPL.HTTPClient))

	xrplRPCClientCfg := xrpl.RPCClientConfig(cfg.XRPL.RPC)
	xrplRPCClient := xrpl.NewRPCClient(xrplRPCClientCfg, log, retryableXRPLRPCHTTPClient)

	coreumClientContextCfg := coreumchainclient.DefaultContextConfig()
	coreumClientContextCfg.TimeoutConfig.RequestTimeout = cfg.Coreum.Contract.RequestTimeout
	coreumClientContextCfg.TimeoutConfig.TxTimeout = cfg.Coreum.Contract.TxTimeout
	coreumClientContextCfg.TimeoutConfig.TxStatusPollInterval = cfg.Coreum.Contract.TxStatusPollInterval

	clientCtx := coreumchainclient.NewContext(coreumClientContextCfg, coreumapp.ModuleBasics)
	if cfg.Coreum.Network.ChainID != "" {
		coreumChainNetworkConfig, err := coreumchainconfig.NetworkConfigByChainID(
			coreumchainconstant.ChainID(cfg.Coreum.Network.ChainID),
		)
		if err != nil {
			return Components{}, errors.Wrapf(
				err,
				"failed to set get correum network config for the chainID, chainID:%s",
				cfg.Coreum.Network.ChainID,
			)
		}
		clientCtx = clientCtx.WithChainID(cfg.Coreum.Network.ChainID)

		coreum.SetSDKConfig(coreumChainNetworkConfig.Provider.GetAddressPrefix())
	}

	var contractAddress sdk.AccAddress
	if cfg.Coreum.Contract.ContractAddress != "" {
		var err error
		contractAddress, err = sdk.AccAddressFromBech32(cfg.Coreum.Contract.ContractAddress)
		if err != nil {
			return Components{}, errors.Wrapf(
				err,
				"failed to decode contract address to sdk.AccAddress, address:%s",
				cfg.Coreum.Contract.ContractAddress,
			)
		}
	}
	contractClientCfg := coreum.ContractClientConfig{
		ContractAddress:       contractAddress,
		GasAdjustment:         cfg.Coreum.Contract.GasAdjustment,
		GasPriceAdjustment:    sdk.MustNewDecFromStr(fmt.Sprintf("%f", cfg.Coreum.Contract.GasPriceAdjustment)),
		PageLimit:             cfg.Coreum.Contract.PageLimit,
		OutOfGasRetryDelay:    cfg.Coreum.Contract.OutOfGasRetryDelay,
		OutOfGasRetryAttempts: cfg.Coreum.Contract.OutOfGasRetryAttempts,
	}

	if cfg.Coreum.GRPC.URL != "" {
		grpcClient, err := getGRPCClientConn(cfg.Coreum.GRPC.URL)
		if err != nil {
			return Components{}, errors.Wrapf(err, "failed to create coreum GRPC client, URL:%s", cfg.Coreum.GRPC.URL)
		}
		clientCtx = clientCtx.WithGRPCClient(grpcClient)
	}

	coreumClientCtx := clientCtx.WithKeyring(coreumKeyring).WithGenerateOnly(cfg.Coreum.GenerateOnly)
	contractClient := coreum.NewContractClient(contractClientCfg, log, coreumClientCtx)

	metricsPeriodicCollectorCfg := metrics.DefaultPeriodicCollectorConfig()
	metricsPeriodicCollectorCfg.RepeatDelay = cfg.Metrics.PeriodicCollector.RepeatDelay
	metricsPeriodicCollector := metrics.NewPeriodicCollector(
		metricsPeriodicCollectorCfg,
		log,
		metricsRegistry,
		xrplRPCClient,
		contractClient,
		coreumClientCtx,
	)

	var xrplKeyringTxSigner *xrpl.KeyringTxSigner
	if xrplKeyring != nil {
		xrplKeyringTxSigner = xrpl.NewKeyringTxSigner(xrplKeyring)
	}

<<<<<<< HEAD
	components.CoreumClientCtx = coreumClientCtx
	components.XRPLClientCtx = clientCtx.WithKeyring(xrplKeyring)
	return components, nil
=======
	return Components{
		Log:                      log,
		MetricsRegistry:          metricsRegistry,
		MetricsPeriodicCollector: metricsPeriodicCollector,
		XRPLRPCClient:            xrplRPCClient,
		XRPLKeyringTxSigner:      xrplKeyringTxSigner,
		CoreumClientCtx:          coreumClientCtx,
		CoreumContractClient:     contractClient,
	}, nil
>>>>>>> be98023e
}

func getAddressFromKeyring(kr keyring.Keyring, keyName string) (sdk.AccAddress, error) {
	keyRecord, err := kr.Key(keyName)
	if err != nil {
		return nil, errors.Wrapf(err, "failed to get key from the keyring, key name:%s", keyName)
	}
	addr, err := keyRecord.GetAddress()
	if err != nil {
		return nil, errors.Wrapf(
			err,
			"failed to get address from keyring key recodr, key name:%s",
			keyName,
		)
	}
	return addr, nil
}

func getGRPCClientConn(grpcURL string) (*grpc.ClientConn, error) {
	parsedURL, err := url.Parse(grpcURL)
	if err != nil {
		return nil, errors.Wrap(err, "failed to parse grpc URL")
	}

	encodingConfig := coreumchainconfig.NewEncodingConfig(coreumapp.ModuleBasics)
	pc, ok := encodingConfig.Codec.(codec.GRPCCodecProvider)
	if !ok {
		return nil, errors.New("failed to cast codec to codec.GRPCCodecProvider)")
	}

	host := parsedURL.Host

	// https - tls grpc
	if parsedURL.Scheme == "https" {
		grpcClient, err := grpc.Dial(
			host,
			grpc.WithDefaultCallOptions(grpc.ForceCodec(pc.GRPCCodec())),
			grpc.WithTransportCredentials(credentials.NewTLS(&tls.Config{})),
		)
		if err != nil {
			return nil, errors.Wrap(err, "failed to dial grpc")
		}
		return grpcClient, nil
	}

	// handling of host:port URL without the protocol
	if host == "" {
		host = fmt.Sprintf("%s:%s", parsedURL.Scheme, parsedURL.Opaque)
	}
	// http - insecure
	grpcClient, err := grpc.Dial(
		host,
		grpc.WithDefaultCallOptions(grpc.ForceCodec(pc.GRPCCodec())),
		grpc.WithTransportCredentials(insecure.NewCredentials()))
	if err != nil {
		return nil, errors.Wrap(err, "failed to dial grpc")
	}

	return grpcClient, nil
}<|MERGE_RESOLUTION|>--- conflicted
+++ resolved
@@ -122,17 +122,11 @@
 	metricsServer := metrics.NewServer(metricsServerCfg, components.MetricsRegistry)
 
 	return &Runner{
-<<<<<<< HEAD
 		cfg:                 cfg,
 		log:                 components.Log,
-		metrics:             components.Metrics,
-=======
-		cfg:           cfg,
-		log:           components.Log,
-		components:    components,
-		metricsServer: metricsServer,
-
->>>>>>> be98023e
+		components:    	     components,
+		metricsServer:       metricsServer,
+
 		xrplToCoreumProcess: xrplToCoreumProcess,
 		coreumToXRPLProcess: coreumToXRPLProcess,
 	}, nil
@@ -188,24 +182,15 @@
 
 // Components groups components required by runner.
 type Components struct {
-<<<<<<< HEAD
+	Log                  logger.Logger
+	MetricsRegistry          *metrics.Registry
+	MetricsPeriodicCollector *metrics.PeriodicCollector
 	RunnerConfig         Config
-	CoreumClientCtx      coreumchainclient.Context
-	CoreumContractClient *coreum.ContractClient
 	XRPLClientCtx        coreumchainclient.Context
 	XRPLRPCClient        *xrpl.RPCClient
 	XRPLKeyringTxSigner  *xrpl.KeyringTxSigner
-	Metrics              *metrics.Registry
-	Log                  logger.Logger
-=======
-	Log                      logger.Logger
-	MetricsRegistry          *metrics.Registry
-	MetricsPeriodicCollector *metrics.PeriodicCollector
-	XRPLRPCClient            *xrpl.RPCClient
-	XRPLKeyringTxSigner      *xrpl.KeyringTxSigner
-	CoreumClientCtx          coreumchainclient.Context
-	CoreumContractClient     *coreum.ContractClient
->>>>>>> be98023e
+	CoreumClientCtx      coreumchainclient.Context
+	CoreumContractClient *coreum.ContractClient
 }
 
 // NewComponents creates components required by runner and other CLI commands.
@@ -217,37 +202,11 @@
 	coreumKeyring keyring.Keyring,
 	log logger.Logger,
 ) (Components, error) {
-<<<<<<< HEAD
-	metricSet := metrics.NewRegistry()
-	log, err := logger.WithMetrics(log, metricSet.ErrorCounter)
-	if err != nil {
-		return Components{}, err
-	}
-	components := Components{
-		RunnerConfig: cfg,
-		Metrics:      metricSet,
-		Log:          log,
-	}
-=======
-	// if enabled, re-import the relayer keys from the config to in-memory keyring
-	if reimportRelayerKeys {
-		var err error
-		xrplKeyring, err = reimportKeyIntoInMemoryKR(xrplKeyring, cfg.XRPL.MultiSignerKeyName)
-		if err != nil {
-			return Components{}, err
-		}
-		coreumKeyring, err = reimportKeyIntoInMemoryKR(coreumKeyring, cfg.Coreum.RelayerKeyName)
-		if err != nil {
-			return Components{}, err
-		}
-	}
-
 	metricsRegistry := metrics.NewRegistry()
 	log, err := logger.WithErrorCounterMetric(log, metricsRegistry.ErrorCounter)
 	if err != nil {
 		return Components{}, err
 	}
->>>>>>> be98023e
 
 	retryableXRPLRPCHTTPClient := toolshttp.NewRetryableClient(toolshttp.RetryableClientConfig(cfg.XRPL.HTTPClient))
 
@@ -324,21 +283,17 @@
 		xrplKeyringTxSigner = xrpl.NewKeyringTxSigner(xrplKeyring)
 	}
 
-<<<<<<< HEAD
-	components.CoreumClientCtx = coreumClientCtx
-	components.XRPLClientCtx = clientCtx.WithKeyring(xrplKeyring)
-	return components, nil
-=======
 	return Components{
 		Log:                      log,
+		RunnerConfig: cfg,
 		MetricsRegistry:          metricsRegistry,
 		MetricsPeriodicCollector: metricsPeriodicCollector,
+		XRPLClientCtx: clientCtx.WithKeyring(xrplKeyring),
 		XRPLRPCClient:            xrplRPCClient,
 		XRPLKeyringTxSigner:      xrplKeyringTxSigner,
 		CoreumClientCtx:          coreumClientCtx,
 		CoreumContractClient:     contractClient,
 	}, nil
->>>>>>> be98023e
 }
 
 func getAddressFromKeyring(kr keyring.Keyring, keyName string) (sdk.AccAddress, error) {

--- conflicted
+++ resolved
@@ -124,17 +124,11 @@
 	metricsServer := metrics.NewServer(metricsServerCfg, components.MetricsRegistry)
 
 	return &Runner{
-<<<<<<< HEAD
-		cfg:                 cfg,
-		log:                 components.Log,
-		metrics:             components.Metrics,
-=======
 		cfg:           cfg,
 		log:           components.Log,
 		components:    components,
 		metricsServer: metricsServer,
 
->>>>>>> be98023e
 		xrplToCoreumProcess: xrplToCoreumProcess,
 		coreumToXRPLProcess: coreumToXRPLProcess,
 	}, nil

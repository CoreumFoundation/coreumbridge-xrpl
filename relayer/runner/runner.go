--- conflicted
+++ resolved
@@ -65,27 +65,9 @@
 		return nil, err
 	}
 
-<<<<<<< HEAD
-	return rnr, nil
-}
-
-// StartAllProcesses starts all processes.
-func (r *Runner) StartAllProcesses(ctx context.Context) error {
-	return r.Processor.StartProcesses(ctx, r.Processes.XRPLTxSubmitter, r.Processes.XRPLTxObserver)
-}
-
-// InitConfig creates config yaml file.
-func InitConfig(homePath string, cfg Config, overwrite bool) error {
-	path := buildFilePath(homePath)
-	if !overwrite {
-		if _, err := os.Stat(path); !errors.Is(err, os.ErrNotExist) {
-			return errors.Errorf("failed to init config, file already exists, path:%s", path)
-		}
-=======
 	contractConfig, err := components.CoreumContractClient.GetContractConfig(ctx)
 	if err != nil {
 		return nil, errors.Wrapf(err, "failed to get contract config for the runner intialization")
->>>>>>> 945fd0cd
 	}
 
 	bridgeXRPLAddress, err := rippledata.NewAccountFromAddress(contractConfig.BridgeXRPLAddress)
@@ -186,6 +168,57 @@
 	}
 }
 
+// InitConfig creates config yaml file.
+func InitConfig(homePath string, cfg Config, overwrite bool) error {
+	path := buildFilePath(homePath)
+	if !overwrite {
+		if _, err := os.Stat(path); !errors.Is(err, os.ErrNotExist) {
+			return errors.Errorf("failed to init config, file already exists, path:%s", path)
+		}
+	}
+
+	err := os.MkdirAll(homePath, 0o700)
+	if err != nil {
+		return errors.Errorf("failed to create dirs by path:%s", path)
+	}
+
+	file, err := os.OpenFile(path, os.O_CREATE|os.O_TRUNC|os.O_WRONLY, 0o600)
+	if err != nil {
+		return errors.Wrapf(err, "failed to create config file, path:%s", path)
+	}
+	defer file.Close()
+	yamlStringConfig, err := yaml.Marshal(cfg)
+	if err != nil {
+		return errors.Wrap(err, "failed convert default config to yaml")
+	}
+	if _, err := file.Write(yamlStringConfig); err != nil {
+		return errors.Wrapf(err, "failed to write yaml config file, path:%s", path)
+	}
+
+	return nil
+}
+
+// ReadConfig reads config yaml file.
+func ReadConfig(homePath string) (Config, error) {
+	path := buildFilePath(homePath)
+	file, err := os.OpenFile(path, os.O_RDONLY, 0o600)
+	defer file.Close() //nolint:staticcheck //we accept the error ignoring
+	if errors.Is(err, os.ErrNotExist) {
+		return Config{}, errors.Errorf("config file does not exist, path:%s", path)
+	}
+	fileBytes, err := io.ReadAll(file)
+	if err != nil {
+		return Config{}, errors.Wrapf(err, "failed to read bytes from file does not exist, path:%s", path)
+	}
+
+	var config Config
+	if err := yaml.Unmarshal(fileBytes, &config); err != nil {
+		return Config{}, errors.Wrapf(err, "failed to unmarshal file to yaml, path:%s", path)
+	}
+
+	return config, nil
+}
+
 // Components groups components required by runner.
 type Components struct {
 	CoreumClientCtx      coreumchainclient.Context

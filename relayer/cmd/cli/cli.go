package cli

import (
	"bufio"
	"context"
	"fmt"
	"os"
	"path/filepath"
	"strconv"
	"strings"

	sdkmath "cosmossdk.io/math"
	"github.com/cosmos/cosmos-sdk/client"
	"github.com/cosmos/cosmos-sdk/client/flags"
	"github.com/cosmos/cosmos-sdk/client/keys"
	sdk "github.com/cosmos/cosmos-sdk/types"
	"github.com/pkg/errors"
	rippledata "github.com/rubblelabs/ripple/data"
	"github.com/samber/lo"
	"github.com/spf13/cobra"
	"github.com/spf13/pflag"
	"go.uber.org/zap"

	coreumchainclient "github.com/CoreumFoundation/coreum/v4/pkg/client"
	"github.com/CoreumFoundation/coreum/v4/pkg/config/constant"
	"github.com/CoreumFoundation/coreumbridge-xrpl/relayer/buildinfo"
	bridgeclient "github.com/CoreumFoundation/coreumbridge-xrpl/relayer/client"
	"github.com/CoreumFoundation/coreumbridge-xrpl/relayer/coreum"
	"github.com/CoreumFoundation/coreumbridge-xrpl/relayer/logger"
	"github.com/CoreumFoundation/coreumbridge-xrpl/relayer/runner"
	"github.com/CoreumFoundation/coreumbridge-xrpl/relayer/xrpl"
)

//go:generate mockgen -destination=cli_mocks_test.go -package=cli_test . BridgeClient,Runner

func init() {
	userHomeDir, err := os.UserHomeDir()
	if err != nil {
		panic(err)
	}

	DefaultHomeDir = filepath.Join(userHomeDir, ".coreumbridge-xrpl-relayer")
}

// DefaultHomeDir is default home for the relayer.
var DefaultHomeDir string

const (
	sampleAmount = "100ucore"
)

const (
	// FlagAmount is the amount flag.
	FlagAmount = "amount"
	// FlagHome is home flag.
	FlagHome = "home"
	// FlagKeyName is key name flag.
	FlagKeyName = "key-name"
	// FlagCoreumKeyName is coreum key name flag.
	FlagCoreumKeyName = "coreum-key-name"
	// FlagXRPLKeyName is XRPL key name flag.
	FlagXRPLKeyName = "xrpl-key-name"
	// FlagCoreumChainID is chain-id flag.
	FlagCoreumChainID = "coreum-chain-id"
	// FlagCoreumGRPCURL is Coreum GRPC URL flag.
	FlagCoreumGRPCURL = "coreum-grpc-url"
	// FlagXRPLRPCURL is XRPL RPC URL flag.
	FlagXRPLRPCURL = "xrpl-rpc-url"
	// FlagInitOnly is init only flag.
	FlagInitOnly = "init-only"
	// FlagRelayersCount is relayers count flag.
	FlagRelayersCount = "relayers-count"
	// FlagTokenState is token state flag.
	FlagTokenState = "token-state"
	// FlagSendingPrecision is sending precision flag.
	FlagSendingPrecision = "sending-precision"
	// FlagBridgingFee is bridging fee flag.
	FlagBridgingFee = "bridging-fee"
	// FlagRefundID is id of a pending refund.
	FlagRefundID = "refund-id"
	// FlagMaxHoldingAmount is max holding amount flag.
	FlagMaxHoldingAmount = "max-holding-amount"
	// FlagDeliverAmount is deliver amount flag.
	FlagDeliverAmount = "deliver-amount"
	// FlagTicketsToAllocate is tickets to allocate flag.
	FlagTicketsToAllocate = "tickets-to-allocate"
	// FlagMetricsEnable enables metrics server.
	FlagMetricsEnable = "metrics-enable"
	// FlagsMetricsListenAddr sets listen address for metrics server.
	FlagsMetricsListenAddr = "metrics-listen-addr"
)

// BridgeClient is bridge client used to interact with the chains and contract.
//
//nolint:interfacebloat
type BridgeClient interface {
	Bootstrap(ctx context.Context,
		senderAddress sdk.AccAddress,
		bridgeAccountKeyName string,
		cfg bridgeclient.BootstrappingConfig,
	) (sdk.AccAddress, error)
	GetContractConfig(ctx context.Context) (coreum.ContractConfig, error)
	RecoverTickets(
		ctx context.Context,
		ownerAddress sdk.AccAddress,
		ticketsToAllocate *uint32,
	) error
	RegisterCoreumToken(
		ctx context.Context,
		ownerAddress sdk.AccAddress,
		denom string,
		decimals uint32,
		sendingPrecision int32,
		maxHoldingAmount sdkmath.Int,
		bridgingFee sdkmath.Int,
	) (coreum.CoreumToken, error)
	RegisterXRPLToken(
		ctx context.Context,
		ownerAddress sdk.AccAddress,
		issuer rippledata.Account, currency rippledata.Currency,
		sendingPrecision int32,
		maxHoldingAmount sdkmath.Int,
		bridgingFee sdkmath.Int,
	) (coreum.XRPLToken, error)
	GetAllTokens(ctx context.Context) ([]coreum.CoreumToken, []coreum.XRPLToken, error)
	SendFromCoreumToXRPL(
		ctx context.Context,
		sender sdk.AccAddress,
		recipient rippledata.Account,
		amount sdk.Coin,
		deliverAmount *sdkmath.Int,
	) error
	SendFromXRPLToCoreum(
		ctx context.Context,
		senderKeyName string,
		amount rippledata.Amount,
		recipient sdk.AccAddress,
	) error
	SetXRPLTrustSet(
		ctx context.Context,
		senderKeyName string,
		limitAmount rippledata.Amount,
	) error
	UpdateCoreumToken(
		ctx context.Context,
		sender sdk.AccAddress,
		denom string,
		state *coreum.TokenState,
		sendingPrecision *int32,
		maxHoldingAmount *sdkmath.Int,
		bridgingFee *sdkmath.Int,
	) error
	UpdateXRPLToken(
		ctx context.Context,
		sender sdk.AccAddress,
		issuer, currency string,
		state *coreum.TokenState,
		sendingPrecision *int32,
		maxHoldingAmount *sdkmath.Int,
		bridgingFee *sdkmath.Int,
	) error
	RotateKeys(
		ctx context.Context,
		sender sdk.AccAddress,
		cfg bridgeclient.KeysRotationConfig,
	) error
	UpdateXRPLBaseFee(
		ctx context.Context,
		sender sdk.AccAddress,
		xrplBaseFee uint32,
	) error
	GetCoreumBalances(ctx context.Context, address sdk.AccAddress) (sdk.Coins, error)
	GetXRPLBalances(ctx context.Context, acc rippledata.Account) ([]rippledata.Amount, error)
	GetPendingRefunds(ctx context.Context, address sdk.AccAddress) ([]coreum.PendingRefund, error)
	ClaimRefund(ctx context.Context, address sdk.AccAddress, pendingRefundID string) error
	GetFeesCollected(ctx context.Context, address sdk.Address) (sdk.Coins, error)
	ClaimRelayerFees(
		ctx context.Context,
		sender sdk.AccAddress,
		amounts sdk.Coins,
	) error
	RecoverXRPLTokenRegistration(
		ctx context.Context,
		sender sdk.AccAddress,
		issuer, currency string,
	) error
	HaltBridge(
		ctx context.Context,
		sender sdk.AccAddress,
	) error
	ResumeBridge(
		ctx context.Context,
		sender sdk.AccAddress,
	) error
}

// BridgeClientProvider is function which returns the BridgeClient from the input cmd.
type BridgeClientProvider func(components runner.Components) (BridgeClient, error)

// Runner is a runner interface.
type Runner interface {
	Start(ctx context.Context) error
}

// RunnerProvider is function which returns the Runner from the input cmd.
type RunnerProvider func(cmd *cobra.Command) (Runner, error)

// NewRunnerFromHome returns runner from home.
func NewRunnerFromHome(cmd *cobra.Command) (*runner.Runner, error) {
	cfg, err := GetHomeRunnerConfig(cmd)
	if err != nil {
		return nil, err
	}

	zapLogger, err := logger.NewZapLogger(logger.ZapLoggerConfig(cfg.LoggingConfig))
	if err != nil {
		return nil, err
	}

	components, err := NewComponents(cmd, zapLogger)
	if err != nil {
		return nil, err
	}

	rnr, err := runner.NewRunner(cmd.Context(), components, cfg)
	if err != nil {
		return nil, err
	}

	return rnr, nil
}

// NewComponents creates components based on CLI input.
func NewComponents(cmd *cobra.Command, log logger.Logger) (runner.Components, error) {
	cfg, err := GetHomeRunnerConfig(cmd)
	if err != nil {
		return runner.Components{}, err
	}

	clientCtx, err := client.GetClientQueryContext(cmd)
	if err != nil {
		return runner.Components{}, errors.Wrap(err, "failed to get client context")
	}
	xrplClientCtx, err := withKeyring(clientCtx, cmd.Flags(), xrpl.KeyringSuffix, log)
	if err != nil {
		return runner.Components{}, errors.Wrap(err, "failed to configure xrpl keyring")
	}
	coreumClientCtx, err := withKeyring(clientCtx, cmd.Flags(), coreum.KeyringSuffix, log)
	if err != nil {
		return runner.Components{}, errors.Wrap(err, "failed to configure coreum keyring")
	}

	components, err := runner.NewComponents(cfg, xrplClientCtx.Keyring, coreumClientCtx.Keyring, log)
	if err != nil {
		return runner.Components{}, err
	}

	return components, nil
}

// InitCmd returns the init cmd.
func InitCmd() *cobra.Command {
	cmd := &cobra.Command{
		Use:   "init",
		Short: "Initializes the relayer home with the default config.",
		RunE: func(cmd *cobra.Command, args []string) error {
			ctx := cmd.Context()
			home, err := getRelayerHome(cmd)
			if err != nil {
				return err
			}
			log, err := GetCLILogger()
			if err != nil {
				return err
			}
			log.Info(ctx, "Generating settings", zap.String("home", home))

			chainID, err := cmd.Flags().GetString(FlagCoreumChainID)
			if err != nil {
				return errors.Wrapf(err, "failed to read %s", FlagCoreumChainID)
			}
			coreumGRPCURL, err := cmd.Flags().GetString(FlagCoreumGRPCURL)
			if err != nil {
				return errors.Wrapf(err, "failed to read %s", FlagCoreumGRPCURL)
			}

			xrplRPCURL, err := cmd.Flags().GetString(FlagXRPLRPCURL)
			if err != nil {
				return errors.Wrapf(err, "failed to read %s", FlagXRPLRPCURL)
			}

			metricsEnable, err := cmd.Flags().GetBool(FlagMetricsEnable)
			if err != nil {
				return errors.Wrapf(err, "failed to read %s", FlagMetricsEnable)
			}

			metricsListenAddr, err := cmd.Flags().GetString(FlagsMetricsListenAddr)
			if err != nil {
				return errors.Wrapf(err, "failed to read %s", FlagsMetricsListenAddr)
			}

			cfg := runner.DefaultConfig()
			cfg.Coreum.Network.ChainID = chainID
			cfg.Coreum.GRPC.URL = coreumGRPCURL

			cfg.XRPL.RPC.URL = xrplRPCURL

			cfg.Metrics.Server.Enable = metricsEnable
			cfg.Metrics.Server.ListenAddress = metricsListenAddr

			if err = runner.InitConfig(home, cfg); err != nil {
				return err
			}
			log.Info(ctx, "Settings are generated successfully")
			return nil
		},
	}

	addCoreumChainIDFlag(cmd)
	cmd.PersistentFlags().String(FlagXRPLRPCURL, "", "XRPL RPC address.")
	cmd.PersistentFlags().String(FlagCoreumGRPCURL, "", "Coreum GRPC address.")
	cmd.PersistentFlags().Bool(FlagMetricsEnable, false, "Start metric server in relayer.")
	cmd.PersistentFlags().String(FlagsMetricsListenAddr, "localhost:9090", "Address metrics server listens on.")

	addHomeFlag(cmd)

	return cmd
}

// StartCmd returns the start cmd.
func StartCmd(pp RunnerProvider) *cobra.Command {
	cmd := &cobra.Command{
		Use:   "start",
		Short: "Start relayer.",
		RunE: func(cmd *cobra.Command, args []string) error {
			ctx := cmd.Context()
			// scan helps to wait for any input infinitely and just then call the relayer. That handles
			// the relayer restart in the container. Because after the restart the container is detached, relayer
			// requests the keyring password and fail immediately.
			log, err := GetCLILogger()
			if err != nil {
				return err
			}
			log.Info(ctx, "Press any key to start the relayer.")
			input := bufio.NewScanner(os.Stdin)
			input.Scan()

			runner, err := pp(cmd)
			if err != nil {
				return err
			}

			return runner.Start(ctx)
		},
	}
	addHomeFlag(cmd)
	addKeyringFlags(cmd)

	return cmd
}

// withKeyring adds suffix-specific keyring witch decoded private key caching to the context.
func withKeyring(
	clientCtx client.Context,
	flagSet *pflag.FlagSet,
	suffix string,
	log logger.Logger,
) (client.Context, error) {
	if flagSet.Lookup(flags.FlagKeyringDir) == nil || flagSet.Lookup(flags.FlagKeyringBackend) == nil {
		return clientCtx, nil
	}
	keyringDir, err := flagSet.GetString(flags.FlagKeyringDir)
	if err != nil {
		return client.Context{}, errors.WithStack(err)
	}
	if keyringDir == "" {
		keyringDir = filepath.Join(clientCtx.HomeDir, "keyring")
	}
	keyringDir += "-" + suffix
	clientCtx = clientCtx.WithKeyringDir(keyringDir)

	keyringBackend, err := flagSet.GetString(flags.FlagKeyringBackend)
	if err != nil {
		return client.Context{}, errors.WithStack(err)
	}
	kr, err := client.NewKeyringFromBackend(clientCtx, keyringBackend)
	if err != nil {
		return client.Context{}, errors.WithStack(err)
	}

	return clientCtx.WithKeyring(newCacheKeyring(suffix, kr, clientCtx.Codec, log)), nil
}

// KeyringCmd returns cosmos keyring cmd inti with the correct keys home.
// Based on provided suffix and coinType it uses keyring dedicated to xrpl or coreum.
func KeyringCmd(suffix string, coinType uint32) (*cobra.Command, error) {
	// We need to set CoinType before initializing keys commands because keys.Commands() sets default
	// flag value from sdk config. See github.com/cosmos/cosmos-sdk@v0.47.5/client/keys/add.go:78
	sdk.GetConfig().SetCoinType(coinType)

	// we set it for the keyring manually since it doesn't use the runner which does it for other CLI commands
	cmd := keys.Commands(DefaultHomeDir)
	for _, childCmd := range cmd.Commands() {
		childCmd.PreRunE = func(cmd *cobra.Command, args []string) error {
			log, err := GetCLILogger()
			if err != nil {
				return err
			}

			components, err := NewComponents(cmd, log)
			if err != nil {
				return err
			}

			var clientCtx coreumchainclient.Context
			switch suffix {
			case xrpl.KeyringSuffix:
				clientCtx = components.XRPLClientCtx
			case coreum.KeyringSuffix:
				clientCtx = components.CoreumClientCtx
			}

			if err := client.SetCmdClientContext(cmd, clientCtx.SDKContext()); err != nil {
				return errors.WithStack(err)
			}
			return nil
		}
	}
	cmd.Use += "-" + suffix

	return cmd, nil
}

// RelayerKeyInfoCmd prints the relayer keys info.
func RelayerKeyInfoCmd() *cobra.Command {
	cmd := &cobra.Command{
		Use:   "relayer-keys-info",
		Short: "Prints the coreum and XRPL relayer keys info.",
		RunE: runBridgeCmd(nil,
			func(cmd *cobra.Command, args []string, components runner.Components, bridgeClient BridgeClient) error {
				ctx := cmd.Context()

				xrplAddress, err := components.XRPLKeyringTxSigner.Account(components.RunnerConfig.XRPL.MultiSignerKeyName)
				if err != nil {
					return err
				}

				xrplPubKey, err := components.XRPLKeyringTxSigner.PubKey(components.RunnerConfig.XRPL.MultiSignerKeyName)
				if err != nil {
					return err
				}

				// Coreum
				coreumKeyRecord, err := components.CoreumClientCtx.Keyring().Key(components.RunnerConfig.Coreum.RelayerKeyName)
				if err != nil {
					return errors.Wrapf(err, "failed to get coreum key, keyName:%s", components.RunnerConfig.Coreum.RelayerKeyName)
				}
				coreumAddress, err := coreumKeyRecord.GetAddress()
				if err != nil {
					return errors.Wrapf(err, "failed to get coreum address from key, keyName:%s",
						components.RunnerConfig.Coreum.RelayerKeyName)
				}

				components.Log.Info(
					ctx,
					"Keys info",
					zap.String("coreumAddress", coreumAddress.String()),
					zap.String("xrplAddress", xrplAddress.String()),
					zap.String("xrplPubKey", xrplPubKey.String()),
				)

				return nil
			}),
	}
	addKeyringFlags(cmd)
	addKeyNameFlag(cmd)
	addHomeFlag(cmd)

	return cmd
}

// BootstrapBridgeCmd safely creates XRPL bridge account with all required settings and deploys the bridge contract.
func BootstrapBridgeCmd(bcp BridgeClientProvider) *cobra.Command {
	cmd := &cobra.Command{
		Use:   "bootstrap-bridge [config-path]",
		Args:  cobra.ExactArgs(1),
		Short: "Sets up the XRPL bridge account with all required settings and deploys the bridge contract.",
		Long: strings.TrimSpace(fmt.Sprintf(
			`Sets up the XRPL bridge account with all required settings and deploys the bridge contract.
Example:
$ bootstrap-bridge bootstrapping.yaml --%s bridge-account
`, FlagKeyName)),
		RunE: runBridgeCmd(bcp,
			func(cmd *cobra.Command, args []string, components runner.Components, bridgeClient BridgeClient) error {
				ctx := cmd.Context()

				xrplKeyName, err := cmd.Flags().GetString(FlagXRPLKeyName)
				if err != nil {
					return errors.Wrapf(err, "failed to get %s", FlagXRPLKeyName)
				}
				xrplKeyringTxSigner := xrpl.NewKeyringTxSigner(components.XRPLClientCtx.Keyring())
				xrplBridgeAddress, err := xrplKeyringTxSigner.Account(xrplKeyName)
				if err != nil {
					return err
				}

				components.Log.Info(ctx, "XRPL bridge address", zap.String("address", xrplBridgeAddress.String()))

				coreumKeyName, err := cmd.Flags().GetString(FlagCoreumKeyName)
				if err != nil {
					return errors.Wrapf(err, "failed to get %s", FlagCoreumKeyName)
				}
				coreumKRRecord, err := components.CoreumClientCtx.Keyring().Key(coreumKeyName)
				if err != nil {
					return errors.Wrapf(err, "failed to get key by name:%s", coreumKeyName)
				}
<<<<<<< HEAD
				coreumAddress, err := coreumKRRecord.GetAddress()
				if err != nil {
					return errors.Wrapf(err, "failed to address for key name:%s", coreumKeyName)
=======
				if relayersCount > 0 {
					minXrplBridgeBalance := bridgeclient.ComputeXRPLBrideAccountBalance()
					log.Info(ctx, "Computed minimum XRPL bridge balance", zap.Float64("balance", minXrplBridgeBalance))
>>>>>>> d9faf40a
				}

				components.Log.Info(ctx, "Coreum deployer address", zap.String("address", coreumAddress.String()))

				filePath := args[0]
				initOnly, err := cmd.Flags().GetBool(FlagInitOnly)
				if err != nil {
					return errors.Wrapf(err, "failed to get %s", FlagInitOnly)
				}
				if initOnly {
					components.Log.Info(ctx, "Initializing default bootstrapping config", zap.String("path", filePath))
					if err := bridgeclient.InitBootstrappingConfig(filePath); err != nil {
						return err
					}
					relayersCount, err := cmd.Flags().GetInt(FlagRelayersCount)
					if err != nil {
						return errors.Wrapf(err, "failed to get %s", FlagRelayersCount)
					}
					if relayersCount > 0 {
						minXrplBridgeBalance := bridgeclient.ComputeXRPLBrideAccountBalance(relayersCount)
						components.Log.Info(ctx, "Computed minimum XRPL bridge balance", zap.Float64("balance", minXrplBridgeBalance))
					}

					return nil
				}

				cfg, err := bridgeclient.ReadBootstrappingConfig(filePath)
				if err != nil {
					return err
				}
				components.Log.Info(ctx, "Bootstrapping XRPL bridge", zap.Any("config", cfg))
				components.Log.Info(ctx, "Press any key to continue.")
				input := bufio.NewScanner(os.Stdin)
				input.Scan()

				_, err = bridgeClient.Bootstrap(ctx, coreumAddress, xrplKeyName, cfg)
				return err
			}),
	}
	addKeyringFlags(cmd)
	addHomeFlag(cmd)

	cmd.PersistentFlags().Bool(FlagInitOnly, false, "Init default config")
	cmd.PersistentFlags().Int(FlagRelayersCount, 0, "Relayers count")
	cmd.PersistentFlags().String(FlagCoreumKeyName, "", "Key name from the Coreum keyring")
	cmd.PersistentFlags().String(FlagXRPLKeyName, "", "Key name from the XRPL keyring")

	return cmd
}

// ContractConfigCmd prints contracts config.
func ContractConfigCmd(bcp BridgeClientProvider) *cobra.Command {
	cmd := &cobra.Command{
		Use:   "contract-config",
		Short: "Prints contract config.",
		RunE: runBridgeCmd(bcp,
			func(cmd *cobra.Command, args []string, components runner.Components, bridgeClient BridgeClient) error {
				ctx := cmd.Context()

				cfg, err := bridgeClient.GetContractConfig(ctx)
				if err != nil {
					return err
				}

				components.Log.Info(ctx, "Got contract config", zap.Any("config", cfg))

				return nil
			}),
	}
	addHomeFlag(cmd)

	return cmd
}

// RecoverTicketsCmd recovers 250 tickets in the bridge contract.
func RecoverTicketsCmd(bcp BridgeClientProvider) *cobra.Command {
	cmd := &cobra.Command{
		Use:   "recover-tickets",
		Short: "Recovers tickets in the bridge contract.",
		Long: strings.TrimSpace(fmt.Sprintf(
			`Recovers tickets in the bridge contract.
Example:
$ recover-tickets --%s 250 --%s owner
`, FlagTicketsToAllocate, FlagKeyName)),
		RunE: runBridgeCmd(bcp,
			func(cmd *cobra.Command, args []string, components runner.Components, bridgeClient BridgeClient) error {
				ctx := cmd.Context()

				ticketsToAllocated, err := getFlagUint32IfPresent(cmd, FlagTicketsToAllocate)
				if err != nil {
					return errors.Wrapf(err, "failed to get %s", FlagTicketsToAllocate)
				}

				owner, err := readAddressFromKeyNameFlag(cmd, components.CoreumClientCtx)
				if err != nil {
					return err
				}

				return bridgeClient.RecoverTickets(ctx, owner, ticketsToAllocated)
			}),
	}
	addKeyringFlags(cmd)
	addKeyNameFlag(cmd)
	addHomeFlag(cmd)
	addGenerateOnlyFlag(cmd)
	cmd.PersistentFlags().Uint32(
		FlagTicketsToAllocate, 0, "tickets to allocate (if not provided the contract uses used tickets count)",
	)

	return cmd
}

// RegisterCoreumTokenCmd registers the Coreum originated token in the bridge contract.
func RegisterCoreumTokenCmd(bcp BridgeClientProvider) *cobra.Command {
	cmd := &cobra.Command{
		Use:   "register-coreum-token [denom] [decimals] [sendingPrecision] [maxHoldingAmount] [bridgingFee]",
		Short: "Registers Coreum token in the bridge contract.",
		Long: strings.TrimSpace(
			fmt.Sprintf(`Registers Coreum token in the bridge contract.
Example:
$ register-coreum-token ucore 6 2 500000000000000 4000 --%s owner
`, FlagKeyName)),
		Args: cobra.ExactArgs(5),
		RunE: runBridgeCmd(bcp,
			func(cmd *cobra.Command, args []string, components runner.Components, bridgeClient BridgeClient) error {
				ctx := cmd.Context()

				owner, err := readAddressFromKeyNameFlag(cmd, components.CoreumClientCtx)
				if err != nil {
					return err
				}

				denom := args[0]
				decimals, err := strconv.ParseUint(args[1], 10, 64)
				if err != nil {
					return errors.Wrapf(err, "invalid decimals: %s", args[1])
				}

				sendingPrecision, err := strconv.ParseInt(args[2], 10, 64)
				if err != nil {
					return errors.Wrapf(err, "invalid sendingPrecision: %s", args[2])
				}

				maxHoldingAmount, ok := sdkmath.NewIntFromString(args[3])
				if !ok {
					return errors.Wrapf(err, "invalid maxHoldingAmount: %s", args[3])
				}

				bridgingFee, ok := sdkmath.NewIntFromString(args[4])
				if !ok {
					return errors.Wrapf(err, "invalid bridgingFee: %s", args[4])
				}

				_, err = bridgeClient.RegisterCoreumToken(
					ctx,
					owner,
					denom,
					uint32(decimals),
					int32(sendingPrecision),
					maxHoldingAmount,
					bridgingFee,
				)
				return err
			}),
	}
	addKeyringFlags(cmd)
	addKeyNameFlag(cmd)
	addHomeFlag(cmd)
	addGenerateOnlyFlag(cmd)

	return cmd
}

// UpdateCoreumTokenCmd updates the Coreum originated token in the bridge contract.
func UpdateCoreumTokenCmd(bcp BridgeClientProvider) *cobra.Command {
	cmd := &cobra.Command{
		Use:   "update-coreum-token [denom]",
		Short: "Updates Coreum token in the bridge contract.",
		Long: strings.TrimSpace(
			fmt.Sprintf(`Updates Coreum token in the bridge contract.
Example:
$ update-coreum-token ucore --%s enabled --%s 2 --%s 10000000 --%s 4000 --%s owner
`, FlagTokenState, FlagSendingPrecision, FlagMaxHoldingAmount, FlagBridgingFee, FlagKeyName)),
		Args: cobra.ExactArgs(1),
		RunE: runBridgeCmd(bcp,
			func(cmd *cobra.Command, args []string, components runner.Components, bridgeClient BridgeClient) error {
				ctx := cmd.Context()

				owner, err := readAddressFromKeyNameFlag(cmd, components.CoreumClientCtx)
				if err != nil {
					return err
				}
				denom := args[0]

				state, sendingPrecision, maxHoldingAmount, bridgingFee, err := readUpdateTokenFlags(cmd)
				if err != nil {
					return err
				}

				tokenState, err := convertStateStringTokenState(state)
				if err != nil {
					return err
				}

				return bridgeClient.UpdateCoreumToken(
					ctx,
					owner,
					denom,
					tokenState,
					sendingPrecision,
					maxHoldingAmount,
					bridgingFee,
				)
			}),
	}

	addUpdateTokenFlags(cmd)
	addKeyringFlags(cmd)
	addKeyNameFlag(cmd)
	addHomeFlag(cmd)
	addGenerateOnlyFlag(cmd)

	return cmd
}

// RegisterXRPLTokenCmd registers the XRPL originated token in the bridge contract.
func RegisterXRPLTokenCmd(bcp BridgeClientProvider) *cobra.Command {
	cmd := &cobra.Command{
		Use:   "register-xrpl-token [issuer] [currency] [sendingPrecision] [maxHoldingAmount] [bridgeFee]",
		Short: "Registers XRPL token in the bridge contract.",
		//nolint:lll // example
		Long: strings.TrimSpace(
			fmt.Sprintf(`Registers XRPL token in the bridge contract.
Example:
$ register-xrpl-token rcoreNywaoz2ZCQ8Lg2EbSLnGuRBmun6D 434F524500000000000000000000000000000000 2 500000000000000 4000 --%s owner
`, FlagKeyName)),
		Args: cobra.ExactArgs(5),
		RunE: runBridgeCmd(bcp,
			func(cmd *cobra.Command, args []string, components runner.Components, bridgeClient BridgeClient) error {
				ctx := cmd.Context()

				owner, err := readAddressFromKeyNameFlag(cmd, components.CoreumClientCtx)
				if err != nil {
					return err
				}

				issuer, err := rippledata.NewAccountFromAddress(args[0])
				if err != nil {
					return errors.Wrapf(err, "failed to convert issuer string to rippledata.Account: %s", args[0])
				}

				currency, err := rippledata.NewCurrency(args[1])
				if err != nil {
					return errors.Wrapf(err, "failed to convert currency string to rippledata.Currency: %s", args[1])
				}

				sendingPrecision, err := strconv.ParseInt(args[2], 10, 64)
				if err != nil {
					return errors.Wrapf(err, "invalid sendingPrecision: %s", args[2])
				}

				maxHoldingAmount, ok := sdkmath.NewIntFromString(args[3])
				if !ok {
					return errors.Wrapf(err, "invalid maxHoldingAmount: %s", args[3])
				}

				bridgingFee, ok := sdkmath.NewIntFromString(args[4])
				if !ok {
					return errors.Wrapf(err, "invalid bridgeFee: %s", args[4])
				}

				_, err = bridgeClient.RegisterXRPLToken(
					ctx,
					owner,
					*issuer,
					currency,
					int32(sendingPrecision),
					maxHoldingAmount,
					bridgingFee,
				)
				return err
			}),
	}
	addKeyringFlags(cmd)
	addKeyNameFlag(cmd)
	addHomeFlag(cmd)
	addGenerateOnlyFlag(cmd)

	return cmd
}

// RecoverXRPLTokenRegistrationCmd recovers xrpl token registration.
func RecoverXRPLTokenRegistrationCmd(bcp BridgeClientProvider) *cobra.Command {
	cmd := &cobra.Command{
		Use:   "recover-xrpl-token-registration [issuer] [currency]",
		Short: "Recovers XRPL token registration.",
		Long: strings.TrimSpace(fmt.Sprintf(
			`Recovers XRPL token registration.
Example:
$ recover-xrpl-token-registration [issuer] [currency] --%s owner
`, FlagKeyName)),
		Args: cobra.ExactArgs(2),
		RunE: runBridgeCmd(bcp,
			func(cmd *cobra.Command, args []string, components runner.Components, bridgeClient BridgeClient) error {
				ctx := cmd.Context()

				owner, err := readAddressFromKeyNameFlag(cmd, components.CoreumClientCtx)
				if err != nil {
					return err
				}

				issuer, err := rippledata.NewAccountFromAddress(args[0])
				if err != nil {
					return errors.Wrapf(err, "failed to convert issuer string to rippledata.Account: %s", args[0])
				}

				currency, err := rippledata.NewCurrency(args[1])
				if err != nil {
					return errors.Wrapf(err, "failed to convert currency string to rippledata.Currency: %s", args[1])
				}

				return bridgeClient.RecoverXRPLTokenRegistration(ctx, owner, issuer.String(), currency.String())
			}),
	}
	addKeyringFlags(cmd)
	addKeyNameFlag(cmd)
	addHomeFlag(cmd)
	addGenerateOnlyFlag(cmd)

	return cmd
}

// UpdateXRPLTokenCmd updates the XRPL originated token in the bridge contract.
func UpdateXRPLTokenCmd(bcp BridgeClientProvider) *cobra.Command {
	cmd := &cobra.Command{
		Use:   "update-xrpl-token [issuer] [currency]",
		Short: "Updates XRPL token in the bridge contract.",
		//nolint:lll // long example
		Long: strings.TrimSpace(
			fmt.Sprintf(`Updates XRPL token in the bridge contract.
Example:
$ update-xrpl-token rcoreNywaoz2ZCQ8Lg2EbSLnGuRBmun6D 434F524500000000000000000000000000000000 --%s enabled --%s 2 --%s 10000000 --%s 4000 --%s owner
`, FlagTokenState, FlagSendingPrecision, FlagMaxHoldingAmount, FlagBridgingFee, FlagKeyName)),
		Args: cobra.ExactArgs(2),
		RunE: runBridgeCmd(bcp,
			func(cmd *cobra.Command, args []string, components runner.Components, bridgeClient BridgeClient) error {
				ctx := cmd.Context()

				owner, err := readAddressFromKeyNameFlag(cmd, components.CoreumClientCtx)
				if err != nil {
					return err
				}
				issuer := args[0]
				currency := args[1]

				state, sendingPrecision, maxHoldingAmount, bridgingFee, err := readUpdateTokenFlags(cmd)
				if err != nil {
					return err
				}

				tokenState, err := convertStateStringTokenState(state)
				if err != nil {
					return err
				}

				return bridgeClient.UpdateXRPLToken(
					ctx,
					owner,
					issuer, currency,
					tokenState,
					sendingPrecision,
					maxHoldingAmount,
					bridgingFee,
				)
			}),
	}

	addUpdateTokenFlags(cmd)
	addKeyringFlags(cmd)
	addKeyNameFlag(cmd)
	addHomeFlag(cmd)
	addGenerateOnlyFlag(cmd)

	return cmd
}

// RotateKeysCmd starts the keys rotation.
func RotateKeysCmd(bcp BridgeClientProvider) *cobra.Command {
	cmd := &cobra.Command{
		Use:   "rotate-keys [config-path]",
		Args:  cobra.ExactArgs(1),
		Short: "Start the keys rotation of the bridge.",
		Long: strings.TrimSpace(fmt.Sprintf(
			`Start the keys rotation of the bridge.
Example:
$ rotate-keys new-keys.yaml --%s owner
`, FlagKeyName)),
		RunE: runBridgeCmd(bcp,
			func(cmd *cobra.Command, args []string, components runner.Components, bridgeClient BridgeClient) error {
				ctx := cmd.Context()

				keyName, err := cmd.Flags().GetString(FlagKeyName)
				if err != nil {
					return errors.Wrapf(err, "failed to get %s", FlagKeyName)
				}

				filePath := args[0]
				initOnly, err := cmd.Flags().GetBool(FlagInitOnly)
				if err != nil {
					return errors.Wrapf(err, "failed to get %s", FlagInitOnly)
				}
				if initOnly {
					components.Log.Info(ctx, "Initializing default keys rotation config", zap.String("path", filePath))
					return bridgeclient.InitKeysRotationConfig(filePath)
				}

				record, err := components.CoreumClientCtx.Keyring().Key(keyName)
				if err != nil {
					return errors.Wrapf(err, "failed to get key by name:%s", keyName)
				}
				addr, err := record.GetAddress()
				if err != nil {
					return errors.Wrapf(err, "failed to address for key name:%s", keyName)
				}

				cfg, err := bridgeclient.ReadKeysRotationConfig(filePath)
				if err != nil {
					return err
				}

				components.Log.Info(ctx, "Start keys rotation", zap.Any("config", cfg))
				components.Log.Info(ctx, "Press any key to continue.")

				input := bufio.NewScanner(os.Stdin)
				input.Scan()

				return bridgeClient.RotateKeys(ctx, addr, cfg)
			}),
	}
	addKeyringFlags(cmd)
	addKeyNameFlag(cmd)
	addHomeFlag(cmd)
	addGenerateOnlyFlag(cmd)

	cmd.PersistentFlags().Bool(FlagInitOnly, false, "Init default config")

	return cmd
}

// UpdateXRPLBaseFeeCmd updates the XRPL base fee in the bridge contract.
func UpdateXRPLBaseFeeCmd(bcp BridgeClientProvider) *cobra.Command {
	cmd := &cobra.Command{
		Use:   "update-xrpl-base-fee [fee]",
		Short: "Update XRPL base fee in the bridge contract.",
		Long: strings.TrimSpace(
			fmt.Sprintf(`Update XRPL base fee in the bridge contract.
Example:
$ update-xrpl-base-fee 20 --%s owner
`, FlagKeyName)),
		Args: cobra.ExactArgs(1),
		RunE: runBridgeCmd(bcp,
			func(cmd *cobra.Command, args []string, components runner.Components, bridgeClient BridgeClient) error {
				ctx := cmd.Context()

				owner, err := readAddressFromKeyNameFlag(cmd, components.CoreumClientCtx)
				if err != nil {
					return err
				}

				xrplBaseFee, err := strconv.ParseUint(args[0], 10, 64)
				if err != nil {
					return errors.Wrapf(err, "invalid XRPL base fee: %s", args[0])
				}

				return bridgeClient.UpdateXRPLBaseFee(
					ctx,
					owner,
					uint32(xrplBaseFee),
				)
			}),
	}
	addKeyringFlags(cmd)
	addKeyNameFlag(cmd)
	addHomeFlag(cmd)

	return cmd
}

// RegisteredTokensCmd prints all registered tokens.
func RegisteredTokensCmd(bcp BridgeClientProvider) *cobra.Command {
	cmd := &cobra.Command{
		Use:   "registered-tokens",
		Short: "Prints all registered tokens.",
		RunE: runBridgeCmd(bcp,
			func(cmd *cobra.Command, args []string, components runner.Components, bridgeClient BridgeClient) error {
				ctx := cmd.Context()

				coreumTokens, xrplTokens, err := bridgeClient.GetAllTokens(ctx)
				if err != nil {
					return err
				}

				components.Log.Info(ctx, "Coreum tokens", zap.Int("total", len(coreumTokens)))

				for _, token := range coreumTokens {
					components.Log.Info(ctx, token.Denom, zap.Any("token", token))
				}

				components.Log.Info(ctx, "XRPL tokens", zap.Int("total", len(xrplTokens)))

				for _, token := range xrplTokens {
					components.Log.Info(ctx, fmt.Sprintf("%s/%s", token.Currency, token.Issuer), zap.Any("token", token))
				}

				return nil
			}),
	}
	addHomeFlag(cmd)

	return cmd
}

// SendFromCoreumToXRPLCmd sends tokens from the Coreum to XRPL.
func SendFromCoreumToXRPLCmd(bcp BridgeClientProvider) *cobra.Command {
	cmd := &cobra.Command{
		Use:   "send-from-coreum-to-xrpl [amount] [recipient]",
		Short: "Sends tokens from the Coreum to XRPL.",
		Long: strings.TrimSpace(
			fmt.Sprintf(`Sends tokens from the Coreum to XRPL.
Example:
$ send-from-coreum-to-xrpl 1000000ucore rrrrrrrrrrrrrrrrrrrrrhoLvTp --%s sender --%s 100000
`, FlagKeyName, FlagDeliverAmount)),
		Args: cobra.ExactArgs(2),
		RunE: runBridgeCmd(bcp,
			func(cmd *cobra.Command, args []string, components runner.Components, bridgeClient BridgeClient) error {
				ctx := cmd.Context()

				deliverAmount, err := getFlagSDKIntIfPresent(cmd, FlagDeliverAmount)
				if err != nil {
					return err
				}

				sender, err := readAddressFromKeyNameFlag(cmd, components.CoreumClientCtx)
				if err != nil {
					return err
				}

				amount, err := sdk.ParseCoinNormalized(args[0])
				if err != nil {
					return err
				}
				recipient, err := rippledata.NewAccountFromAddress(args[1])
				if err != nil {
					return errors.Wrapf(err, "failed to convert recipient string to rippledata.Account: %s", args[1])
				}

				return bridgeClient.SendFromCoreumToXRPL(ctx, sender, *recipient, amount, deliverAmount)
			}),
	}

	cmd.PersistentFlags().String(FlagDeliverAmount, "", "Deliver amount")
	addKeyringFlags(cmd)
	addKeyNameFlag(cmd)
	addHomeFlag(cmd)
	addGenerateOnlyFlag(cmd)

	return cmd
}

// SendFromXRPLToCoreumCmd sends tokens from the XRPL to Coreum.
func SendFromXRPLToCoreumCmd(bcp BridgeClientProvider) *cobra.Command {
	cmd := &cobra.Command{
		Use:   "send-from-xrpl-to-coreum [amount] [issuer] [currency] [recipient]",
		Short: "Sends tokens from the XRPL to Coreum.",
		Long: strings.TrimSpace(
			fmt.Sprintf(`Sends tokens from the XRPL to Coreum.
Example:
$ send-from-xrpl-to-coreum 1000000 %s %s %s --%s sender
`,
				xrpl.XRPTokenIssuer.String(),
				xrpl.ConvertCurrencyToString(xrpl.XRPTokenCurrency),
				constant.AddressSampleTest,
				FlagKeyName,
			),
		),
		Args: cobra.ExactArgs(4),
		RunE: runBridgeCmd(bcp,
			func(cmd *cobra.Command, args []string, components runner.Components, bridgeClient BridgeClient) error {
				ctx := cmd.Context()

				issuer, err := rippledata.NewAccountFromAddress(args[1])
				if err != nil {
					return errors.Wrapf(err, "failed to convert issuer string to rippledata.Account: %s", args[2])
				}

				currency, err := rippledata.NewCurrency(args[2])
				if err != nil {
					return errors.Wrapf(err, "failed to convert currency string to rippledata.Currency: %s", args[1])
				}

				isNative := false
				if xrpl.ConvertCurrencyToString(currency) == xrpl.ConvertCurrencyToString(xrpl.XRPTokenCurrency) &&
					issuer.String() == xrpl.XRPTokenIssuer.String() {
					isNative = true
				}

				value, err := rippledata.NewValue(args[0], isNative)
				if err != nil {
					return errors.Wrapf(err, "failed to amount to rippledata.Value: %s", args[0])
				}

				recipient, err := sdk.AccAddressFromBech32(args[3])
				if err != nil {
					return errors.Wrapf(err, "failed to convert recipient string to sdk.AccAddress: %s", args[3])
				}

				keyName, err := cmd.Flags().GetString(FlagKeyName)
				if err != nil {
					return errors.Wrapf(err, "failed to get flag %s", FlagKeyName)
				}

				return bridgeClient.SendFromXRPLToCoreum(
					ctx,
					keyName,
					rippledata.Amount{
						Value:    value,
						Currency: currency,
						Issuer:   *issuer,
					},
					recipient,
				)
			}),
	}
	addKeyringFlags(cmd)
	addKeyNameFlag(cmd)
	addHomeFlag(cmd)

	return cmd
}

// CoreumBalancesCmd prints coreum balances.
func CoreumBalancesCmd(bcp BridgeClientProvider) *cobra.Command {
	cmd := &cobra.Command{
		Use:   "coreum-balances [address]",
		Short: "Prints coreum balances of the provided address.",
		Args:  cobra.ExactArgs(1),
		RunE: runBridgeCmd(bcp,
			func(cmd *cobra.Command, args []string, components runner.Components, bridgeClient BridgeClient) error {
				ctx := cmd.Context()

				address, err := sdk.AccAddressFromBech32(args[0])
				if err != nil {
					return errors.Wrapf(err, "failed to convert address string to sdk.AccAddress: %s", args[0])
				}

				coins, err := bridgeClient.GetCoreumBalances(ctx, address)
				if err != nil {
					return err
				}

				components.Log.Info(ctx, "Got balances", zap.Any("balances", coins))

				return nil
			}),
	}
	addHomeFlag(cmd)

	return cmd
}

// XRPLBalancesCmd prints XRPL balances.
func XRPLBalancesCmd(bcp BridgeClientProvider) *cobra.Command {
	cmd := &cobra.Command{
		Use:   "xrpl-balances [address]",
		Short: "Prints XRPL balances of the provided address.",
		Args:  cobra.ExactArgs(1),
		RunE: runBridgeCmd(bcp,
			func(cmd *cobra.Command, args []string, components runner.Components, bridgeClient BridgeClient) error {
				ctx := cmd.Context()

				acc, err := rippledata.NewAccountFromAddress(args[0])
				if err != nil {
					return errors.Wrapf(err, "failed to convert address to rippledata.Address, address:%s", args[0])
				}
				balances, err := bridgeClient.GetXRPLBalances(ctx, *acc)
				if err != nil {
					return err
				}

				balancesFormatted := lo.Map(balances, func(amount rippledata.Amount, index int) string {
					return fmt.Sprintf(
						"%s/%s %s",
						amount.Issuer.String(),
						xrpl.ConvertCurrencyToString(amount.Currency),
						amount.Value.String(),
					)
				})

				components.Log.Info(ctx, "Got balances: [issuer/currency amount]", zap.Any("balances", balancesFormatted))
				return nil
			}),
	}
	addHomeFlag(cmd)

	return cmd
}

// SetXRPLTrustSetCmd sends the XRPL TrustSet transaction.
func SetXRPLTrustSetCmd(bcp BridgeClientProvider) *cobra.Command {
	cmd := &cobra.Command{
		Use:   "set-xrpl-trust-set [amount] [issuer] [currency]",
		Short: "Sends tokens from the XRPL to Coreum.",
		Long: strings.TrimSpace(
			fmt.Sprintf(`Sends tokens from the XRPL to Coreum.
Example:
$ set-xrpl-trust-set 1e80 %s %s --%s sender
`, xrpl.XRPTokenIssuer.String(), xrpl.ConvertCurrencyToString(xrpl.XRPTokenCurrency), FlagKeyName),
		),
		Args: cobra.ExactArgs(3),
		RunE: runBridgeCmd(bcp,
			func(cmd *cobra.Command, args []string, components runner.Components, bridgeClient BridgeClient) error {
				ctx := cmd.Context()

				issuer, err := rippledata.NewAccountFromAddress(args[1])
				if err != nil {
					return errors.Wrapf(err, "failed to convert issuer string to rippledata.Account: %s", args[2])
				}

				currency, err := rippledata.NewCurrency(args[2])
				if err != nil {
					return errors.Wrapf(err, "failed to convert currency string to rippledata.Currency: %s", args[1])
				}

				isNative := false
				if xrpl.ConvertCurrencyToString(currency) == xrpl.ConvertCurrencyToString(xrpl.XRPTokenCurrency) &&
					issuer.String() == xrpl.XRPTokenIssuer.String() {
					isNative = true
				}

				value, err := rippledata.NewValue(args[0], isNative)
				if err != nil {
					return errors.Wrapf(err, "failed to amount to rippledata.Value: %s", args[0])
				}

				keyName, err := cmd.Flags().GetString(FlagKeyName)
				if err != nil {
					return errors.Wrapf(err, "failed to get flag %s", FlagKeyName)
				}

				return bridgeClient.SetXRPLTrustSet(
					ctx,
					keyName,
					rippledata.Amount{
						Value:    value,
						Currency: currency,
						Issuer:   *issuer,
					},
				)
			}),
	}
	addKeyringFlags(cmd)
	addKeyNameFlag(cmd)
	addHomeFlag(cmd)

	return cmd
}

// VersionCmd returns a CLI command to interactively print the application binary version information.
func VersionCmd() *cobra.Command {
	return &cobra.Command{
		Use:   "version",
		Short: "Print the application binary version information",
		RunE: func(cmd *cobra.Command, _ []string) error {
			log, err := GetCLILogger()
			if err != nil {
				return err
			}
			log.Info(
				cmd.Context(),
				"Version Info",
				zap.String("Git Tag", buildinfo.VersionTag),
				zap.String("Git Commit", buildinfo.GitCommit),
			)
			return nil
		},
	}
}

// GetPendingRefundsCmd gets the pending refunds of and address.
func GetPendingRefundsCmd(bcp BridgeClientProvider) *cobra.Command {
	cmd := &cobra.Command{
		Use:   "pending-refunds [address]",
		Short: "Get pending refunds of an address",
		Long: strings.TrimSpace(fmt.Sprintf(
			`Get pending refunds.
Example:
$ pending-refunds %s 
`, constant.AddressSampleTest,
		)),
		Args: cobra.ExactArgs(1),
		RunE: runBridgeCmd(bcp,
			func(cmd *cobra.Command, args []string, components runner.Components, bridgeClient BridgeClient) error {
				ctx := cmd.Context()

				address, err := sdk.AccAddressFromBech32(args[0])
				if err != nil {
					return err
				}

				refunds, err := bridgeClient.GetPendingRefunds(ctx, address)
				if err != nil {
					return err
				}

				components.Log.Info(ctx, "pending refunds", zap.Any("refunds", refunds))
				return nil
			}),
	}
	addHomeFlag(cmd)

	return cmd
}

// ClaimRefundCmd claims pending refund.
func ClaimRefundCmd(bcp BridgeClientProvider) *cobra.Command {
	cmd := &cobra.Command{
		Use:   "claim-refund",
		Short: "Claim pending refund, either all pending refunds or with a refund id.",
		Long: strings.TrimSpace(fmt.Sprintf(
			`Claims pending refunds.
Example:
$ claim-refund --%s claimer --%s 1705664693-2
`, FlagKeyName, FlagRefundID,
		)),
		Args: cobra.ExactArgs(0),
		RunE: runBridgeCmd(bcp,
			func(cmd *cobra.Command, args []string, components runner.Components, bridgeClient BridgeClient) error {
				ctx := cmd.Context()

				address, err := readAddressFromKeyNameFlag(cmd, components.CoreumClientCtx)
				if err != nil {
					return err
				}

				refundID, err := cmd.Flags().GetString(FlagRefundID)
				if err != nil {
					return err
				}

				if refundID != "" {
					return bridgeClient.ClaimRefund(ctx, address, refundID)
				}

				refunds, err := bridgeClient.GetPendingRefunds(ctx, address)
				if err != nil {
					return err
				}

				for _, refund := range refunds {
					err := bridgeClient.ClaimRefund(ctx, address, refund.ID)
					if err != nil {
						return err
					}
				}
				return nil
			}),
	}
	addKeyringFlags(cmd)
	addKeyNameFlag(cmd)
	addHomeFlag(cmd)
	addGenerateOnlyFlag(cmd)
	cmd.PersistentFlags().String(FlagRefundID, "", "pending refund id")

	return cmd
}

// GetRelayerFeesCmd gets the fees of a relayer.
func GetRelayerFeesCmd(bcp BridgeClientProvider) *cobra.Command {
	cmd := &cobra.Command{
		Use:   "relayer-fees [address]",
		Short: "Get the relayer fees",
		Long: strings.TrimSpace(fmt.Sprintf(
			`Get pending refunds.
Example:
$ relayer-fees %s 
`, constant.AddressSampleTest,
		)),
		Args: cobra.ExactArgs(1),
		RunE: runBridgeCmd(bcp,
			func(cmd *cobra.Command, args []string, components runner.Components, bridgeClient BridgeClient) error {
				ctx := cmd.Context()

				address, err := sdk.AccAddressFromBech32(args[0])
				if err != nil {
					return err
				}

				relayerFees, err := bridgeClient.GetFeesCollected(ctx, address)
				if err != nil {
					return err
				}

				components.Log.Info(ctx, "relayer fees", zap.String("fees", relayerFees.String()))
				return nil
			}),
	}
	addKeyringFlags(cmd)
	addKeyNameFlag(cmd)
	addHomeFlag(cmd)

	return cmd
}

// ClaimRelayerFeesCmd claims relayer fees.
func ClaimRelayerFeesCmd(bcp BridgeClientProvider) *cobra.Command {
	cmd := &cobra.Command{
		Use:   "claim-relayer-fees",
		Short: "Claim pending relayer fees,  either all or specific amount.",
		Long: strings.TrimSpace(fmt.Sprintf(
			`Claims relayer fees.
Example:
$ claim-relayer-fees --key-name address --%s %s
`, FlagAmount, sampleAmount,
		)),
		Args: cobra.ExactArgs(0),
		RunE: runBridgeCmd(bcp,
			func(cmd *cobra.Command, args []string, components runner.Components, bridgeClient BridgeClient) error {
				ctx := cmd.Context()

				address, err := readAddressFromKeyNameFlag(cmd, components.CoreumClientCtx)
				if err != nil {
					return err
				}

				amountStr, err := cmd.Flags().GetString(FlagAmount)
				if err != nil {
					return err
				}

				if amountStr != "" {
					amount, err := sdk.ParseCoinsNormalized(amountStr)
					if err != nil {
						return err
					}
					return bridgeClient.ClaimRelayerFees(ctx, address, amount)
				}

				feesCollected, err := bridgeClient.GetFeesCollected(ctx, address)
				if err != nil {
					return err
				}

				return bridgeClient.ClaimRelayerFees(ctx, address, feesCollected)
			}),
	}
	addKeyringFlags(cmd)
	addKeyNameFlag(cmd)
	addHomeFlag(cmd)
	cmd.PersistentFlags().String(FlagAmount, "", "specific amount to be collected")
	addGenerateOnlyFlag(cmd)

	return cmd
}

// HaltBridgeCmd halts the bridge and stops its operation.
func HaltBridgeCmd(bcp BridgeClientProvider) *cobra.Command {
	cmd := &cobra.Command{
		Use:   "halt-bridge",
		Short: "Halts the bridge and stops its operation.",
		Long: strings.TrimSpace(
			fmt.Sprintf(`Halts the bridge and stops its operation.
Example:
$ halt-bridge --%s owner
`, FlagKeyName)),
		Args: cobra.NoArgs,
		RunE: runBridgeCmd(bcp,
			func(cmd *cobra.Command, args []string, components runner.Components, bridgeClient BridgeClient) error {
				ctx := cmd.Context()

				owner, err := readAddressFromKeyNameFlag(cmd, components.CoreumClientCtx)
				if err != nil {
					return err
				}

				return bridgeClient.HaltBridge(
					ctx,
					owner,
				)
			}),
	}

	addKeyringFlags(cmd)
	addKeyNameFlag(cmd)
	addHomeFlag(cmd)
	addGenerateOnlyFlag(cmd)

	return cmd
}

// ResumeBridgeCmd resumes the bridge and restarts its operation.
func ResumeBridgeCmd(bcp BridgeClientProvider) *cobra.Command {
	cmd := &cobra.Command{
		Use:   "resume-bridge",
		Short: "Resume the bridge and restarts its operation.",
		Long: strings.TrimSpace(
			fmt.Sprintf(`Resumes the bridge and restarts its operation.
Example:
$ resume-bridge --%s owner
`, FlagKeyName)),
		Args: cobra.NoArgs,
		RunE: runBridgeCmd(bcp,
			func(cmd *cobra.Command, args []string, components runner.Components, bridgeClient BridgeClient) error {
				ctx := cmd.Context()

				owner, err := readAddressFromKeyNameFlag(cmd, components.CoreumClientCtx)
				if err != nil {
					return err
				}
				return bridgeClient.ResumeBridge(
					ctx,
					owner,
				)
			}),
	}

	addKeyringFlags(cmd)
	addKeyNameFlag(cmd)
	addHomeFlag(cmd)
	addGenerateOnlyFlag(cmd)

	return cmd
}

// GetCLILogger returns the console logger initialised with the default logger config but with set `yaml` format.
func GetCLILogger() (*logger.ZapLogger, error) {
	zapLogger, err := logger.NewZapLogger(logger.ZapLoggerConfig{
		Level:  "info",
		Format: logger.YamlConsoleLoggerFormat,
	})
	if err != nil {
		return nil, err
	}

	return zapLogger, nil
}

func readAddressFromKeyNameFlag(cmd *cobra.Command, clientCtx coreumchainclient.Context) (sdk.AccAddress, error) {
	keyName, err := cmd.Flags().GetString(FlagKeyName)
	if err != nil {
		return nil, errors.Wrapf(err, "failed to get flag %s", FlagKeyName)
	}
	keyRecord, err := clientCtx.Keyring().Key(keyName)
	if err != nil {
		return nil, errors.Wrapf(err, "failed to get key by name:%s", keyName)
	}
	addr, err := keyRecord.GetAddress()
	if err != nil {
		return nil, errors.Wrapf(err, "failed to address for key name:%s", keyName)
	}

	return addr, nil
}

// GetHomeRunnerConfig reads runner config from home directory.
func GetHomeRunnerConfig(cmd *cobra.Command) (runner.Config, error) {
	home, err := getRelayerHome(cmd)
	if err != nil {
		return runner.Config{}, err
	}
	cfg, err := runner.ReadConfig(home)
	if err != nil {
		return runner.Config{}, err
	}

	cfg.Coreum.GenerateOnly = isGenerateOnly(cmd)
	return cfg, nil
}

func getRelayerHome(cmd *cobra.Command) (string, error) {
	return cmd.Flags().GetString(FlagHome)
}

func isGenerateOnly(cmd *cobra.Command) bool {
	flagSet := cmd.Flags()
	if flagSet.Changed(flags.FlagGenerateOnly) {
		genOnly, _ := flagSet.GetBool(flags.FlagGenerateOnly)
		return genOnly
	}

	return false
}

func addHomeFlag(cmd *cobra.Command) {
	cmd.PersistentFlags().String(FlagHome, DefaultHomeDir, "Relayer home directory")
}

func addCoreumChainIDFlag(cmd *cobra.Command) *string {
	return cmd.PersistentFlags().String(FlagCoreumChainID, string(runner.DefaultCoreumChainID), "Default coreum chain ID")
}

func addKeyringFlags(cmd *cobra.Command) {
	cmd.PersistentFlags().String(
		flags.FlagKeyringBackend,
		flags.DefaultKeyringBackend,
		"Select keyring's backend (os|file|kwallet|pass|test)",
	)
	cmd.PersistentFlags().String(
		flags.FlagKeyringDir,
		"", "The client Keyring directory; if omitted, the default 'home' directory will be used")
}

func addUpdateTokenFlags(cmd *cobra.Command) {
	cmd.PersistentFlags().String(
		FlagTokenState,
		"",
		fmt.Sprintf("Token state (%s/%s)", coreum.TokenStateEnabled, coreum.TokenStateDisabled),
	)
	cmd.PersistentFlags().Int32(
		FlagSendingPrecision,
		0, "Token sending precision")
	cmd.PersistentFlags().String(
		FlagMaxHoldingAmount,
		"", "Token max holding amount")
	cmd.PersistentFlags().String(
		FlagBridgingFee,
		"", "Token bridging fee")
}

func readUpdateTokenFlags(cmd *cobra.Command) (*string, *int32, *sdkmath.Int, *sdkmath.Int, error) {
	var (
		state *string
		err   error
	)
	if state, err = getFlagStringIfPresent(cmd, FlagTokenState); err != nil {
		return nil, nil, nil, nil, err
	}
	var sendingPrecision *int32
	if sendingPrecision, err = getFlagInt32IfPresent(cmd, FlagSendingPrecision); err != nil {
		return nil, nil, nil, nil, err
	}

	maxHoldingAmount, err := getFlagSDKIntIfPresent(cmd, FlagMaxHoldingAmount)
	if err != nil {
		return nil, nil, nil, nil, err
	}

	bridgingFee, err := getFlagSDKIntIfPresent(cmd, FlagBridgingFee)
	if err != nil {
		return nil, nil, nil, nil, err
	}

	return state, sendingPrecision, maxHoldingAmount, bridgingFee, nil
}

func convertStateStringTokenState(state *string) (*coreum.TokenState, error) {
	if state == nil {
		return nil, nil //nolint:nilnil // nil is expected value
	}
	tokenState := coreum.TokenState(*state)
	switch tokenState {
	case coreum.TokenStateEnabled, coreum.TokenStateDisabled:
		return lo.ToPtr(tokenState), nil
	default:
		return nil, errors.Errorf("invalid token state: %s", *state)
	}
}

func addKeyNameFlag(cmd *cobra.Command) {
	cmd.PersistentFlags().String(FlagKeyName, "", "Key name from the keyring")
}

func addGenerateOnlyFlag(cmd *cobra.Command) {
	cmd.PersistentFlags().Bool(flags.FlagGenerateOnly, false, "generate unsigned transaction")
}

func getFlagSDKIntIfPresent(cmd *cobra.Command, flag string) (*sdkmath.Int, error) {
	stringVal, err := getFlagStringIfPresent(cmd, flag)
	if err != nil {
		return nil, err
	}
	if stringVal != nil {
		bridgingFeeInt, ok := sdkmath.NewIntFromString(*stringVal)
		if !ok {
			return nil, errors.Errorf("failed to convert string to sdkmath.Int, string:%s", *stringVal)
		}
		return &bridgingFeeInt, nil
	}
	return nil, nil //nolint:nilnil // expected result
}

func getFlagStringIfPresent(cmd *cobra.Command, flagName string) (*string, error) {
	if !cmd.Flags().Lookup(flagName).Changed {
		return nil, nil //nolint:nilnil // nil is expected value
	}
	val, err := cmd.Flags().GetString(flagName)
	if err != nil {
		return nil, err
	}
	if val == "" {
		return nil, nil //nolint:nilnil // nil is expected value
	}

	return &val, nil
}

func getFlagInt32IfPresent(cmd *cobra.Command, flagName string) (*int32, error) {
	if !cmd.Flags().Lookup(flagName).Changed {
		return nil, nil //nolint:nilnil // nil is expected value
	}
	val, err := cmd.Flags().GetInt32(flagName)
	if err != nil {
		return nil, err
	}

	return &val, nil
}

func getFlagUint32IfPresent(cmd *cobra.Command, flagName string) (*uint32, error) {
	if !cmd.Flags().Lookup(flagName).Changed {
		return nil, nil //nolint:nilnil // nil is expected value
	}
	val, err := cmd.Flags().GetUint32(flagName)
	if err != nil {
		return nil, err
	}

	return &val, nil
}

func runBridgeCmd(
	bcp BridgeClientProvider,
	f func(cmd *cobra.Command, args []string, components runner.Components, bridgeClient BridgeClient) error,
) func(cmd *cobra.Command, args []string) error {
	return func(cmd *cobra.Command, args []string) error {
		log, err := GetCLILogger()
		if err != nil {
			return err
		}

		components, err := NewComponents(cmd, log)
		if err != nil {
			return err
		}

		var bridgeClient BridgeClient
		if bcp != nil {
			bridgeClient, err = bcp(components)
			if err != nil {
				return err
			}
		}

		return f(cmd, args, components, bridgeClient)
	}
}<|MERGE_RESOLUTION|>--- conflicted
+++ resolved
@@ -514,37 +514,31 @@
 				if err != nil {
 					return errors.Wrapf(err, "failed to get key by name:%s", coreumKeyName)
 				}
-<<<<<<< HEAD
 				coreumAddress, err := coreumKRRecord.GetAddress()
 				if err != nil {
 					return errors.Wrapf(err, "failed to address for key name:%s", coreumKeyName)
-=======
+				}
+
+				components.Log.Info(ctx, "Coreum deployer address", zap.String("address", coreumAddress.String()))
+
+			filePath := args[0]
+			initOnly, err := cmd.Flags().GetBool(FlagInitOnly)
+			if err != nil {
+				return errors.Wrapf(err, "failed to get %s", FlagInitOnly)
+			}
+			if initOnly {
+				components.Log.Info(ctx, "Initializing default bootstrapping config", zap.String("path", filePath))
+				if err := bridgeclient.InitBootstrappingConfig(filePath); err != nil {
+					return err
+				}
+				relayersCount, err := cmd.Flags().GetInt(FlagRelayersCount)
+				if err != nil {
+					return errors.Wrapf(err, "failed to get %s", FlagRelayersCount)
+				}
 				if relayersCount > 0 {
 					minXrplBridgeBalance := bridgeclient.ComputeXRPLBrideAccountBalance()
-					log.Info(ctx, "Computed minimum XRPL bridge balance", zap.Float64("balance", minXrplBridgeBalance))
->>>>>>> d9faf40a
-				}
-
-				components.Log.Info(ctx, "Coreum deployer address", zap.String("address", coreumAddress.String()))
-
-				filePath := args[0]
-				initOnly, err := cmd.Flags().GetBool(FlagInitOnly)
-				if err != nil {
-					return errors.Wrapf(err, "failed to get %s", FlagInitOnly)
-				}
-				if initOnly {
-					components.Log.Info(ctx, "Initializing default bootstrapping config", zap.String("path", filePath))
-					if err := bridgeclient.InitBootstrappingConfig(filePath); err != nil {
-						return err
-					}
-					relayersCount, err := cmd.Flags().GetInt(FlagRelayersCount)
-					if err != nil {
-						return errors.Wrapf(err, "failed to get %s", FlagRelayersCount)
-					}
-					if relayersCount > 0 {
-						minXrplBridgeBalance := bridgeclient.ComputeXRPLBrideAccountBalance(relayersCount)
-						components.Log.Info(ctx, "Computed minimum XRPL bridge balance", zap.Float64("balance", minXrplBridgeBalance))
-					}
+					components.Log.Info(ctx, "Computed minimum XRPL bridge balance", zap.Float64("balance", minXrplBridgeBalance))
+				}
 
 					return nil
 				}

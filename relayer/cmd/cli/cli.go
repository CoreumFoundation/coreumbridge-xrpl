package cli

import (
	"bufio"
	"context"
	"fmt"
	"os"
	"path/filepath"
	"strconv"
	"strings"

	sdkmath "cosmossdk.io/math"
	"github.com/cosmos/cosmos-sdk/client"
	"github.com/cosmos/cosmos-sdk/client/flags"
	sdk "github.com/cosmos/cosmos-sdk/types"
	"github.com/pkg/errors"
	rippledata "github.com/rubblelabs/ripple/data"
	"github.com/samber/lo"
	"github.com/spf13/cobra"
	"github.com/spf13/pflag"
	"go.uber.org/zap"

	coreumchainclient "github.com/CoreumFoundation/coreum/v4/pkg/client"
	"github.com/CoreumFoundation/coreum/v4/pkg/config/constant"
	"github.com/CoreumFoundation/coreumbridge-xrpl/relayer/buildinfo"
	bridgeclient "github.com/CoreumFoundation/coreumbridge-xrpl/relayer/client"
	"github.com/CoreumFoundation/coreumbridge-xrpl/relayer/cmd/cli/cosmos/keys"
	overridekeyring "github.com/CoreumFoundation/coreumbridge-xrpl/relayer/cmd/cli/cosmos/override/crypto/keyring"
	"github.com/CoreumFoundation/coreumbridge-xrpl/relayer/coreum"
	"github.com/CoreumFoundation/coreumbridge-xrpl/relayer/logger"
	"github.com/CoreumFoundation/coreumbridge-xrpl/relayer/runner"
	"github.com/CoreumFoundation/coreumbridge-xrpl/relayer/xrpl"
)

//go:generate mockgen -destination=cli_mocks_test.go -package=cli_test . BridgeClient,Runner

func init() {
	userHomeDir, err := os.UserHomeDir()
	if err != nil {
		panic(err)
	}

	DefaultHomeDir = filepath.Join(userHomeDir, ".coreumbridge-xrpl-relayer")
}

// DefaultHomeDir is default home for the relayer.
var DefaultHomeDir string

const (
	sampleAmount = "100ucore"
)

const (
	// FlagAmount is the amount flag.
	FlagAmount = "amount"
	// FlagHome is home flag.
	FlagHome = "home"
	// FlagKeyName is key name flag.
	FlagKeyName = "key-name"
	// FlagCoreumKeyName is coreum key name flag.
	FlagCoreumKeyName = "coreum-key-name"
	// FlagXRPLKeyName is XRPL key name flag.
	FlagXRPLKeyName = "xrpl-key-name"
	// FlagCoreumChainID is chain-id flag.
	FlagCoreumChainID = "coreum-chain-id"
	// FlagCoreumGRPCURL is Coreum GRPC URL flag.
	FlagCoreumGRPCURL = "coreum-grpc-url"
	// FlagXRPLRPCURL is XRPL RPC URL flag.
	FlagXRPLRPCURL = "xrpl-rpc-url"
	// FlagInitOnly is init only flag.
	FlagInitOnly = "init-only"
	// FlagRelayersCount is relayers count flag.
	FlagRelayersCount = "relayers-count"
	// FlagTokenState is token state flag.
	FlagTokenState = "token-state"
	// FlagSendingPrecision is sending precision flag.
	FlagSendingPrecision = "sending-precision"
	// FlagBridgingFee is bridging fee flag.
	FlagBridgingFee = "bridging-fee"
	// FlagRefundID is id of a pending refund.
	FlagRefundID = "refund-id"
	// FlagMaxHoldingAmount is max holding amount flag.
	FlagMaxHoldingAmount = "max-holding-amount"
	// FlagDeliverAmount is deliver amount flag.
	FlagDeliverAmount = "deliver-amount"
	// FlagTicketsToAllocate is tickets to allocate flag.
	FlagTicketsToAllocate = "tickets-to-allocate"
	// FlagMetricsEnabled enables metrics server.
	FlagMetricsEnabled = "metrics-enabled"
	// FlagsMetricsListenAddr sets listen address for metrics server.
	FlagsMetricsListenAddr = "metrics-listen-addr"
)

// BridgeClient is bridge client used to interact with the chains and contract.
//
//nolint:interfacebloat
type BridgeClient interface {
	Bootstrap(ctx context.Context,
		senderAddress sdk.AccAddress,
		bridgeAccountKeyName string,
		cfg bridgeclient.BootstrappingConfig,
	) (sdk.AccAddress, error)
	GetContractConfig(ctx context.Context) (coreum.ContractConfig, error)
	RecoverTickets(
		ctx context.Context,
		ownerAddress sdk.AccAddress,
		ticketsToAllocate *uint32,
	) error
	RegisterCoreumToken(
		ctx context.Context,
		ownerAddress sdk.AccAddress,
		denom string,
		decimals uint32,
		sendingPrecision int32,
		maxHoldingAmount sdkmath.Int,
		bridgingFee sdkmath.Int,
	) (coreum.CoreumToken, error)
	RegisterXRPLToken(
		ctx context.Context,
		ownerAddress sdk.AccAddress,
		issuer rippledata.Account, currency rippledata.Currency,
		sendingPrecision int32,
		maxHoldingAmount sdkmath.Int,
		bridgingFee sdkmath.Int,
	) (coreum.XRPLToken, error)
	GetAllTokens(ctx context.Context) ([]coreum.CoreumToken, []coreum.XRPLToken, error)
	SendFromCoreumToXRPL(
		ctx context.Context,
		sender sdk.AccAddress,
		recipient rippledata.Account,
		amount sdk.Coin,
		deliverAmount *sdkmath.Int,
	) error
	SendFromXRPLToCoreum(
		ctx context.Context,
		senderKeyName string,
		amount rippledata.Amount,
		recipient sdk.AccAddress,
	) error
	SetXRPLTrustSet(
		ctx context.Context,
		senderKeyName string,
		limitAmount rippledata.Amount,
	) error
	UpdateCoreumToken(
		ctx context.Context,
		sender sdk.AccAddress,
		denom string,
		state *coreum.TokenState,
		sendingPrecision *int32,
		maxHoldingAmount *sdkmath.Int,
		bridgingFee *sdkmath.Int,
	) error
	UpdateXRPLToken(
		ctx context.Context,
		sender sdk.AccAddress,
		issuer, currency string,
		state *coreum.TokenState,
		sendingPrecision *int32,
		maxHoldingAmount *sdkmath.Int,
		bridgingFee *sdkmath.Int,
	) error
	RotateKeys(
		ctx context.Context,
		sender sdk.AccAddress,
		cfg bridgeclient.KeysRotationConfig,
	) error
	UpdateXRPLBaseFee(
		ctx context.Context,
		sender sdk.AccAddress,
		xrplBaseFee uint32,
	) error
	GetCoreumBalances(ctx context.Context, address sdk.AccAddress) (sdk.Coins, error)
	GetXRPLBalances(ctx context.Context, acc rippledata.Account) ([]rippledata.Amount, error)
	GetPendingRefunds(ctx context.Context, address sdk.AccAddress) ([]coreum.PendingRefund, error)
	ClaimRefund(ctx context.Context, address sdk.AccAddress, pendingRefundID string) error
	GetFeesCollected(ctx context.Context, address sdk.Address) (sdk.Coins, error)
	ClaimRelayerFees(
		ctx context.Context,
		sender sdk.AccAddress,
		amounts sdk.Coins,
	) error
	RecoverXRPLTokenRegistration(
		ctx context.Context,
		sender sdk.AccAddress,
		issuer, currency string,
	) error
	HaltBridge(
		ctx context.Context,
		sender sdk.AccAddress,
	) error
	ResumeBridge(
		ctx context.Context,
		sender sdk.AccAddress,
	) error
	CancelPendingOperation(
		ctx context.Context,
		sender sdk.AccAddress,
		operationID uint32,
	) error
	GetPendingOperations(ctx context.Context) ([]coreum.Operation, error)
}

// BridgeClientProvider is function which returns the BridgeClient from the input cmd.
type BridgeClientProvider func(components runner.Components) (BridgeClient, error)

// Runner is a runner interface.
type Runner interface {
	Start(ctx context.Context) error
}

// RunnerProvider is function which returns the Runner from the input cmd.
type RunnerProvider func(cmd *cobra.Command) (Runner, error)

// NewRunnerFromHome returns runner from home.
func NewRunnerFromHome(cmd *cobra.Command) (*runner.Runner, error) {
	cfg, err := GetHomeRunnerConfig(cmd)
	if err != nil {
		return nil, err
	}

	zapLogger, err := logger.NewZapLogger(logger.ZapLoggerConfig(cfg.LoggingConfig))
	if err != nil {
		return nil, err
	}

	components, err := NewComponents(cmd, zapLogger)
	if err != nil {
		return nil, err
	}

	rnr, err := runner.NewRunner(cmd.Context(), components, cfg)
	if err != nil {
		return nil, err
	}

	return rnr, nil
}

// NewComponents creates components based on CLI input.
func NewComponents(cmd *cobra.Command, log logger.Logger) (runner.Components, error) {
	cfg, err := GetHomeRunnerConfig(cmd)
	if err != nil {
		return runner.Components{}, err
	}

	clientCtx, err := client.GetClientQueryContext(cmd)
	if err != nil {
		return runner.Components{}, errors.Wrap(err, "failed to get client context")
	}
	xrplClientCtx, err := withKeyring(clientCtx, cmd.Flags(), xrpl.KeyringSuffix, log)
	if err != nil {
		return runner.Components{}, errors.Wrap(err, "failed to configure xrpl keyring")
	}
	coreumClientCtx, err := withKeyring(clientCtx, cmd.Flags(), coreum.KeyringSuffix, log)
	if err != nil {
		return runner.Components{}, errors.Wrap(err, "failed to configure coreum keyring")
	}

	components, err := runner.NewComponents(cfg, xrplClientCtx.Keyring, coreumClientCtx.Keyring, log)
	if err != nil {
		return runner.Components{}, err
	}

	return components, nil
}

// InitCmd returns the init cmd.
func InitCmd() *cobra.Command {
	cmd := &cobra.Command{
		Use:   "init",
		Short: "Initializes the relayer home with the default config.",
		RunE: func(cmd *cobra.Command, args []string) error {
			ctx := cmd.Context()
			home, err := getRelayerHome(cmd)
			if err != nil {
				return err
			}
			log, err := GetCLILogger()
			if err != nil {
				return err
			}
			log.Info(ctx, "Generating settings", zap.String("home", home))

			chainID, err := cmd.Flags().GetString(FlagCoreumChainID)
			if err != nil {
				return errors.Wrapf(err, "failed to read %s", FlagCoreumChainID)
			}
			coreumGRPCURL, err := cmd.Flags().GetString(FlagCoreumGRPCURL)
			if err != nil {
				return errors.Wrapf(err, "failed to read %s", FlagCoreumGRPCURL)
			}

			xrplRPCURL, err := cmd.Flags().GetString(FlagXRPLRPCURL)
			if err != nil {
				return errors.Wrapf(err, "failed to read %s", FlagXRPLRPCURL)
			}

			metricsEnabled, err := cmd.Flags().GetBool(FlagMetricsEnabled)
			if err != nil {
				return errors.Wrapf(err, "failed to read %s", FlagMetricsEnabled)
			}

			metricsListenAddr, err := cmd.Flags().GetString(FlagsMetricsListenAddr)
			if err != nil {
				return errors.Wrapf(err, "failed to read %s", FlagsMetricsListenAddr)
			}

			cfg := runner.DefaultConfig()
			cfg.Coreum.Network.ChainID = chainID
			cfg.Coreum.GRPC.URL = coreumGRPCURL

			cfg.XRPL.RPC.URL = xrplRPCURL

			cfg.Metrics.Enabled = metricsEnabled
			cfg.Metrics.Server.ListenAddress = metricsListenAddr

			if err = runner.InitConfig(home, cfg); err != nil {
				return err
			}
			log.Info(ctx, "Settings are generated successfully")
			return nil
		},
	}

	addCoreumChainIDFlag(cmd)
	cmd.PersistentFlags().String(FlagXRPLRPCURL, "", "XRPL RPC address.")
	cmd.PersistentFlags().String(FlagCoreumGRPCURL, "", "Coreum GRPC address.")
	cmd.PersistentFlags().Bool(FlagMetricsEnabled, false, "Start metric server in relayer.")
	cmd.PersistentFlags().String(FlagsMetricsListenAddr, "localhost:9090", "Address metrics server listens on.")

	addHomeFlag(cmd)

	return cmd
}

// StartCmd returns the start cmd.
func StartCmd(pp RunnerProvider) *cobra.Command {
	cmd := &cobra.Command{
		Use:   "start",
		Short: "Start relayer.",
		RunE: func(cmd *cobra.Command, args []string) error {
			ctx := cmd.Context()
			// scan helps to wait for any input infinitely and just then call the relayer. That handles
			// the relayer restart in the container. Because after the restart the container is detached, relayer
			// requests the keyring password and fail immediately.
			log, err := GetCLILogger()
			if err != nil {
				return err
			}
			log.Info(ctx, "Press any key to start the relayer.")
			input := bufio.NewScanner(os.Stdin)
			input.Scan()

			runner, err := pp(cmd)
			if err != nil {
				return err
			}

			return runner.Start(ctx)
		},
	}
	addHomeFlag(cmd)
	addKeyringFlags(cmd)

	return cmd
}

// withKeyring adds suffix-specific keyring witch decoded private key caching to the context.
func withKeyring(
	clientCtx client.Context,
	flagSet *pflag.FlagSet,
	suffix string,
	log logger.Logger,
) (client.Context, error) {
	if flagSet.Lookup(flags.FlagKeyringDir) == nil || flagSet.Lookup(flags.FlagKeyringBackend) == nil {
		return clientCtx, nil
	}
	keyringDir, err := flagSet.GetString(flags.FlagKeyringDir)
	if err != nil {
		return client.Context{}, errors.WithStack(err)
	}
	if keyringDir == "" {
		keyringDir = filepath.Join(clientCtx.HomeDir, "keyring")
	}
	keyringDir += "-" + suffix
	clientCtx = clientCtx.WithKeyringDir(keyringDir)

	keyringBackend, err := flagSet.GetString(flags.FlagKeyringBackend)
	if err != nil {
		return client.Context{}, errors.WithStack(err)
	}
	kr, err := client.NewKeyringFromBackend(clientCtx, keyringBackend)
	if err != nil {
		return client.Context{}, errors.WithStack(err)
	}

	return clientCtx.WithKeyring(newCacheKeyring(suffix, kr, clientCtx.Codec, log)), nil
}

// KeyringCmd returns cosmos keyring cmd inti with the correct keys home.
// Based on provided suffix and coinType it uses keyring dedicated to xrpl or coreum.
func KeyringCmd(
	suffix string,
	coinType uint32,
	addressFormatter overridekeyring.AddressFormatter,
) (*cobra.Command, error) {
	// We need to set CoinType before initializing keys commands because keys.Commands() sets default
	// flag value from sdk config. See github.com/cosmos/cosmos-sdk@v0.47.5/client/keys/add.go:78
	sdk.GetConfig().SetCoinType(coinType)

	// we set it for the keyring manually since it doesn't use the runner which does it for other CLI commands
	cmd := keys.Commands(DefaultHomeDir)
	for _, childCmd := range cmd.Commands() {
		childCmd.PreRunE = func(cmd *cobra.Command, args []string) error {
			overridekeyring.SelectedAddressFormatter = addressFormatter

			log, err := GetCLILogger()
			if err != nil {
				return err
			}

			components, err := NewComponents(cmd, log)
			if err != nil {
				return err
			}

			var clientCtx coreumchainclient.Context
			switch suffix {
			case xrpl.KeyringSuffix:
				clientCtx = components.XRPLClientCtx
			case coreum.KeyringSuffix:
				clientCtx = components.CoreumClientCtx
			}

			if err := client.SetCmdClientContext(cmd, clientCtx.SDKContext()); err != nil {
				return errors.WithStack(err)
			}
			return nil
		}
	}
	cmd.Use += "-" + suffix

	return cmd, nil
}

// RelayerKeyInfoCmd prints the relayer keys info.
func RelayerKeyInfoCmd() *cobra.Command {
	cmd := &cobra.Command{
		Use:   "relayer-keys-info",
		Short: "Prints the coreum and XRPL relayer keys info.",
		RunE: runBridgeCmd(nil,
			func(cmd *cobra.Command, args []string, components runner.Components, bridgeClient BridgeClient) error {
				ctx := cmd.Context()

				xrplAddress, err := components.XRPLKeyringTxSigner.Account(components.RunnerConfig.XRPL.MultiSignerKeyName)
				if err != nil {
					return err
				}

				xrplPubKey, err := components.XRPLKeyringTxSigner.PubKey(components.RunnerConfig.XRPL.MultiSignerKeyName)
				if err != nil {
					return err
				}

				// Coreum
				coreumKeyRecord, err := components.CoreumClientCtx.Keyring().Key(components.RunnerConfig.Coreum.RelayerKeyName)
				if err != nil {
					return errors.Wrapf(err, "failed to get coreum key, keyName:%s", components.RunnerConfig.Coreum.RelayerKeyName)
				}
				coreumAddress, err := coreumKeyRecord.GetAddress()
				if err != nil {
					return errors.Wrapf(err, "failed to get coreum address from key, keyName:%s",
						components.RunnerConfig.Coreum.RelayerKeyName)
				}

				components.Log.Info(
					ctx,
					"Keys info",
					zap.String("coreumAddress", coreumAddress.String()),
					zap.String("xrplAddress", xrplAddress.String()),
					zap.String("xrplPubKey", xrplPubKey.String()),
				)

				return nil
			}),
	}
	addKeyringFlags(cmd)
	addKeyNameFlag(cmd)
	addHomeFlag(cmd)

	return cmd
}

// BootstrapBridgeCmd safely creates XRPL bridge account with all required settings and deploys the bridge contract.
func BootstrapBridgeCmd(bcp BridgeClientProvider) *cobra.Command {
	cmd := &cobra.Command{
		Use:   "bootstrap-bridge [config-path]",
		Args:  cobra.ExactArgs(1),
		Short: "Sets up the XRPL bridge account with all required settings and deploys the bridge contract.",
		Long: strings.TrimSpace(fmt.Sprintf(
			`Sets up the XRPL bridge account with all required settings and deploys the bridge contract.
Example:
$ bootstrap-bridge bootstrapping.yaml --%s bridge-account
`, FlagKeyName)),
		RunE: runBridgeCmd(bcp,
			func(cmd *cobra.Command, args []string, components runner.Components, bridgeClient BridgeClient) error {
				ctx := cmd.Context()

				xrplKeyName, err := cmd.Flags().GetString(FlagXRPLKeyName)
				if err != nil {
					return errors.Wrapf(err, "failed to get %s", FlagXRPLKeyName)
				}
				xrplKeyringTxSigner := xrpl.NewKeyringTxSigner(components.XRPLClientCtx.Keyring())
				xrplBridgeAddress, err := xrplKeyringTxSigner.Account(xrplKeyName)
				if err != nil {
					return err
				}

				components.Log.Info(ctx, "XRPL bridge address", zap.String("address", xrplBridgeAddress.String()))

				coreumKeyName, err := cmd.Flags().GetString(FlagCoreumKeyName)
				if err != nil {
					return errors.Wrapf(err, "failed to get %s", FlagCoreumKeyName)
				}
				coreumKRRecord, err := components.CoreumClientCtx.Keyring().Key(coreumKeyName)
				if err != nil {
					return errors.Wrapf(err, "failed to get key by name:%s", coreumKeyName)
				}
				coreumAddress, err := coreumKRRecord.GetAddress()
				if err != nil {
					return errors.Wrapf(err, "failed to address for key name:%s", coreumKeyName)
				}

				components.Log.Info(ctx, "Coreum deployer address", zap.String("address", coreumAddress.String()))

				filePath := args[0]
				initOnly, err := cmd.Flags().GetBool(FlagInitOnly)
				if err != nil {
					return errors.Wrapf(err, "failed to get %s", FlagInitOnly)
				}
				if initOnly {
					components.Log.Info(ctx, "Initializing default bootstrapping config", zap.String("path", filePath))
					if err := bridgeclient.InitBootstrappingConfig(filePath); err != nil {
						return err
					}
					relayersCount, err := cmd.Flags().GetInt(FlagRelayersCount)
					if err != nil {
						return errors.Wrapf(err, "failed to get %s", FlagRelayersCount)
					}
					if relayersCount > 0 {
						minXrplBridgeBalance := bridgeclient.ComputeXRPLBrideAccountBalance()
						components.Log.Info(ctx, "Computed minimum XRPL bridge balance", zap.Float64("balance", minXrplBridgeBalance))
					}

					return nil
				}

				cfg, err := bridgeclient.ReadBootstrappingConfig(filePath)
				if err != nil {
					return err
				}
				components.Log.Info(ctx, "Bootstrapping XRPL bridge", zap.Any("config", cfg))
				components.Log.Info(ctx, "Press any key to continue.")
				input := bufio.NewScanner(os.Stdin)
				input.Scan()

				_, err = bridgeClient.Bootstrap(ctx, coreumAddress, xrplKeyName, cfg)
				return err
			}),
	}
	addKeyringFlags(cmd)
	addHomeFlag(cmd)

	cmd.PersistentFlags().Bool(FlagInitOnly, false, "Init default config")
	cmd.PersistentFlags().Int(FlagRelayersCount, 0, "Relayers count")
	cmd.PersistentFlags().String(FlagCoreumKeyName, "", "Key name from the Coreum keyring")
	cmd.PersistentFlags().String(FlagXRPLKeyName, "", "Key name from the XRPL keyring")

	return cmd
}

// ContractConfigCmd prints contracts config.
func ContractConfigCmd(bcp BridgeClientProvider) *cobra.Command {
	cmd := &cobra.Command{
		Use:   "contract-config",
		Short: "Prints contract config.",
		RunE: runBridgeCmd(bcp,
			func(cmd *cobra.Command, args []string, components runner.Components, bridgeClient BridgeClient) error {
				ctx := cmd.Context()

				cfg, err := bridgeClient.GetContractConfig(ctx)
				if err != nil {
					return err
				}

				components.Log.Info(ctx, "Got contract config", zap.Any("config", cfg))

				return nil
			}),
	}
	addHomeFlag(cmd)

	return cmd
}

// RecoverTicketsCmd recovers 250 tickets in the bridge contract.
func RecoverTicketsCmd(bcp BridgeClientProvider) *cobra.Command {
	cmd := &cobra.Command{
		Use:   "recover-tickets",
		Short: "Recovers tickets in the bridge contract.",
		Long: strings.TrimSpace(fmt.Sprintf(
			`Recovers tickets in the bridge contract.
Example:
$ recover-tickets --%s 250 --%s owner
`, FlagTicketsToAllocate, FlagKeyName)),
		RunE: runBridgeCmd(bcp,
			func(cmd *cobra.Command, args []string, components runner.Components, bridgeClient BridgeClient) error {
				ctx := cmd.Context()

				ticketsToAllocated, err := getFlagUint32IfPresent(cmd, FlagTicketsToAllocate)
				if err != nil {
					return errors.Wrapf(err, "failed to get %s", FlagTicketsToAllocate)
				}

<<<<<<< HEAD
				owner, err := readAddressFromKeyNameFlag(cmd, components.CoreumClientCtx)
				if err != nil {
					return err
				}

				return bridgeClient.RecoverTickets(ctx, owner, ticketsToAllocated)
			}),
=======
			xrplClientCtx, err := WithKeyring(clientCtx, cmd.Flags(), coreum.KeyringSuffix)
			if err != nil {
				return err
			}
			sender, err := readAddressFromKeyNameFlag(cmd, xrplClientCtx)
			if err != nil {
				return err
			}

			return bridgeClient.RecoverTickets(ctx, sender, ticketsToAllocated)
		},
>>>>>>> be98023e
	}
	addKeyringFlags(cmd)
	addKeyNameFlag(cmd)
	addHomeFlag(cmd)
	addGenerateOnlyFlag(cmd)
	cmd.PersistentFlags().Uint32(
		FlagTicketsToAllocate, 0, "tickets to allocate (if not provided the contract uses used tickets count)",
	)

	return cmd
}

// RegisterCoreumTokenCmd registers the Coreum originated token in the bridge contract.
func RegisterCoreumTokenCmd(bcp BridgeClientProvider) *cobra.Command {
	cmd := &cobra.Command{
		Use:   "register-coreum-token [denom] [decimals] [sendingPrecision] [maxHoldingAmount] [bridgingFee]",
		Short: "Registers Coreum token in the bridge contract.",
		Long: strings.TrimSpace(
			fmt.Sprintf(`Registers Coreum token in the bridge contract.
Example:
$ register-coreum-token ucore 6 2 500000000000000 4000 --%s owner
`, FlagKeyName)),
		Args: cobra.ExactArgs(5),
		RunE: runBridgeCmd(bcp,
			func(cmd *cobra.Command, args []string, components runner.Components, bridgeClient BridgeClient) error {
				ctx := cmd.Context()

<<<<<<< HEAD
				owner, err := readAddressFromKeyNameFlag(cmd, components.CoreumClientCtx)
				if err != nil {
					return err
				}
=======
			sender, err := readAddressFromKeyNameFlag(cmd, coreumClientCtx)
			if err != nil {
				return err
			}
>>>>>>> be98023e

				denom := args[0]
				decimals, err := strconv.ParseUint(args[1], 10, 64)
				if err != nil {
					return errors.Wrapf(err, "invalid decimals: %s", args[1])
				}

				sendingPrecision, err := strconv.ParseInt(args[2], 10, 64)
				if err != nil {
					return errors.Wrapf(err, "invalid sendingPrecision: %s", args[2])
				}

				maxHoldingAmount, ok := sdkmath.NewIntFromString(args[3])
				if !ok {
					return errors.Wrapf(err, "invalid maxHoldingAmount: %s", args[3])
				}

				bridgingFee, ok := sdkmath.NewIntFromString(args[4])
				if !ok {
					return errors.Wrapf(err, "invalid bridgingFee: %s", args[4])
				}

<<<<<<< HEAD
				_, err = bridgeClient.RegisterCoreumToken(
					ctx,
					owner,
					denom,
					uint32(decimals),
					int32(sendingPrecision),
					maxHoldingAmount,
					bridgingFee,
				)
				return err
			}),
=======
			_, err = bridgeClient.RegisterCoreumToken(
				ctx,
				sender,
				denom,
				uint32(decimals),
				int32(sendingPrecision),
				maxHoldingAmount,
				bridgingFee,
			)
			return err
		},
>>>>>>> be98023e
	}
	addKeyringFlags(cmd)
	addKeyNameFlag(cmd)
	addHomeFlag(cmd)
	addGenerateOnlyFlag(cmd)

	return cmd
}

// UpdateCoreumTokenCmd updates the Coreum originated token in the bridge contract.
func UpdateCoreumTokenCmd(bcp BridgeClientProvider) *cobra.Command {
	cmd := &cobra.Command{
		Use:   "update-coreum-token [denom]",
		Short: "Updates Coreum token in the bridge contract.",
		Long: strings.TrimSpace(
			fmt.Sprintf(`Updates Coreum token in the bridge contract.
Example:
$ update-coreum-token ucore --%s enabled --%s 2 --%s 10000000 --%s 4000 --%s owner
`, FlagTokenState, FlagSendingPrecision, FlagMaxHoldingAmount, FlagBridgingFee, FlagKeyName)),
		Args: cobra.ExactArgs(1),
		RunE: runBridgeCmd(bcp,
			func(cmd *cobra.Command, args []string, components runner.Components, bridgeClient BridgeClient) error {
				ctx := cmd.Context()

<<<<<<< HEAD
				owner, err := readAddressFromKeyNameFlag(cmd, components.CoreumClientCtx)
				if err != nil {
					return err
				}
				denom := args[0]
=======
			sender, err := readAddressFromKeyNameFlag(cmd, coreumClientCtx)
			if err != nil {
				return err
			}
			denom := args[0]
>>>>>>> be98023e

				state, sendingPrecision, maxHoldingAmount, bridgingFee, err := readUpdateTokenFlags(cmd)
				if err != nil {
					return err
				}

				tokenState, err := convertStateStringTokenState(state)
				if err != nil {
					return err
				}

<<<<<<< HEAD
				return bridgeClient.UpdateCoreumToken(
					ctx,
					owner,
					denom,
					tokenState,
					sendingPrecision,
					maxHoldingAmount,
					bridgingFee,
				)
			}),
=======
			return bridgeClient.UpdateCoreumToken(
				ctx,
				sender,
				denom,
				tokenState,
				sendingPrecision,
				maxHoldingAmount,
				bridgingFee,
			)
		},
>>>>>>> be98023e
	}

	addUpdateTokenFlags(cmd)
	addKeyringFlags(cmd)
	addKeyNameFlag(cmd)
	addHomeFlag(cmd)
	addGenerateOnlyFlag(cmd)

	return cmd
}

// RegisterXRPLTokenCmd registers the XRPL originated token in the bridge contract.
func RegisterXRPLTokenCmd(bcp BridgeClientProvider) *cobra.Command {
	cmd := &cobra.Command{
		Use:   "register-xrpl-token [issuer] [currency] [sendingPrecision] [maxHoldingAmount] [bridgeFee]",
		Short: "Registers XRPL token in the bridge contract.",
		//nolint:lll // example
		Long: strings.TrimSpace(
			fmt.Sprintf(`Registers XRPL token in the bridge contract.
Example:
$ register-xrpl-token rcoreNywaoz2ZCQ8Lg2EbSLnGuRBmun6D 434F524500000000000000000000000000000000 2 500000000000000 4000 --%s owner
`, FlagKeyName)),
		Args: cobra.ExactArgs(5),
		RunE: runBridgeCmd(bcp,
			func(cmd *cobra.Command, args []string, components runner.Components, bridgeClient BridgeClient) error {
				ctx := cmd.Context()

<<<<<<< HEAD
				owner, err := readAddressFromKeyNameFlag(cmd, components.CoreumClientCtx)
				if err != nil {
					return err
				}
=======
			sender, err := readAddressFromKeyNameFlag(cmd, coreumClientCtx)
			if err != nil {
				return err
			}
>>>>>>> be98023e

				issuer, err := rippledata.NewAccountFromAddress(args[0])
				if err != nil {
					return errors.Wrapf(err, "failed to convert issuer string to rippledata.Account: %s", args[0])
				}

				currency, err := rippledata.NewCurrency(args[1])
				if err != nil {
					return errors.Wrapf(err, "failed to convert currency string to rippledata.Currency: %s", args[1])
				}

				sendingPrecision, err := strconv.ParseInt(args[2], 10, 64)
				if err != nil {
					return errors.Wrapf(err, "invalid sendingPrecision: %s", args[2])
				}

				maxHoldingAmount, ok := sdkmath.NewIntFromString(args[3])
				if !ok {
					return errors.Wrapf(err, "invalid maxHoldingAmount: %s", args[3])
				}

				bridgingFee, ok := sdkmath.NewIntFromString(args[4])
				if !ok {
					return errors.Wrapf(err, "invalid bridgeFee: %s", args[4])
				}

<<<<<<< HEAD
				_, err = bridgeClient.RegisterXRPLToken(
					ctx,
					owner,
					*issuer,
					currency,
					int32(sendingPrecision),
					maxHoldingAmount,
					bridgingFee,
				)
				return err
			}),
=======
			_, err = bridgeClient.RegisterXRPLToken(
				ctx,
				sender,
				*issuer,
				currency,
				int32(sendingPrecision),
				maxHoldingAmount,
				bridgingFee,
			)
			return err
		},
>>>>>>> be98023e
	}
	addKeyringFlags(cmd)
	addKeyNameFlag(cmd)
	addHomeFlag(cmd)
	addGenerateOnlyFlag(cmd)

	return cmd
}

// RecoverXRPLTokenRegistrationCmd recovers xrpl token registration.
func RecoverXRPLTokenRegistrationCmd(bcp BridgeClientProvider) *cobra.Command {
	cmd := &cobra.Command{
		Use:   "recover-xrpl-token-registration [issuer] [currency]",
		Short: "Recovers XRPL token registration.",
		Long: strings.TrimSpace(fmt.Sprintf(
			`Recovers XRPL token registration.
Example:
$ recover-xrpl-token-registration [issuer] [currency] --%s owner
`, FlagKeyName)),
		Args: cobra.ExactArgs(2),
		RunE: runBridgeCmd(bcp,
			func(cmd *cobra.Command, args []string, components runner.Components, bridgeClient BridgeClient) error {
				ctx := cmd.Context()

<<<<<<< HEAD
				owner, err := readAddressFromKeyNameFlag(cmd, components.CoreumClientCtx)
				if err != nil {
					return err
				}
=======
			sender, err := readAddressFromKeyNameFlag(cmd, coreumClientCtx)
			if err != nil {
				return err
			}
>>>>>>> be98023e

				issuer, err := rippledata.NewAccountFromAddress(args[0])
				if err != nil {
					return errors.Wrapf(err, "failed to convert issuer string to rippledata.Account: %s", args[0])
				}

				currency, err := rippledata.NewCurrency(args[1])
				if err != nil {
					return errors.Wrapf(err, "failed to convert currency string to rippledata.Currency: %s", args[1])
				}

<<<<<<< HEAD
				return bridgeClient.RecoverXRPLTokenRegistration(ctx, owner, issuer.String(), currency.String())
			}),
=======
			return bridgeClient.RecoverXRPLTokenRegistration(ctx, sender, issuer.String(), currency.String())
		},
>>>>>>> be98023e
	}
	addKeyringFlags(cmd)
	addKeyNameFlag(cmd)
	addHomeFlag(cmd)
	addGenerateOnlyFlag(cmd)

	return cmd
}

// UpdateXRPLTokenCmd updates the XRPL originated token in the bridge contract.
func UpdateXRPLTokenCmd(bcp BridgeClientProvider) *cobra.Command {
	cmd := &cobra.Command{
		Use:   "update-xrpl-token [issuer] [currency]",
		Short: "Updates XRPL token in the bridge contract.",
		//nolint:lll // long example
		Long: strings.TrimSpace(
			fmt.Sprintf(`Updates XRPL token in the bridge contract.
Example:
$ update-xrpl-token rcoreNywaoz2ZCQ8Lg2EbSLnGuRBmun6D 434F524500000000000000000000000000000000 --%s enabled --%s 2 --%s 10000000 --%s 4000 --%s owner
`, FlagTokenState, FlagSendingPrecision, FlagMaxHoldingAmount, FlagBridgingFee, FlagKeyName)),
		Args: cobra.ExactArgs(2),
		RunE: runBridgeCmd(bcp,
			func(cmd *cobra.Command, args []string, components runner.Components, bridgeClient BridgeClient) error {
				ctx := cmd.Context()

<<<<<<< HEAD
				owner, err := readAddressFromKeyNameFlag(cmd, components.CoreumClientCtx)
				if err != nil {
					return err
				}
				issuer := args[0]
				currency := args[1]
=======
			coreumClientCtx, err := WithKeyring(clientCtx, cmd.Flags(), coreum.KeyringSuffix)
			if err != nil {
				return err
			}

			sender, err := readAddressFromKeyNameFlag(cmd, coreumClientCtx)
			if err != nil {
				return err
			}
			issuer := args[0]
			currency := args[1]
>>>>>>> be98023e

				state, sendingPrecision, maxHoldingAmount, bridgingFee, err := readUpdateTokenFlags(cmd)
				if err != nil {
					return err
				}

				tokenState, err := convertStateStringTokenState(state)
				if err != nil {
					return err
				}

<<<<<<< HEAD
				return bridgeClient.UpdateXRPLToken(
					ctx,
					owner,
					issuer, currency,
					tokenState,
					sendingPrecision,
					maxHoldingAmount,
					bridgingFee,
				)
			}),
=======
			return bridgeClient.UpdateXRPLToken(
				ctx,
				sender,
				issuer, currency,
				tokenState,
				sendingPrecision,
				maxHoldingAmount,
				bridgingFee,
			)
		},
>>>>>>> be98023e
	}

	addUpdateTokenFlags(cmd)
	addKeyringFlags(cmd)
	addKeyNameFlag(cmd)
	addHomeFlag(cmd)
	addGenerateOnlyFlag(cmd)

	return cmd
}

// RotateKeysCmd starts the keys rotation.
func RotateKeysCmd(bcp BridgeClientProvider) *cobra.Command {
	cmd := &cobra.Command{
		Use:   "rotate-keys [config-path]",
		Args:  cobra.ExactArgs(1),
		Short: "Start the keys rotation of the bridge.",
		Long: strings.TrimSpace(fmt.Sprintf(
			`Start the keys rotation of the bridge.
Example:
$ rotate-keys new-keys.yaml --%s owner
`, FlagKeyName)),
		RunE: runBridgeCmd(bcp,
			func(cmd *cobra.Command, args []string, components runner.Components, bridgeClient BridgeClient) error {
				ctx := cmd.Context()

				keyName, err := cmd.Flags().GetString(FlagKeyName)
				if err != nil {
					return errors.Wrapf(err, "failed to get %s", FlagKeyName)
				}

				filePath := args[0]
				initOnly, err := cmd.Flags().GetBool(FlagInitOnly)
				if err != nil {
					return errors.Wrapf(err, "failed to get %s", FlagInitOnly)
				}
				if initOnly {
					components.Log.Info(ctx, "Initializing default keys rotation config", zap.String("path", filePath))
					return bridgeclient.InitKeysRotationConfig(filePath)
				}

				record, err := components.CoreumClientCtx.Keyring().Key(keyName)
				if err != nil {
					return errors.Wrapf(err, "failed to get key by name:%s", keyName)
				}
				addr, err := record.GetAddress()
				if err != nil {
					return errors.Wrapf(err, "failed to address for key name:%s", keyName)
				}

				cfg, err := bridgeclient.ReadKeysRotationConfig(filePath)
				if err != nil {
					return err
				}

				components.Log.Info(ctx, "Start keys rotation", zap.Any("config", cfg))
				components.Log.Info(ctx, "Press any key to continue.")

				input := bufio.NewScanner(os.Stdin)
				input.Scan()

				return bridgeClient.RotateKeys(ctx, addr, cfg)
			}),
	}
	addKeyringFlags(cmd)
	addKeyNameFlag(cmd)
	addHomeFlag(cmd)
	addGenerateOnlyFlag(cmd)

	cmd.PersistentFlags().Bool(FlagInitOnly, false, "Init default config")

	return cmd
}

// UpdateXRPLBaseFeeCmd updates the XRPL base fee in the bridge contract.
//
//nolint:dupl // abstracting this code will make it less readable.
func UpdateXRPLBaseFeeCmd(bcp BridgeClientProvider) *cobra.Command {
	cmd := &cobra.Command{
		Use:   "update-xrpl-base-fee [fee]",
		Short: "Update XRPL base fee in the bridge contract.",
		Long: strings.TrimSpace(
			fmt.Sprintf(`Update XRPL base fee in the bridge contract.
Example:
$ update-xrpl-base-fee 20 --%s owner
`, FlagKeyName)),
		Args: cobra.ExactArgs(1),
		RunE: runBridgeCmd(bcp,
			func(cmd *cobra.Command, args []string, components runner.Components, bridgeClient BridgeClient) error {
				ctx := cmd.Context()

<<<<<<< HEAD
				owner, err := readAddressFromKeyNameFlag(cmd, components.CoreumClientCtx)
				if err != nil {
					return err
				}
=======
			coreumClientCtx, err := WithKeyring(clientCtx, cmd.Flags(), coreum.KeyringSuffix)
			if err != nil {
				return err
			}

			sender, err := readAddressFromKeyNameFlag(cmd, coreumClientCtx)
			if err != nil {
				return err
			}
>>>>>>> be98023e

				xrplBaseFee, err := strconv.ParseUint(args[0], 10, 64)
				if err != nil {
					return errors.Wrapf(err, "invalid XRPL base fee: %s", args[0])
				}

<<<<<<< HEAD
				return bridgeClient.UpdateXRPLBaseFee(
					ctx,
					owner,
					uint32(xrplBaseFee),
				)
			}),
=======
			return bridgeClient.UpdateXRPLBaseFee(
				ctx,
				sender,
				uint32(xrplBaseFee),
			)
		},
>>>>>>> be98023e
	}
	addKeyringFlags(cmd)
	addKeyNameFlag(cmd)
	addHomeFlag(cmd)

	return cmd
}

// RegisteredTokensCmd prints all registered tokens.
func RegisteredTokensCmd(bcp BridgeClientProvider) *cobra.Command {
	cmd := &cobra.Command{
		Use:   "registered-tokens",
		Short: "Prints all registered tokens.",
		RunE: runBridgeCmd(bcp,
			func(cmd *cobra.Command, args []string, components runner.Components, bridgeClient BridgeClient) error {
				ctx := cmd.Context()

				coreumTokens, xrplTokens, err := bridgeClient.GetAllTokens(ctx)
				if err != nil {
					return err
				}

				components.Log.Info(ctx, "Coreum tokens", zap.Int("total", len(coreumTokens)))

				for _, token := range coreumTokens {
					components.Log.Info(ctx, token.Denom, zap.Any("token", token))
				}

				components.Log.Info(ctx, "XRPL tokens", zap.Int("total", len(xrplTokens)))

				for _, token := range xrplTokens {
					components.Log.Info(ctx, fmt.Sprintf("%s/%s", token.Currency, token.Issuer), zap.Any("token", token))
				}

				return nil
			}),
	}
	addHomeFlag(cmd)

	return cmd
}

// SendFromCoreumToXRPLCmd sends tokens from the Coreum to XRPL.
func SendFromCoreumToXRPLCmd(bcp BridgeClientProvider) *cobra.Command {
	cmd := &cobra.Command{
		Use:   "send-from-coreum-to-xrpl [amount] [recipient]",
		Short: "Sends tokens from the Coreum to XRPL.",
		Long: strings.TrimSpace(
			fmt.Sprintf(`Sends tokens from the Coreum to XRPL.
Example:
$ send-from-coreum-to-xrpl 1000000ucore rrrrrrrrrrrrrrrrrrrrrhoLvTp --%s sender --%s 100000
`, FlagKeyName, FlagDeliverAmount)),
		Args: cobra.ExactArgs(2),
		RunE: runBridgeCmd(bcp,
			func(cmd *cobra.Command, args []string, components runner.Components, bridgeClient BridgeClient) error {
				ctx := cmd.Context()

				deliverAmount, err := getFlagSDKIntIfPresent(cmd, FlagDeliverAmount)
				if err != nil {
					return err
				}

				sender, err := readAddressFromKeyNameFlag(cmd, components.CoreumClientCtx)
				if err != nil {
					return err
				}

				amount, err := sdk.ParseCoinNormalized(args[0])
				if err != nil {
					return err
				}
				recipient, err := rippledata.NewAccountFromAddress(args[1])
				if err != nil {
					return errors.Wrapf(err, "failed to convert recipient string to rippledata.Account: %s", args[1])
				}

				return bridgeClient.SendFromCoreumToXRPL(ctx, sender, *recipient, amount, deliverAmount)
			}),
	}

	cmd.PersistentFlags().String(FlagDeliverAmount, "", "Deliver amount")
	addKeyringFlags(cmd)
	addKeyNameFlag(cmd)
	addHomeFlag(cmd)
	addGenerateOnlyFlag(cmd)

	return cmd
}

// SendFromXRPLToCoreumCmd sends tokens from the XRPL to Coreum.
func SendFromXRPLToCoreumCmd(bcp BridgeClientProvider) *cobra.Command {
	cmd := &cobra.Command{
		Use:   "send-from-xrpl-to-coreum [amount] [issuer] [currency] [recipient]",
		Short: "Sends tokens from the XRPL to Coreum.",
		Long: strings.TrimSpace(
			fmt.Sprintf(`Sends tokens from the XRPL to Coreum.
Example:
$ send-from-xrpl-to-coreum 1000000 %s %s %s --%s sender
`,
				xrpl.XRPTokenIssuer.String(),
				xrpl.ConvertCurrencyToString(xrpl.XRPTokenCurrency),
				constant.AddressSampleTest,
				FlagKeyName,
			),
		),
		Args: cobra.ExactArgs(4),
		RunE: runBridgeCmd(bcp,
			func(cmd *cobra.Command, args []string, components runner.Components, bridgeClient BridgeClient) error {
				ctx := cmd.Context()

				issuer, err := rippledata.NewAccountFromAddress(args[1])
				if err != nil {
					return errors.Wrapf(err, "failed to convert issuer string to rippledata.Account: %s", args[2])
				}

				currency, err := rippledata.NewCurrency(args[2])
				if err != nil {
					return errors.Wrapf(err, "failed to convert currency string to rippledata.Currency: %s", args[1])
				}

				isNative := false
				if xrpl.ConvertCurrencyToString(currency) == xrpl.ConvertCurrencyToString(xrpl.XRPTokenCurrency) &&
					issuer.String() == xrpl.XRPTokenIssuer.String() {
					isNative = true
				}

				value, err := rippledata.NewValue(args[0], isNative)
				if err != nil {
					return errors.Wrapf(err, "failed to amount to rippledata.Value: %s", args[0])
				}

				recipient, err := sdk.AccAddressFromBech32(args[3])
				if err != nil {
					return errors.Wrapf(err, "failed to convert recipient string to sdk.AccAddress: %s", args[3])
				}

				keyName, err := cmd.Flags().GetString(FlagKeyName)
				if err != nil {
					return errors.Wrapf(err, "failed to get flag %s", FlagKeyName)
				}

				return bridgeClient.SendFromXRPLToCoreum(
					ctx,
					keyName,
					rippledata.Amount{
						Value:    value,
						Currency: currency,
						Issuer:   *issuer,
					},
					recipient,
				)
			}),
	}
	addKeyringFlags(cmd)
	addKeyNameFlag(cmd)
	addHomeFlag(cmd)

	return cmd
}

// CoreumBalancesCmd prints coreum balances.
func CoreumBalancesCmd(bcp BridgeClientProvider) *cobra.Command {
	cmd := &cobra.Command{
		Use:   "coreum-balances [address]",
		Short: "Prints coreum balances of the provided address.",
		Args:  cobra.ExactArgs(1),
		RunE: runBridgeCmd(bcp,
			func(cmd *cobra.Command, args []string, components runner.Components, bridgeClient BridgeClient) error {
				ctx := cmd.Context()

				address, err := sdk.AccAddressFromBech32(args[0])
				if err != nil {
					return errors.Wrapf(err, "failed to convert address string to sdk.AccAddress: %s", args[0])
				}

				coins, err := bridgeClient.GetCoreumBalances(ctx, address)
				if err != nil {
					return err
				}

				components.Log.Info(ctx, "Got balances", zap.Any("balances", coins))

				return nil
			}),
	}
	addHomeFlag(cmd)

	return cmd
}

// XRPLBalancesCmd prints XRPL balances.
func XRPLBalancesCmd(bcp BridgeClientProvider) *cobra.Command {
	cmd := &cobra.Command{
		Use:   "xrpl-balances [address]",
		Short: "Prints XRPL balances of the provided address.",
		Args:  cobra.ExactArgs(1),
		RunE: runBridgeCmd(bcp,
			func(cmd *cobra.Command, args []string, components runner.Components, bridgeClient BridgeClient) error {
				ctx := cmd.Context()

				acc, err := rippledata.NewAccountFromAddress(args[0])
				if err != nil {
					return errors.Wrapf(err, "failed to convert address to rippledata.Address, address:%s", args[0])
				}
				balances, err := bridgeClient.GetXRPLBalances(ctx, *acc)
				if err != nil {
					return err
				}

				balancesFormatted := lo.Map(balances, func(amount rippledata.Amount, index int) string {
					return fmt.Sprintf(
						"%s/%s %s",
						amount.Issuer.String(),
						xrpl.ConvertCurrencyToString(amount.Currency),
						amount.Value.String(),
					)
				})

				components.Log.Info(ctx, "Got balances: [issuer/currency amount]", zap.Any("balances", balancesFormatted))
				return nil
			}),
	}
	addHomeFlag(cmd)

	return cmd
}

// SetXRPLTrustSetCmd sends the XRPL TrustSet transaction.
func SetXRPLTrustSetCmd(bcp BridgeClientProvider) *cobra.Command {
	cmd := &cobra.Command{
		Use:   "set-xrpl-trust-set [amount] [issuer] [currency]",
		Short: "Sends tokens from the XRPL to Coreum.",
		Long: strings.TrimSpace(
			fmt.Sprintf(`Sends tokens from the XRPL to Coreum.
Example:
$ set-xrpl-trust-set 1e80 %s %s --%s sender
`, xrpl.XRPTokenIssuer.String(), xrpl.ConvertCurrencyToString(xrpl.XRPTokenCurrency), FlagKeyName),
		),
		Args: cobra.ExactArgs(3),
		RunE: runBridgeCmd(bcp,
			func(cmd *cobra.Command, args []string, components runner.Components, bridgeClient BridgeClient) error {
				ctx := cmd.Context()

				issuer, err := rippledata.NewAccountFromAddress(args[1])
				if err != nil {
					return errors.Wrapf(err, "failed to convert issuer string to rippledata.Account: %s", args[2])
				}

				currency, err := rippledata.NewCurrency(args[2])
				if err != nil {
					return errors.Wrapf(err, "failed to convert currency string to rippledata.Currency: %s", args[1])
				}

				isNative := false
				if xrpl.ConvertCurrencyToString(currency) == xrpl.ConvertCurrencyToString(xrpl.XRPTokenCurrency) &&
					issuer.String() == xrpl.XRPTokenIssuer.String() {
					isNative = true
				}

				value, err := rippledata.NewValue(args[0], isNative)
				if err != nil {
					return errors.Wrapf(err, "failed to amount to rippledata.Value: %s", args[0])
				}

				keyName, err := cmd.Flags().GetString(FlagKeyName)
				if err != nil {
					return errors.Wrapf(err, "failed to get flag %s", FlagKeyName)
				}

				return bridgeClient.SetXRPLTrustSet(
					ctx,
					keyName,
					rippledata.Amount{
						Value:    value,
						Currency: currency,
						Issuer:   *issuer,
					},
				)
			}),
	}
	addKeyringFlags(cmd)
	addKeyNameFlag(cmd)
	addHomeFlag(cmd)

	return cmd
}

// VersionCmd returns a CLI command to interactively print the application binary version information.
func VersionCmd() *cobra.Command {
	return &cobra.Command{
		Use:   "version",
		Short: "Print the application binary version information",
		RunE: func(cmd *cobra.Command, _ []string) error {
			log, err := GetCLILogger()
			if err != nil {
				return err
			}
			log.Info(
				cmd.Context(),
				"Version Info",
				zap.String("Git Tag", buildinfo.VersionTag),
				zap.String("Git Commit", buildinfo.GitCommit),
			)
			return nil
		},
	}
}

// PendingRefundsCmd gets the pending refunds of and address.
func PendingRefundsCmd(bcp BridgeClientProvider) *cobra.Command {
	cmd := &cobra.Command{
		Use:   "pending-refunds [address]",
		Short: "Get pending refunds of an address",
		Long: strings.TrimSpace(fmt.Sprintf(
			`Get pending refunds.
Example:
$ pending-refunds %s 
`, constant.AddressSampleTest,
		)),
		Args: cobra.ExactArgs(1),
		RunE: runBridgeCmd(bcp,
			func(cmd *cobra.Command, args []string, components runner.Components, bridgeClient BridgeClient) error {
				ctx := cmd.Context()

				address, err := sdk.AccAddressFromBech32(args[0])
				if err != nil {
					return err
				}

				refunds, err := bridgeClient.GetPendingRefunds(ctx, address)
				if err != nil {
					return err
				}

				components.Log.Info(ctx, "pending refunds", zap.Any("refunds", refunds))
				return nil
			}),
	}
	addHomeFlag(cmd)

	return cmd
}

// ClaimRefundCmd claims pending refund.
func ClaimRefundCmd(bcp BridgeClientProvider) *cobra.Command {
	cmd := &cobra.Command{
		Use:   "claim-refund",
		Short: "Claim pending refund, either all pending refunds or with a refund id.",
		Long: strings.TrimSpace(fmt.Sprintf(
			`Claims pending refunds.
Example:
$ claim-refund --%s claimer --%s 1705664693-2
`, FlagKeyName, FlagRefundID,
		)),
<<<<<<< HEAD
		Args: cobra.ExactArgs(0),
		RunE: runBridgeCmd(bcp,
			func(cmd *cobra.Command, args []string, components runner.Components, bridgeClient BridgeClient) error {
				ctx := cmd.Context()
=======
		Args: cobra.NoArgs,
		RunE: func(cmd *cobra.Command, args []string) error {
			ctx := cmd.Context()
			// get bridgeClient first to set cosmos SDK config
			bridgeClient, err := bcp(cmd)
			if err != nil {
				return err
			}
			clientCtx, err := client.GetClientQueryContext(cmd)
			if err != nil {
				return errors.Wrap(err, "failed to get client context")
			}

			coreumClientCtx, err := WithKeyring(clientCtx, cmd.Flags(), coreum.KeyringSuffix)
			if err != nil {
				return err
			}

			address, err := readAddressFromKeyNameFlag(cmd, coreumClientCtx)
			if err != nil {
				return err
			}
>>>>>>> be98023e

				address, err := readAddressFromKeyNameFlag(cmd, components.CoreumClientCtx)
				if err != nil {
					return err
				}

				refundID, err := cmd.Flags().GetString(FlagRefundID)
				if err != nil {
					return err
				}

				if refundID != "" {
					return bridgeClient.ClaimRefund(ctx, address, refundID)
				}

				refunds, err := bridgeClient.GetPendingRefunds(ctx, address)
				if err != nil {
					return err
				}

				for _, refund := range refunds {
					err := bridgeClient.ClaimRefund(ctx, address, refund.ID)
					if err != nil {
						return err
					}
				}
				return nil
			}),
	}
	addKeyringFlags(cmd)
	addKeyNameFlag(cmd)
	addHomeFlag(cmd)
	addGenerateOnlyFlag(cmd)
	cmd.PersistentFlags().String(FlagRefundID, "", "pending refund id")

	return cmd
}

// GetRelayerFeesCmd gets the fees of a relayer.
func GetRelayerFeesCmd(bcp BridgeClientProvider) *cobra.Command {
	cmd := &cobra.Command{
		Use:   "relayer-fees [address]",
		Short: "Get the relayer fees",
		Long: strings.TrimSpace(fmt.Sprintf(
			`Get pending refunds.
Example:
$ relayer-fees %s 
`, constant.AddressSampleTest,
		)),
		Args: cobra.ExactArgs(1),
		RunE: runBridgeCmd(bcp,
			func(cmd *cobra.Command, args []string, components runner.Components, bridgeClient BridgeClient) error {
				ctx := cmd.Context()

				address, err := sdk.AccAddressFromBech32(args[0])
				if err != nil {
					return err
				}

				relayerFees, err := bridgeClient.GetFeesCollected(ctx, address)
				if err != nil {
					return err
				}

				components.Log.Info(ctx, "relayer fees", zap.String("fees", relayerFees.String()))
				return nil
			}),
	}
	addKeyringFlags(cmd)
	addKeyNameFlag(cmd)
	addHomeFlag(cmd)

	return cmd
}

// ClaimRelayerFeesCmd claims relayer fees.
func ClaimRelayerFeesCmd(bcp BridgeClientProvider) *cobra.Command {
	cmd := &cobra.Command{
		Use:   "claim-relayer-fees",
		Short: "Claim pending relayer fees,  either all or specific amount.",
		Long: strings.TrimSpace(fmt.Sprintf(
			`Claims relayer fees.
Example:
$ claim-relayer-fees --key-name address --%s %s
`, FlagAmount, sampleAmount,
		)),
<<<<<<< HEAD
		Args: cobra.ExactArgs(0),
		RunE: runBridgeCmd(bcp,
			func(cmd *cobra.Command, args []string, components runner.Components, bridgeClient BridgeClient) error {
				ctx := cmd.Context()
=======
		Args: cobra.NoArgs,
		RunE: func(cmd *cobra.Command, args []string) error {
			ctx := cmd.Context()
			// get bridgeClient first to set cosmos SDK config
			bridgeClient, err := bcp(cmd)
			if err != nil {
				return err
			}
			clientCtx, err := client.GetClientQueryContext(cmd)
			if err != nil {
				return errors.Wrap(err, "failed to get client context")
			}
>>>>>>> be98023e

				address, err := readAddressFromKeyNameFlag(cmd, components.CoreumClientCtx)
				if err != nil {
					return err
				}

				amountStr, err := cmd.Flags().GetString(FlagAmount)
				if err != nil {
					return err
				}

				if amountStr != "" {
					amount, err := sdk.ParseCoinsNormalized(amountStr)
					if err != nil {
						return err
					}
					return bridgeClient.ClaimRelayerFees(ctx, address, amount)
				}

				feesCollected, err := bridgeClient.GetFeesCollected(ctx, address)
				if err != nil {
					return err
				}

				return bridgeClient.ClaimRelayerFees(ctx, address, feesCollected)
			}),
	}
	addKeyringFlags(cmd)
	addKeyNameFlag(cmd)
	addHomeFlag(cmd)
	cmd.PersistentFlags().String(FlagAmount, "", "specific amount to be collected")
	addGenerateOnlyFlag(cmd)

	return cmd
}

// HaltBridgeCmd halts the bridge and stops its operation.
func HaltBridgeCmd(bcp BridgeClientProvider) *cobra.Command {
	cmd := &cobra.Command{
		Use:   "halt-bridge",
		Short: "Halts the bridge and stops its operation.",
		Long: strings.TrimSpace(
			fmt.Sprintf(`Halts the bridge and stops its operation.
Example:
$ halt-bridge --%s owner
`, FlagKeyName)),
		Args: cobra.NoArgs,
<<<<<<< HEAD
		RunE: runBridgeCmd(bcp,
			func(cmd *cobra.Command, args []string, components runner.Components, bridgeClient BridgeClient) error {
				ctx := cmd.Context()

				owner, err := readAddressFromKeyNameFlag(cmd, components.CoreumClientCtx)
				if err != nil {
					return err
				}

				return bridgeClient.HaltBridge(
					ctx,
					owner,
				)
			}),
=======
		RunE: func(cmd *cobra.Command, args []string) error {
			ctx := cmd.Context()
			// get bridgeClient first to set cosmos SDK config
			bridgeClient, err := bcp(cmd)
			if err != nil {
				return err
			}
			clientCtx, err := client.GetClientQueryContext(cmd)
			if err != nil {
				return errors.Wrap(err, "failed to get client context")
			}
			coreumClientCtx, err := WithKeyring(clientCtx, cmd.Flags(), coreum.KeyringSuffix)
			if err != nil {
				return err
			}
			sender, err := readAddressFromKeyNameFlag(cmd, coreumClientCtx)
			if err != nil {
				return err
			}

			return bridgeClient.HaltBridge(
				ctx,
				sender,
			)
		},
>>>>>>> be98023e
	}

	addKeyringFlags(cmd)
	addKeyNameFlag(cmd)
	addHomeFlag(cmd)
	addGenerateOnlyFlag(cmd)

	return cmd
}

// ResumeBridgeCmd resumes the bridge and restarts its operation.
func ResumeBridgeCmd(bcp BridgeClientProvider) *cobra.Command {
	cmd := &cobra.Command{
		Use:   "resume-bridge",
		Short: "Resume the bridge and restarts its operation.",
		Long: strings.TrimSpace(
			fmt.Sprintf(`Resumes the bridge and restarts its operation.
Example:
$ resume-bridge --%s owner
`, FlagKeyName)),
		Args: cobra.NoArgs,
<<<<<<< HEAD
		RunE: runBridgeCmd(bcp,
			func(cmd *cobra.Command, args []string, components runner.Components, bridgeClient BridgeClient) error {
				ctx := cmd.Context()

				owner, err := readAddressFromKeyNameFlag(cmd, components.CoreumClientCtx)
				if err != nil {
					return err
				}
				return bridgeClient.ResumeBridge(
					ctx,
					owner,
				)
			}),
=======
		RunE: func(cmd *cobra.Command, args []string) error {
			ctx := cmd.Context()
			// get bridgeClient first to set cosmos SDK config
			bridgeClient, err := bcp(cmd)
			if err != nil {
				return err
			}
			clientCtx, err := client.GetClientQueryContext(cmd)
			if err != nil {
				return errors.Wrap(err, "failed to get client context")
			}
			coreumClientCtx, err := WithKeyring(clientCtx, cmd.Flags(), coreum.KeyringSuffix)
			if err != nil {
				return err
			}
			sender, err := readAddressFromKeyNameFlag(cmd, coreumClientCtx)
			if err != nil {
				return err
			}
			return bridgeClient.ResumeBridge(
				ctx,
				sender,
			)
		},
>>>>>>> be98023e
	}

	addKeyringFlags(cmd)
	addKeyNameFlag(cmd)
	addHomeFlag(cmd)
	addGenerateOnlyFlag(cmd)

	return cmd
}

// CancelPendingOperationCmd cancels pending operation.
//
//nolint:dupl // abstracting this code will make it less readable.
func CancelPendingOperationCmd(bcp BridgeClientProvider) *cobra.Command {
	cmd := &cobra.Command{
		Use:   "cancel-pending-operation [operation-id]",
		Short: "Cancel pending operation.",
		Long: strings.TrimSpace(
			fmt.Sprintf(`Cancel pending operation.
Example:
$ cancel-pending-operation 123 --%s owner
`, FlagKeyName)),
		Args: cobra.ExactArgs(1),
		RunE: func(cmd *cobra.Command, args []string) error {
			ctx := cmd.Context()
			// get bridgeClient first to set cosmos SDK config
			bridgeClient, err := bcp(cmd)
			if err != nil {
				return err
			}
			clientCtx, err := client.GetClientQueryContext(cmd)
			if err != nil {
				return errors.Wrap(err, "failed to get client context")
			}
			coreumClientCtx, err := WithKeyring(clientCtx, cmd.Flags(), coreum.KeyringSuffix)
			if err != nil {
				return err
			}
			sender, err := readAddressFromKeyNameFlag(cmd, coreumClientCtx)
			if err != nil {
				return err
			}

			operationID, err := strconv.ParseUint(args[0], 10, 32)
			if err != nil {
				return errors.Wrapf(err, "invalid operation ID: %s", args[0])
			}

			return bridgeClient.CancelPendingOperation(
				ctx,
				sender,
				uint32(operationID),
			)
		},
	}

	addKeyringFlags(cmd)
	addKeyNameFlag(cmd)
	addHomeFlag(cmd)
	addGenerateOnlyFlag(cmd)

	return cmd
}

// PendingOperationsCmd prints pending operations.
func PendingOperationsCmd(bcp BridgeClientProvider) *cobra.Command {
	cmd := &cobra.Command{
		Use:   "pending-operations",
		Short: "Prints pending operations.",
		RunE: func(cmd *cobra.Command, args []string) error {
			ctx := cmd.Context()
			// get bridgeClient first to set cosmos SDK config
			bridgeClient, err := bcp(cmd)
			if err != nil {
				return err
			}
			pendingOperations, err := bridgeClient.GetPendingOperations(ctx)
			if err != nil {
				return err
			}

			log, err := GetCLILogger()
			if err != nil {
				return err
			}
			log.Info(ctx, "Got pending operations", zap.Any("pendingOperations", pendingOperations))

			return nil
		},
	}
	addHomeFlag(cmd)

	return cmd
}

// GetCLILogger returns the console logger initialised with the default logger config but with set `yaml` format.
func GetCLILogger() (*logger.ZapLogger, error) {
	zapLogger, err := logger.NewZapLogger(logger.ZapLoggerConfig{
		Level:  "info",
		Format: logger.YamlConsoleLoggerFormat,
	})
	if err != nil {
		return nil, err
	}

	return zapLogger, nil
}

func readAddressFromKeyNameFlag(cmd *cobra.Command, clientCtx coreumchainclient.Context) (sdk.AccAddress, error) {
	keyName, err := cmd.Flags().GetString(FlagKeyName)
	if err != nil {
		return nil, errors.Wrapf(err, "failed to get flag %s", FlagKeyName)
	}
	keyRecord, err := clientCtx.Keyring().Key(keyName)
	if err != nil {
		return nil, errors.Wrapf(err, "failed to get key by name:%s", keyName)
	}
	addr, err := keyRecord.GetAddress()
	if err != nil {
		return nil, errors.Wrapf(err, "failed to address for key name:%s", keyName)
	}

	return addr, nil
}

// GetHomeRunnerConfig reads runner config from home directory.
func GetHomeRunnerConfig(cmd *cobra.Command) (runner.Config, error) {
	home, err := getRelayerHome(cmd)
	if err != nil {
		return runner.Config{}, err
	}
	cfg, err := runner.ReadConfig(home)
	if err != nil {
		return runner.Config{}, err
	}

	cfg.Coreum.GenerateOnly = isGenerateOnly(cmd)
	return cfg, nil
}

func getRelayerHome(cmd *cobra.Command) (string, error) {
	return cmd.Flags().GetString(FlagHome)
}

func isGenerateOnly(cmd *cobra.Command) bool {
	flagSet := cmd.Flags()
	if flagSet.Changed(flags.FlagGenerateOnly) {
		genOnly, _ := flagSet.GetBool(flags.FlagGenerateOnly)
		return genOnly
	}

	return false
}

func addHomeFlag(cmd *cobra.Command) {
	cmd.PersistentFlags().String(FlagHome, DefaultHomeDir, "Relayer home directory")
}

func addCoreumChainIDFlag(cmd *cobra.Command) *string {
	return cmd.PersistentFlags().String(FlagCoreumChainID, string(runner.DefaultCoreumChainID), "Default coreum chain ID")
}

func addKeyringFlags(cmd *cobra.Command) {
	cmd.PersistentFlags().String(
		flags.FlagKeyringBackend,
		flags.DefaultKeyringBackend,
		"Select keyring's backend (os|file|kwallet|pass|test)",
	)
	cmd.PersistentFlags().String(
		flags.FlagKeyringDir,
		"", "The client Keyring directory; if omitted, the default 'home' directory will be used")
}

func addUpdateTokenFlags(cmd *cobra.Command) {
	cmd.PersistentFlags().String(
		FlagTokenState,
		"",
		fmt.Sprintf("Token state (%s/%s)", coreum.TokenStateEnabled, coreum.TokenStateDisabled),
	)
	cmd.PersistentFlags().Int32(
		FlagSendingPrecision,
		0, "Token sending precision")
	cmd.PersistentFlags().String(
		FlagMaxHoldingAmount,
		"", "Token max holding amount")
	cmd.PersistentFlags().String(
		FlagBridgingFee,
		"", "Token bridging fee")
}

func readUpdateTokenFlags(cmd *cobra.Command) (*string, *int32, *sdkmath.Int, *sdkmath.Int, error) {
	var (
		state *string
		err   error
	)
	if state, err = getFlagStringIfPresent(cmd, FlagTokenState); err != nil {
		return nil, nil, nil, nil, err
	}
	var sendingPrecision *int32
	if sendingPrecision, err = getFlagInt32IfPresent(cmd, FlagSendingPrecision); err != nil {
		return nil, nil, nil, nil, err
	}

	maxHoldingAmount, err := getFlagSDKIntIfPresent(cmd, FlagMaxHoldingAmount)
	if err != nil {
		return nil, nil, nil, nil, err
	}

	bridgingFee, err := getFlagSDKIntIfPresent(cmd, FlagBridgingFee)
	if err != nil {
		return nil, nil, nil, nil, err
	}

	return state, sendingPrecision, maxHoldingAmount, bridgingFee, nil
}

func convertStateStringTokenState(state *string) (*coreum.TokenState, error) {
	if state == nil {
		return nil, nil //nolint:nilnil // nil is expected value
	}
	tokenState := coreum.TokenState(*state)
	switch tokenState {
	case coreum.TokenStateEnabled, coreum.TokenStateDisabled:
		return lo.ToPtr(tokenState), nil
	default:
		return nil, errors.Errorf("invalid token state: %s", *state)
	}
}

func addKeyNameFlag(cmd *cobra.Command) {
	cmd.PersistentFlags().String(FlagKeyName, "", "Key name from the keyring")
}

func addGenerateOnlyFlag(cmd *cobra.Command) {
	cmd.PersistentFlags().Bool(flags.FlagGenerateOnly, false, "generate unsigned transaction")
}

func getFlagSDKIntIfPresent(cmd *cobra.Command, flag string) (*sdkmath.Int, error) {
	stringVal, err := getFlagStringIfPresent(cmd, flag)
	if err != nil {
		return nil, err
	}
	if stringVal != nil {
		bridgingFeeInt, ok := sdkmath.NewIntFromString(*stringVal)
		if !ok {
			return nil, errors.Errorf("failed to convert string to sdkmath.Int, string:%s", *stringVal)
		}
		return &bridgingFeeInt, nil
	}
	return nil, nil //nolint:nilnil // expected result
}

func getFlagStringIfPresent(cmd *cobra.Command, flagName string) (*string, error) {
	if !cmd.Flags().Lookup(flagName).Changed {
		return nil, nil //nolint:nilnil // nil is expected value
	}
	val, err := cmd.Flags().GetString(flagName)
	if err != nil {
		return nil, err
	}
	if val == "" {
		return nil, nil //nolint:nilnil // nil is expected value
	}

	return &val, nil
}

func getFlagInt32IfPresent(cmd *cobra.Command, flagName string) (*int32, error) {
	if !cmd.Flags().Lookup(flagName).Changed {
		return nil, nil //nolint:nilnil // nil is expected value
	}
	val, err := cmd.Flags().GetInt32(flagName)
	if err != nil {
		return nil, err
	}

	return &val, nil
}

func getFlagUint32IfPresent(cmd *cobra.Command, flagName string) (*uint32, error) {
	if !cmd.Flags().Lookup(flagName).Changed {
		return nil, nil //nolint:nilnil // nil is expected value
	}
	val, err := cmd.Flags().GetUint32(flagName)
	if err != nil {
		return nil, err
	}

	return &val, nil
}

func runBridgeCmd(
	bcp BridgeClientProvider,
	f func(cmd *cobra.Command, args []string, components runner.Components, bridgeClient BridgeClient) error,
) func(cmd *cobra.Command, args []string) error {
	return func(cmd *cobra.Command, args []string) error {
		log, err := GetCLILogger()
		if err != nil {
			return err
		}

		components, err := NewComponents(cmd, log)
		if err != nil {
			return err
		}

		var bridgeClient BridgeClient
		if bcp != nil {
			bridgeClient, err = bcp(components)
			if err != nil {
				return err
			}
		}

		return f(cmd, args, components, bridgeClient)
	}
}<|MERGE_RESOLUTION|>--- conflicted
+++ resolved
@@ -623,27 +623,13 @@
 					return errors.Wrapf(err, "failed to get %s", FlagTicketsToAllocate)
 				}
 
-<<<<<<< HEAD
-				owner, err := readAddressFromKeyNameFlag(cmd, components.CoreumClientCtx)
-				if err != nil {
-					return err
-				}
-
-				return bridgeClient.RecoverTickets(ctx, owner, ticketsToAllocated)
-			}),
-=======
-			xrplClientCtx, err := WithKeyring(clientCtx, cmd.Flags(), coreum.KeyringSuffix)
-			if err != nil {
-				return err
-			}
-			sender, err := readAddressFromKeyNameFlag(cmd, xrplClientCtx)
-			if err != nil {
-				return err
-			}
+				sender, err := readAddressFromKeyNameFlag(cmd, components.CoreumClientCtx)
+				if err != nil {
+					return err
+				}
 
 			return bridgeClient.RecoverTickets(ctx, sender, ticketsToAllocated)
 		},
->>>>>>> be98023e
 	}
 	addKeyringFlags(cmd)
 	addKeyNameFlag(cmd)
@@ -671,17 +657,10 @@
 			func(cmd *cobra.Command, args []string, components runner.Components, bridgeClient BridgeClient) error {
 				ctx := cmd.Context()
 
-<<<<<<< HEAD
-				owner, err := readAddressFromKeyNameFlag(cmd, components.CoreumClientCtx)
-				if err != nil {
-					return err
-				}
-=======
-			sender, err := readAddressFromKeyNameFlag(cmd, coreumClientCtx)
-			if err != nil {
-				return err
-			}
->>>>>>> be98023e
+				sender, err := readAddressFromKeyNameFlag(cmd, components.CoreumClientCtx)
+				if err != nil {
+					return err
+				}
 
 				denom := args[0]
 				decimals, err := strconv.ParseUint(args[1], 10, 64)
@@ -704,10 +683,9 @@
 					return errors.Wrapf(err, "invalid bridgingFee: %s", args[4])
 				}
 
-<<<<<<< HEAD
 				_, err = bridgeClient.RegisterCoreumToken(
 					ctx,
-					owner,
+					sender,
 					denom,
 					uint32(decimals),
 					int32(sendingPrecision),
@@ -716,19 +694,6 @@
 				)
 				return err
 			}),
-=======
-			_, err = bridgeClient.RegisterCoreumToken(
-				ctx,
-				sender,
-				denom,
-				uint32(decimals),
-				int32(sendingPrecision),
-				maxHoldingAmount,
-				bridgingFee,
-			)
-			return err
-		},
->>>>>>> be98023e
 	}
 	addKeyringFlags(cmd)
 	addKeyNameFlag(cmd)
@@ -753,19 +718,11 @@
 			func(cmd *cobra.Command, args []string, components runner.Components, bridgeClient BridgeClient) error {
 				ctx := cmd.Context()
 
-<<<<<<< HEAD
-				owner, err := readAddressFromKeyNameFlag(cmd, components.CoreumClientCtx)
+				sender, err := readAddressFromKeyNameFlag(cmd, components.CoreumClientCtx)
 				if err != nil {
 					return err
 				}
 				denom := args[0]
-=======
-			sender, err := readAddressFromKeyNameFlag(cmd, coreumClientCtx)
-			if err != nil {
-				return err
-			}
-			denom := args[0]
->>>>>>> be98023e
 
 				state, sendingPrecision, maxHoldingAmount, bridgingFee, err := readUpdateTokenFlags(cmd)
 				if err != nil {
@@ -777,10 +734,9 @@
 					return err
 				}
 
-<<<<<<< HEAD
 				return bridgeClient.UpdateCoreumToken(
 					ctx,
-					owner,
+					sender,
 					denom,
 					tokenState,
 					sendingPrecision,
@@ -788,18 +744,6 @@
 					bridgingFee,
 				)
 			}),
-=======
-			return bridgeClient.UpdateCoreumToken(
-				ctx,
-				sender,
-				denom,
-				tokenState,
-				sendingPrecision,
-				maxHoldingAmount,
-				bridgingFee,
-			)
-		},
->>>>>>> be98023e
 	}
 
 	addUpdateTokenFlags(cmd)
@@ -827,17 +771,10 @@
 			func(cmd *cobra.Command, args []string, components runner.Components, bridgeClient BridgeClient) error {
 				ctx := cmd.Context()
 
-<<<<<<< HEAD
-				owner, err := readAddressFromKeyNameFlag(cmd, components.CoreumClientCtx)
-				if err != nil {
-					return err
-				}
-=======
-			sender, err := readAddressFromKeyNameFlag(cmd, coreumClientCtx)
-			if err != nil {
-				return err
-			}
->>>>>>> be98023e
+				sender, err := readAddressFromKeyNameFlag(cmd, components.CoreumClientCtx)
+				if err != nil {
+					return err
+				}
 
 				issuer, err := rippledata.NewAccountFromAddress(args[0])
 				if err != nil {
@@ -864,10 +801,9 @@
 					return errors.Wrapf(err, "invalid bridgeFee: %s", args[4])
 				}
 
-<<<<<<< HEAD
 				_, err = bridgeClient.RegisterXRPLToken(
 					ctx,
-					owner,
+					sender,
 					*issuer,
 					currency,
 					int32(sendingPrecision),
@@ -876,19 +812,6 @@
 				)
 				return err
 			}),
-=======
-			_, err = bridgeClient.RegisterXRPLToken(
-				ctx,
-				sender,
-				*issuer,
-				currency,
-				int32(sendingPrecision),
-				maxHoldingAmount,
-				bridgingFee,
-			)
-			return err
-		},
->>>>>>> be98023e
 	}
 	addKeyringFlags(cmd)
 	addKeyNameFlag(cmd)
@@ -913,17 +836,10 @@
 			func(cmd *cobra.Command, args []string, components runner.Components, bridgeClient BridgeClient) error {
 				ctx := cmd.Context()
 
-<<<<<<< HEAD
-				owner, err := readAddressFromKeyNameFlag(cmd, components.CoreumClientCtx)
-				if err != nil {
-					return err
-				}
-=======
-			sender, err := readAddressFromKeyNameFlag(cmd, coreumClientCtx)
-			if err != nil {
-				return err
-			}
->>>>>>> be98023e
+				sender, err := readAddressFromKeyNameFlag(cmd, components.CoreumClientCtx)
+				if err != nil {
+					return err
+				}
 
 				issuer, err := rippledata.NewAccountFromAddress(args[0])
 				if err != nil {
@@ -935,13 +851,8 @@
 					return errors.Wrapf(err, "failed to convert currency string to rippledata.Currency: %s", args[1])
 				}
 
-<<<<<<< HEAD
-				return bridgeClient.RecoverXRPLTokenRegistration(ctx, owner, issuer.String(), currency.String())
-			}),
-=======
-			return bridgeClient.RecoverXRPLTokenRegistration(ctx, sender, issuer.String(), currency.String())
-		},
->>>>>>> be98023e
+				return bridgeClient.RecoverXRPLTokenRegistration(ctx, sender, issuer.String(), currency.String())
+			}),
 	}
 	addKeyringFlags(cmd)
 	addKeyNameFlag(cmd)
@@ -967,26 +878,12 @@
 			func(cmd *cobra.Command, args []string, components runner.Components, bridgeClient BridgeClient) error {
 				ctx := cmd.Context()
 
-<<<<<<< HEAD
-				owner, err := readAddressFromKeyNameFlag(cmd, components.CoreumClientCtx)
+				sender, err := readAddressFromKeyNameFlag(cmd, components.CoreumClientCtx)
 				if err != nil {
 					return err
 				}
 				issuer := args[0]
 				currency := args[1]
-=======
-			coreumClientCtx, err := WithKeyring(clientCtx, cmd.Flags(), coreum.KeyringSuffix)
-			if err != nil {
-				return err
-			}
-
-			sender, err := readAddressFromKeyNameFlag(cmd, coreumClientCtx)
-			if err != nil {
-				return err
-			}
-			issuer := args[0]
-			currency := args[1]
->>>>>>> be98023e
 
 				state, sendingPrecision, maxHoldingAmount, bridgingFee, err := readUpdateTokenFlags(cmd)
 				if err != nil {
@@ -998,10 +895,9 @@
 					return err
 				}
 
-<<<<<<< HEAD
 				return bridgeClient.UpdateXRPLToken(
 					ctx,
-					owner,
+					sender,
 					issuer, currency,
 					tokenState,
 					sendingPrecision,
@@ -1009,18 +905,6 @@
 					bridgingFee,
 				)
 			}),
-=======
-			return bridgeClient.UpdateXRPLToken(
-				ctx,
-				sender,
-				issuer, currency,
-				tokenState,
-				sendingPrecision,
-				maxHoldingAmount,
-				bridgingFee,
-			)
-		},
->>>>>>> be98023e
 	}
 
 	addUpdateTokenFlags(cmd)
@@ -1112,43 +996,22 @@
 			func(cmd *cobra.Command, args []string, components runner.Components, bridgeClient BridgeClient) error {
 				ctx := cmd.Context()
 
-<<<<<<< HEAD
-				owner, err := readAddressFromKeyNameFlag(cmd, components.CoreumClientCtx)
-				if err != nil {
-					return err
-				}
-=======
-			coreumClientCtx, err := WithKeyring(clientCtx, cmd.Flags(), coreum.KeyringSuffix)
-			if err != nil {
-				return err
-			}
-
-			sender, err := readAddressFromKeyNameFlag(cmd, coreumClientCtx)
-			if err != nil {
-				return err
-			}
->>>>>>> be98023e
+				sender, err := readAddressFromKeyNameFlag(cmd, components.CoreumClientCtx)
+				if err != nil {
+					return err
+				}
 
 				xrplBaseFee, err := strconv.ParseUint(args[0], 10, 64)
 				if err != nil {
 					return errors.Wrapf(err, "invalid XRPL base fee: %s", args[0])
 				}
 
-<<<<<<< HEAD
 				return bridgeClient.UpdateXRPLBaseFee(
 					ctx,
-					owner,
+					sender,
 					uint32(xrplBaseFee),
 				)
 			}),
-=======
-			return bridgeClient.UpdateXRPLBaseFee(
-				ctx,
-				sender,
-				uint32(xrplBaseFee),
-			)
-		},
->>>>>>> be98023e
 	}
 	addKeyringFlags(cmd)
 	addKeyNameFlag(cmd)
@@ -1503,35 +1366,10 @@
 $ claim-refund --%s claimer --%s 1705664693-2
 `, FlagKeyName, FlagRefundID,
 		)),
-<<<<<<< HEAD
-		Args: cobra.ExactArgs(0),
-		RunE: runBridgeCmd(bcp,
-			func(cmd *cobra.Command, args []string, components runner.Components, bridgeClient BridgeClient) error {
-				ctx := cmd.Context()
-=======
 		Args: cobra.NoArgs,
-		RunE: func(cmd *cobra.Command, args []string) error {
-			ctx := cmd.Context()
-			// get bridgeClient first to set cosmos SDK config
-			bridgeClient, err := bcp(cmd)
-			if err != nil {
-				return err
-			}
-			clientCtx, err := client.GetClientQueryContext(cmd)
-			if err != nil {
-				return errors.Wrap(err, "failed to get client context")
-			}
-
-			coreumClientCtx, err := WithKeyring(clientCtx, cmd.Flags(), coreum.KeyringSuffix)
-			if err != nil {
-				return err
-			}
-
-			address, err := readAddressFromKeyNameFlag(cmd, coreumClientCtx)
-			if err != nil {
-				return err
-			}
->>>>>>> be98023e
+		RunE: runBridgeCmd(bcp,
+			func(cmd *cobra.Command, args []string, components runner.Components, bridgeClient BridgeClient) error {
+				ctx := cmd.Context()
 
 				address, err := readAddressFromKeyNameFlag(cmd, components.CoreumClientCtx)
 				if err != nil {
@@ -1618,25 +1456,10 @@
 $ claim-relayer-fees --key-name address --%s %s
 `, FlagAmount, sampleAmount,
 		)),
-<<<<<<< HEAD
-		Args: cobra.ExactArgs(0),
-		RunE: runBridgeCmd(bcp,
-			func(cmd *cobra.Command, args []string, components runner.Components, bridgeClient BridgeClient) error {
-				ctx := cmd.Context()
-=======
 		Args: cobra.NoArgs,
-		RunE: func(cmd *cobra.Command, args []string) error {
-			ctx := cmd.Context()
-			// get bridgeClient first to set cosmos SDK config
-			bridgeClient, err := bcp(cmd)
-			if err != nil {
-				return err
-			}
-			clientCtx, err := client.GetClientQueryContext(cmd)
-			if err != nil {
-				return errors.Wrap(err, "failed to get client context")
-			}
->>>>>>> be98023e
+		RunE: runBridgeCmd(bcp,
+			func(cmd *cobra.Command, args []string, components runner.Components, bridgeClient BridgeClient) error {
+				ctx := cmd.Context()
 
 				address, err := readAddressFromKeyNameFlag(cmd, components.CoreumClientCtx)
 				if err != nil {
@@ -1684,48 +1507,20 @@
 $ halt-bridge --%s owner
 `, FlagKeyName)),
 		Args: cobra.NoArgs,
-<<<<<<< HEAD
-		RunE: runBridgeCmd(bcp,
-			func(cmd *cobra.Command, args []string, components runner.Components, bridgeClient BridgeClient) error {
-				ctx := cmd.Context()
-
-				owner, err := readAddressFromKeyNameFlag(cmd, components.CoreumClientCtx)
+		RunE: runBridgeCmd(bcp,
+			func(cmd *cobra.Command, args []string, components runner.Components, bridgeClient BridgeClient) error {
+				ctx := cmd.Context()
+
+				sender, err := readAddressFromKeyNameFlag(cmd, components.CoreumClientCtx)
 				if err != nil {
 					return err
 				}
 
 				return bridgeClient.HaltBridge(
 					ctx,
-					owner,
+					sender,
 				)
 			}),
-=======
-		RunE: func(cmd *cobra.Command, args []string) error {
-			ctx := cmd.Context()
-			// get bridgeClient first to set cosmos SDK config
-			bridgeClient, err := bcp(cmd)
-			if err != nil {
-				return err
-			}
-			clientCtx, err := client.GetClientQueryContext(cmd)
-			if err != nil {
-				return errors.Wrap(err, "failed to get client context")
-			}
-			coreumClientCtx, err := WithKeyring(clientCtx, cmd.Flags(), coreum.KeyringSuffix)
-			if err != nil {
-				return err
-			}
-			sender, err := readAddressFromKeyNameFlag(cmd, coreumClientCtx)
-			if err != nil {
-				return err
-			}
-
-			return bridgeClient.HaltBridge(
-				ctx,
-				sender,
-			)
-		},
->>>>>>> be98023e
 	}
 
 	addKeyringFlags(cmd)
@@ -1747,46 +1542,19 @@
 $ resume-bridge --%s owner
 `, FlagKeyName)),
 		Args: cobra.NoArgs,
-<<<<<<< HEAD
-		RunE: runBridgeCmd(bcp,
-			func(cmd *cobra.Command, args []string, components runner.Components, bridgeClient BridgeClient) error {
-				ctx := cmd.Context()
-
-				owner, err := readAddressFromKeyNameFlag(cmd, components.CoreumClientCtx)
+		RunE: runBridgeCmd(bcp,
+			func(cmd *cobra.Command, args []string, components runner.Components, bridgeClient BridgeClient) error {
+				ctx := cmd.Context()
+
+				sender, err := readAddressFromKeyNameFlag(cmd, components.CoreumClientCtx)
 				if err != nil {
 					return err
 				}
 				return bridgeClient.ResumeBridge(
 					ctx,
-					owner,
+					sender,
 				)
 			}),
-=======
-		RunE: func(cmd *cobra.Command, args []string) error {
-			ctx := cmd.Context()
-			// get bridgeClient first to set cosmos SDK config
-			bridgeClient, err := bcp(cmd)
-			if err != nil {
-				return err
-			}
-			clientCtx, err := client.GetClientQueryContext(cmd)
-			if err != nil {
-				return errors.Wrap(err, "failed to get client context")
-			}
-			coreumClientCtx, err := WithKeyring(clientCtx, cmd.Flags(), coreum.KeyringSuffix)
-			if err != nil {
-				return err
-			}
-			sender, err := readAddressFromKeyNameFlag(cmd, coreumClientCtx)
-			if err != nil {
-				return err
-			}
-			return bridgeClient.ResumeBridge(
-				ctx,
-				sender,
-			)
-		},
->>>>>>> be98023e
 	}
 
 	addKeyringFlags(cmd)

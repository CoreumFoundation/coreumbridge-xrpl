package cli

import (
	"bufio"
	"context"
	"fmt"
	"os"
	"path/filepath"
	"strconv"
	"strings"

	sdkmath "cosmossdk.io/math"
	"github.com/cosmos/cosmos-sdk/client"
	"github.com/cosmos/cosmos-sdk/client/flags"
	sdk "github.com/cosmos/cosmos-sdk/types"
	"github.com/pkg/errors"
	rippledata "github.com/rubblelabs/ripple/data"
	"github.com/samber/lo"
	"github.com/spf13/cobra"
	"github.com/spf13/pflag"
	"go.uber.org/zap"

	"github.com/CoreumFoundation/coreum/v4/pkg/config"
	"github.com/CoreumFoundation/coreum/v4/pkg/config/constant"
	"github.com/CoreumFoundation/coreumbridge-xrpl/relayer/buildinfo"
	bridgeclient "github.com/CoreumFoundation/coreumbridge-xrpl/relayer/client"
	"github.com/CoreumFoundation/coreumbridge-xrpl/relayer/cmd/cli/cosmos/keys"
	overridekeyring "github.com/CoreumFoundation/coreumbridge-xrpl/relayer/cmd/cli/cosmos/override/crypto/keyring"
	"github.com/CoreumFoundation/coreumbridge-xrpl/relayer/coreum"
	"github.com/CoreumFoundation/coreumbridge-xrpl/relayer/logger"
	"github.com/CoreumFoundation/coreumbridge-xrpl/relayer/runner"
	"github.com/CoreumFoundation/coreumbridge-xrpl/relayer/xrpl"
)

//go:generate mockgen -destination=cli_mocks_test.go -package=cli_test . BridgeClient,Runner

func init() {
	userHomeDir, err := os.UserHomeDir()
	if err != nil {
		panic(err)
	}

	DefaultHomeDir = filepath.Join(userHomeDir, ".coreumbridge-xrpl-relayer")
}

// DefaultHomeDir is default home for the relayer.
var DefaultHomeDir string

const (
	sampleAmount = "100ucore"
)

const (
	// FlagAmount is the amount flag.
	FlagAmount = "amount"
	// FlagHome is home flag.
	FlagHome = "home"
	// FlagKeyName is key name flag.
	FlagKeyName = "key-name"
	// FlagCoreumKeyName is coreum key name flag.
	FlagCoreumKeyName = "coreum-key-name"
	// FlagXRPLKeyName is XRPL key name flag.
	FlagXRPLKeyName = "xrpl-key-name"
	// FlagCoreumChainID is chain-id flag.
	FlagCoreumChainID = "coreum-chain-id"
	// FlagCoreumGRPCURL is Coreum GRPC URL flag.
	FlagCoreumGRPCURL = "coreum-grpc-url"
	// FlagCoreumContractAddress is the address of the bridge smart contract.
	FlagCoreumContractAddress = "coreum-contract-address"
	// FlagXRPLRPCURL is XRPL RPC URL flag.
	FlagXRPLRPCURL = "xrpl-rpc-url"
	// FlagInitOnly is init only flag.
	FlagInitOnly = "init-only"
	// FlagRelayersCount is relayers count flag.
	FlagRelayersCount = "relayers-count"
	// FlagTokenState is token state flag.
	FlagTokenState = "token-state"
	// FlagSendingPrecision is sending precision flag.
	FlagSendingPrecision = "sending-precision"
	// FlagBridgingFee is bridging fee flag.
	FlagBridgingFee = "bridging-fee"
	// FlagRefundID is id of a pending refund.
	FlagRefundID = "refund-id"
	// FlagMaxHoldingAmount is max holding amount flag.
	FlagMaxHoldingAmount = "max-holding-amount"
	// FlagDeliverAmount is deliver amount flag.
	FlagDeliverAmount = "deliver-amount"
	// FlagTicketsToAllocate is tickets to allocate flag.
	FlagTicketsToAllocate = "tickets-to-allocate"
<<<<<<< HEAD
	// FlagMetricsEnable enables metrics server.
	FlagMetricsEnable = "metrics-enable"
	// FlagMetricsListenAddr sets listen address for metrics server.
	FlagMetricsListenAddr = "metrics-listen-addr"
=======
	// FlagMetricsEnabled enables metrics server.
	FlagMetricsEnabled = "metrics-enabled"
	// FlagsMetricsListenAddr sets listen address for metrics server.
	FlagsMetricsListenAddr = "metrics-listen-addr"
>>>>>>> be98023e
)

// BridgeClient is bridge client used to interact with the chains and contract.
//
//nolint:interfacebloat
type BridgeClient interface {
	Bootstrap(ctx context.Context,
		senderAddress sdk.AccAddress,
		bridgeAccountKeyName string,
		cfg bridgeclient.BootstrappingConfig,
	) (sdk.AccAddress, error)
	GetContractConfig(ctx context.Context) (coreum.ContractConfig, error)
	RecoverTickets(
		ctx context.Context,
		ownerAddress sdk.AccAddress,
		ticketsToAllocate *uint32,
	) error
	RegisterCoreumToken(
		ctx context.Context,
		ownerAddress sdk.AccAddress,
		denom string,
		decimals uint32,
		sendingPrecision int32,
		maxHoldingAmount sdkmath.Int,
		bridgingFee sdkmath.Int,
	) (coreum.CoreumToken, error)
	RegisterXRPLToken(
		ctx context.Context,
		ownerAddress sdk.AccAddress,
		issuer rippledata.Account, currency rippledata.Currency,
		sendingPrecision int32,
		maxHoldingAmount sdkmath.Int,
		bridgingFee sdkmath.Int,
	) (coreum.XRPLToken, error)
	GetAllTokens(ctx context.Context) ([]coreum.CoreumToken, []coreum.XRPLToken, error)
	SendFromCoreumToXRPL(
		ctx context.Context,
		sender sdk.AccAddress,
		recipient rippledata.Account,
		amount sdk.Coin,
		deliverAmount *sdkmath.Int,
	) error
	SendFromXRPLToCoreum(
		ctx context.Context,
		senderKeyName string,
		amount rippledata.Amount,
		recipient sdk.AccAddress,
	) error
	SetXRPLTrustSet(
		ctx context.Context,
		senderKeyName string,
		limitAmount rippledata.Amount,
	) error
	UpdateCoreumToken(
		ctx context.Context,
		sender sdk.AccAddress,
		denom string,
		state *coreum.TokenState,
		sendingPrecision *int32,
		maxHoldingAmount *sdkmath.Int,
		bridgingFee *sdkmath.Int,
	) error
	UpdateXRPLToken(
		ctx context.Context,
		sender sdk.AccAddress,
		issuer, currency string,
		state *coreum.TokenState,
		sendingPrecision *int32,
		maxHoldingAmount *sdkmath.Int,
		bridgingFee *sdkmath.Int,
	) error
	RotateKeys(
		ctx context.Context,
		sender sdk.AccAddress,
		cfg bridgeclient.KeysRotationConfig,
	) error
	UpdateXRPLBaseFee(
		ctx context.Context,
		sender sdk.AccAddress,
		xrplBaseFee uint32,
	) error
	GetCoreumBalances(ctx context.Context, address sdk.AccAddress) (sdk.Coins, error)
	GetXRPLBalances(ctx context.Context, acc rippledata.Account) ([]rippledata.Amount, error)
	GetPendingRefunds(ctx context.Context, address sdk.AccAddress) ([]coreum.PendingRefund, error)
	ClaimRefund(ctx context.Context, address sdk.AccAddress, pendingRefundID string) error
	GetFeesCollected(ctx context.Context, address sdk.Address) (sdk.Coins, error)
	ClaimRelayerFees(
		ctx context.Context,
		sender sdk.AccAddress,
		amounts sdk.Coins,
	) error
	RecoverXRPLTokenRegistration(
		ctx context.Context,
		sender sdk.AccAddress,
		issuer, currency string,
	) error
	HaltBridge(
		ctx context.Context,
		sender sdk.AccAddress,
	) error
	ResumeBridge(
		ctx context.Context,
		sender sdk.AccAddress,
	) error
	CancelPendingOperation(
		ctx context.Context,
		sender sdk.AccAddress,
		operationID uint32,
	) error
	GetPendingOperations(ctx context.Context) ([]coreum.Operation, error)
}

// BridgeClientProvider is function which returns the BridgeClient from the input cmd.
type BridgeClientProvider func(cmd *cobra.Command) (BridgeClient, error)

// Runner is a runner interface.
type Runner interface {
	Start(ctx context.Context) error
}

// RunnerProvider is function which returns the Runner from the input cmd.
type RunnerProvider func(cmd *cobra.Command) (Runner, error)

// NewRunnerFromHome returns runner from home.
func NewRunnerFromHome(cmd *cobra.Command) (*runner.Runner, error) {
	clientCtx, err := client.GetClientQueryContext(cmd)
	if err != nil {
		return nil, errors.Wrap(err, "failed to get client context")
	}
	xrplClientCtx, err := WithKeyring(clientCtx, cmd.Flags(), xrpl.KeyringSuffix)
	if err != nil {
		return nil, errors.Wrap(err, "failed to configure xrpl keyring")
	}
	coreumClientCtx, err := WithKeyring(clientCtx, cmd.Flags(), coreum.KeyringSuffix)
	if err != nil {
		return nil, errors.Wrap(err, "failed to configure coreum keyring")
	}

	cfg, err := GetHomeRunnerConfig(cmd)
	if err != nil {
		return nil, err
	}

	zapLogger, err := logger.NewZapLogger(logger.ZapLoggerConfig(cfg.LoggingConfig))
	if err != nil {
		return nil, err
	}

	components, err := runner.NewComponents(cfg, xrplClientCtx.Keyring, coreumClientCtx.Keyring, zapLogger, true, true)
	if err != nil {
		return nil, err
	}

	rnr, err := runner.NewRunner(cmd.Context(), components, cfg)
	if err != nil {
		return nil, err
	}

	return rnr, nil
}

// InitCmd returns the init cmd.
func InitCmd() *cobra.Command {
	cmd := &cobra.Command{
		Use:   "init",
		Short: "Initializes the relayer home with the default config.",
		RunE: func(cmd *cobra.Command, args []string) error {
			ctx := cmd.Context()
			home, err := getRelayerHome(cmd)
			if err != nil {
				return err
			}
			log, err := GetCLILogger()
			if err != nil {
				return err
			}
			log.Info(ctx, "Generating settings", zap.String("home", home))

			chainID, err := cmd.Flags().GetString(FlagCoreumChainID)
			if err != nil {
				return errors.Wrapf(err, "failed to read %s", FlagCoreumChainID)
			}
			coreumGRPCURL, err := cmd.Flags().GetString(FlagCoreumGRPCURL)
			if err != nil {
				return errors.Wrapf(err, "failed to read %s", FlagCoreumGRPCURL)
			}
			coreumContractAddress, err := cmd.Flags().GetString(FlagCoreumContractAddress)
			if err != nil {
				return errors.Wrapf(err, "failed to read %s", FlagCoreumContractAddress)
			}

			xrplRPCURL, err := cmd.Flags().GetString(FlagXRPLRPCURL)
			if err != nil {
				return errors.Wrapf(err, "failed to read %s", FlagXRPLRPCURL)
			}

			metricsEnabled, err := cmd.Flags().GetBool(FlagMetricsEnabled)
			if err != nil {
				return errors.Wrapf(err, "failed to read %s", FlagMetricsEnabled)
			}

			metricsListenAddr, err := cmd.Flags().GetString(FlagMetricsListenAddr)
			if err != nil {
				return errors.Wrapf(err, "failed to read %s", FlagMetricsListenAddr)
			}

			cfg := runner.DefaultConfig()
			cfg.Coreum.Network.ChainID = chainID
			cfg.Coreum.GRPC.URL = coreumGRPCURL
			cfg.Coreum.Contract.ContractAddress = coreumContractAddress

			cfg.XRPL.RPC.URL = xrplRPCURL

			cfg.Metrics.Enabled = metricsEnabled
			cfg.Metrics.Server.ListenAddress = metricsListenAddr

			if err = runner.InitConfig(home, cfg); err != nil {
				return err
			}
			log.Info(ctx, "Settings are generated successfully")
			return nil
		},
	}

	addCoreumChainIDFlag(cmd)
	cmd.PersistentFlags().String(FlagXRPLRPCURL, "", "XRPL RPC address.")
	cmd.PersistentFlags().String(FlagCoreumGRPCURL, "", "Coreum GRPC address.")
<<<<<<< HEAD
	cmd.PersistentFlags().String(FlagCoreumContractAddress, "", "Address of the bridge smart contract.")
	cmd.PersistentFlags().Bool(FlagMetricsEnable, false, "Start metric server in relayer.")
	cmd.PersistentFlags().String(FlagMetricsListenAddr, "localhost:9090", "Address metrics server listens on.")
=======
	cmd.PersistentFlags().Bool(FlagMetricsEnabled, false, "Start metric server in relayer.")
	cmd.PersistentFlags().String(FlagsMetricsListenAddr, "localhost:9090", "Address metrics server listens on.")
>>>>>>> be98023e

	addHomeFlag(cmd)

	return cmd
}

// StartCmd returns the start cmd.
func StartCmd(pp RunnerProvider) *cobra.Command {
	cmd := &cobra.Command{
		Use:   "start",
		Short: "Start relayer.",
		RunE: func(cmd *cobra.Command, args []string) error {
			ctx := cmd.Context()
			// scan helps to wait for any input infinitely and just then call the relayer. That handles
			// the relayer restart in the container. Because after the restart the container is detached, relayer
			// requests the keyring password and fail immediately.
			log, err := GetCLILogger()
			if err != nil {
				return err
			}
			log.Info(ctx, "Press any key to start the relayer.")
			input := bufio.NewScanner(os.Stdin)
			input.Scan()

			runner, err := pp(cmd)
			if err != nil {
				return err
			}

			return runner.Start(ctx)
		},
	}
	addHomeFlag(cmd)
	addKeyringFlags(cmd)

	return cmd
}

// WithKeyring adds suffix-specific keyring to the context.
func WithKeyring(clientCtx client.Context, flagSet *pflag.FlagSet, suffix string) (client.Context, error) {
	if flagSet.Lookup(flags.FlagKeyringDir) == nil || flagSet.Lookup(flags.FlagKeyringBackend) == nil {
		return clientCtx, nil
	}
	keyringDir, err := flagSet.GetString(flags.FlagKeyringDir)
	if err != nil {
		return client.Context{}, errors.WithStack(err)
	}
	if keyringDir == "" {
		keyringDir = filepath.Join(clientCtx.HomeDir, "keyring")
	}
	keyringDir += "-" + suffix
	clientCtx = clientCtx.WithKeyringDir(keyringDir)

	keyringBackend, err := flagSet.GetString(flags.FlagKeyringBackend)
	if err != nil {
		return client.Context{}, errors.WithStack(err)
	}
	kr, err := client.NewKeyringFromBackend(clientCtx, keyringBackend)
	if err != nil {
		return client.Context{}, errors.WithStack(err)
	}
	return clientCtx.WithKeyring(kr), nil
}

// KeyringCmd returns cosmos keyring cmd inti with the correct keys home.
// Based on provided suffix and coinType it uses keyring dedicated to xrpl or coreum.
func KeyringCmd(
	suffix string,
	coinType uint32,
	addressFormatter overridekeyring.AddressFormatter,
) (*cobra.Command, error) {
	// We need to set CoinType before initializing keys commands because keys.Commands() sets default
	// flag value from sdk config. See github.com/cosmos/cosmos-sdk@v0.47.5/client/keys/add.go:78
	sdk.GetConfig().SetCoinType(coinType)

	// we set it for the keyring manually since it doesn't use the runner which does it for other CLI commands
	cmd := keys.Commands(DefaultHomeDir)
	for _, childCmd := range cmd.Commands() {
		childCmd.PreRunE = func(cmd *cobra.Command, args []string) error {
			overridekeyring.SelectedAddressFormatter = addressFormatter

			clientCtx, err := client.GetClientQueryContext(cmd)
			if err != nil {
				return errors.WithStack(err)
			}

			clientCtx, err = WithKeyring(clientCtx, cmd.Flags(), suffix)
			if err != nil {
				return err
			}

			if err := client.SetCmdClientContext(cmd, clientCtx); err != nil {
				return errors.WithStack(err)
			}
			return setCoreumConfigFromHomeFlag(cmd)
		}
	}
	cmd.Use += "-" + suffix

	return cmd, nil
}

// RelayerKeyInfoCmd prints the relayer keys info.
func RelayerKeyInfoCmd() *cobra.Command {
	cmd := &cobra.Command{
		Use:   "relayer-keys-info",
		Short: "Prints the coreum and XRPL relayer keys info.",
		RunE: func(cmd *cobra.Command, args []string) error {
			if err := setCoreumConfigFromHomeFlag(cmd); err != nil {
				return err
			}

			ctx := cmd.Context()
			log, err := GetCLILogger()
			if err != nil {
				return err
			}
			clientCtx, err := client.GetClientQueryContext(cmd)
			if err != nil {
				return errors.Wrap(err, "failed to get client context")
			}

			// XRPL
			cfg, err := GetHomeRunnerConfig(cmd)
			if err != nil {
				return err
			}

			xrplClientCtx, err := WithKeyring(clientCtx, cmd.Flags(), xrpl.KeyringSuffix)
			if err != nil {
				return err
			}

			xrplKeyringTxSigner := xrpl.NewKeyringTxSigner(xrplClientCtx.Keyring)

			xrplAddress, err := xrplKeyringTxSigner.Account(cfg.XRPL.MultiSignerKeyName)
			if err != nil {
				return err
			}

			xrplPubKey, err := xrplKeyringTxSigner.PubKey(cfg.XRPL.MultiSignerKeyName)
			if err != nil {
				return err
			}

			// Coreum
			coreumClientCtx, err := WithKeyring(clientCtx, cmd.Flags(), coreum.KeyringSuffix)
			if err != nil {
				return err
			}

			coreumKeyRecord, err := coreumClientCtx.Keyring.Key(cfg.Coreum.RelayerKeyName)
			if err != nil {
				return errors.Wrapf(err, "failed to get coreum key, keyName:%s", cfg.Coreum.RelayerKeyName)
			}
			coreumAddress, err := coreumKeyRecord.GetAddress()
			if err != nil {
				return errors.Wrapf(err, "failed to get coreum address from key, keyName:%s", cfg.Coreum.RelayerKeyName)
			}

			log.Info(
				ctx,
				"Keys info",
				zap.String("coreumAddress", coreumAddress.String()),
				zap.String("xrplAddress", xrplAddress.String()),
				zap.String("xrplPubKey", xrplPubKey.String()),
			)

			return nil
		},
	}
	addKeyringFlags(cmd)
	addKeyNameFlag(cmd)
	addHomeFlag(cmd)

	return cmd
}

// BootstrapBridgeCmd safely creates XRPL bridge account with all required settings and deploys the bridge contract.
func BootstrapBridgeCmd(bcp BridgeClientProvider) *cobra.Command {
	cmd := &cobra.Command{
		Use:   "bootstrap-bridge [config-path]",
		Args:  cobra.ExactArgs(1),
		Short: "Sets up the XRPL bridge account with all required settings and deploys the bridge contract.",
		Long: strings.TrimSpace(fmt.Sprintf(
			`Sets up the XRPL bridge account with all required settings and deploys the bridge contract.
Example:
$ bootstrap-bridge bootstrapping.yaml --%s bridge-account
`, FlagKeyName)),
		RunE: func(cmd *cobra.Command, args []string) error {
			ctx := cmd.Context()
			// get bridgeClient first to set cosmos SDK config
			bridgeClient, err := bcp(cmd)
			if err != nil {
				return err
			}
			clientCtx, err := client.GetClientQueryContext(cmd)
			if err != nil {
				return errors.Wrap(err, "failed to get client context")
			}
			log, err := GetCLILogger()
			if err != nil {
				return err
			}
			xrplKeyName, err := cmd.Flags().GetString(FlagXRPLKeyName)
			if err != nil {
				return errors.Wrapf(err, "failed to get %s", FlagXRPLKeyName)
			}
			xrplClientCtx, err := WithKeyring(clientCtx, cmd.Flags(), xrpl.KeyringSuffix)
			if err != nil {
				return err
			}
			xrplKeyringTxSigner := xrpl.NewKeyringTxSigner(xrplClientCtx.Keyring)
			xrplBridgeAddress, err := xrplKeyringTxSigner.Account(xrplKeyName)
			if err != nil {
				return err
			}
			log.Info(ctx, "XRPL bridge address", zap.String("address", xrplBridgeAddress.String()))
			coreumKeyName, err := cmd.Flags().GetString(FlagCoreumKeyName)
			if err != nil {
				return errors.Wrapf(err, "failed to get %s", FlagCoreumKeyName)
			}
			coreumClientCtx, err := WithKeyring(clientCtx, cmd.Flags(), coreum.KeyringSuffix)
			if err != nil {
				return err
			}
			coreumKRRecord, err := coreumClientCtx.Keyring.Key(coreumKeyName)
			if err != nil {
				return errors.Wrapf(err, "failed to get key by name:%s", coreumKeyName)
			}
			coreumAddress, err := coreumKRRecord.GetAddress()
			if err != nil {
				return errors.Wrapf(err, "failed to address for key name:%s", coreumKeyName)
			}
			log.Info(ctx, "Coreum deployer address", zap.String("address", coreumAddress.String()))

			filePath := args[0]
			initOnly, err := cmd.Flags().GetBool(FlagInitOnly)
			if err != nil {
				return errors.Wrapf(err, "failed to get %s", FlagInitOnly)
			}
			if initOnly {
				log.Info(ctx, "Initializing default bootstrapping config", zap.String("path", filePath))
				if err := bridgeclient.InitBootstrappingConfig(filePath); err != nil {
					return err
				}
				relayersCount, err := cmd.Flags().GetInt(FlagRelayersCount)
				if err != nil {
					return errors.Wrapf(err, "failed to get %s", FlagRelayersCount)
				}
				if relayersCount > 0 {
					minXrplBridgeBalance := bridgeclient.ComputeXRPLBrideAccountBalance()
					log.Info(ctx, "Computed minimum XRPL bridge balance", zap.Float64("balance", minXrplBridgeBalance))
				}

				return nil
			}

			cfg, err := bridgeclient.ReadBootstrappingConfig(filePath)
			if err != nil {
				return err
			}
			log.Info(ctx, "Bootstrapping XRPL bridge", zap.Any("config", cfg))
			log.Info(ctx, "Press any key to continue.")
			input := bufio.NewScanner(os.Stdin)
			input.Scan()

			_, err = bridgeClient.Bootstrap(ctx, coreumAddress, xrplKeyName, cfg)
			return err
		},
	}
	addKeyringFlags(cmd)
	addHomeFlag(cmd)

	cmd.PersistentFlags().Bool(FlagInitOnly, false, "Init default config")
	cmd.PersistentFlags().Int(FlagRelayersCount, 0, "Relayers count")
	cmd.PersistentFlags().String(FlagCoreumKeyName, "", "Key name from the Coreum keyring")
	cmd.PersistentFlags().String(FlagXRPLKeyName, "", "Key name from the XRPL keyring")

	return cmd
}

// ContractConfigCmd prints contracts config.
func ContractConfigCmd(bcp BridgeClientProvider) *cobra.Command {
	cmd := &cobra.Command{
		Use:   "contract-config",
		Short: "Prints contract config.",
		RunE: func(cmd *cobra.Command, args []string) error {
			ctx := cmd.Context()
			// get bridgeClient first to set cosmos SDK config
			bridgeClient, err := bcp(cmd)
			if err != nil {
				return err
			}
			cfg, err := bridgeClient.GetContractConfig(ctx)
			if err != nil {
				return err
			}

			log, err := GetCLILogger()
			if err != nil {
				return err
			}
			log.Info(ctx, "Got contract config", zap.Any("config", cfg))

			return nil
		},
	}
	addHomeFlag(cmd)

	return cmd
}

// RecoverTicketsCmd recovers 250 tickets in the bridge contract.
func RecoverTicketsCmd(bcp BridgeClientProvider) *cobra.Command {
	cmd := &cobra.Command{
		Use:   "recover-tickets",
		Short: "Recovers tickets in the bridge contract.",
		Long: strings.TrimSpace(fmt.Sprintf(
			`Recovers tickets in the bridge contract.
Example:
$ recover-tickets --%s 250 --%s owner
`, FlagTicketsToAllocate, FlagKeyName)),
		RunE: func(cmd *cobra.Command, args []string) error {
			ctx := cmd.Context()
			// get bridgeClient first to set cosmos SDK config
			bridgeClient, err := bcp(cmd)
			if err != nil {
				return err
			}
			clientCtx, err := client.GetClientQueryContext(cmd)
			if err != nil {
				return errors.Wrap(err, "failed to get client context")
			}

			ticketsToAllocated, err := getFlagUint32IfPresent(cmd, FlagTicketsToAllocate)
			if err != nil {
				return errors.Wrapf(err, "failed to get %s", FlagTicketsToAllocate)
			}

			xrplClientCtx, err := WithKeyring(clientCtx, cmd.Flags(), coreum.KeyringSuffix)
			if err != nil {
				return err
			}
			sender, err := readAddressFromKeyNameFlag(cmd, xrplClientCtx)
			if err != nil {
				return err
			}

			return bridgeClient.RecoverTickets(ctx, sender, ticketsToAllocated)
		},
	}
	addKeyringFlags(cmd)
	addKeyNameFlag(cmd)
	addHomeFlag(cmd)
	addGenerateOnlyFlag(cmd)
	cmd.PersistentFlags().Uint32(
		FlagTicketsToAllocate, 0, "tickets to allocate (if not provided the contract uses used tickets count)",
	)

	return cmd
}

// RegisterCoreumTokenCmd registers the Coreum originated token in the bridge contract.
func RegisterCoreumTokenCmd(bcp BridgeClientProvider) *cobra.Command {
	cmd := &cobra.Command{
		Use:   "register-coreum-token [denom] [decimals] [sendingPrecision] [maxHoldingAmount] [bridgingFee]",
		Short: "Registers Coreum token in the bridge contract.",
		Long: strings.TrimSpace(
			fmt.Sprintf(`Registers Coreum token in the bridge contract.
Example:
$ register-coreum-token ucore 6 2 500000000000000 4000 --%s owner
`, FlagKeyName)),
		Args: cobra.ExactArgs(5),
		RunE: func(cmd *cobra.Command, args []string) error {
			ctx := cmd.Context()
			// get bridgeClient first to set cosmos SDK config
			bridgeClient, err := bcp(cmd)
			if err != nil {
				return err
			}
			clientCtx, err := client.GetClientQueryContext(cmd)
			if err != nil {
				return errors.Wrap(err, "failed to get client context")
			}

			coreumClientCtx, err := WithKeyring(clientCtx, cmd.Flags(), coreum.KeyringSuffix)
			if err != nil {
				return err
			}

			sender, err := readAddressFromKeyNameFlag(cmd, coreumClientCtx)
			if err != nil {
				return err
			}

			denom := args[0]
			decimals, err := strconv.ParseUint(args[1], 10, 64)
			if err != nil {
				return errors.Wrapf(err, "invalid decimals: %s", args[1])
			}

			sendingPrecision, err := strconv.ParseInt(args[2], 10, 64)
			if err != nil {
				return errors.Wrapf(err, "invalid sendingPrecision: %s", args[2])
			}

			maxHoldingAmount, ok := sdkmath.NewIntFromString(args[3])
			if !ok {
				return errors.Wrapf(err, "invalid maxHoldingAmount: %s", args[3])
			}

			bridgingFee, ok := sdkmath.NewIntFromString(args[4])
			if !ok {
				return errors.Wrapf(err, "invalid bridgingFee: %s", args[4])
			}

			_, err = bridgeClient.RegisterCoreumToken(
				ctx,
				sender,
				denom,
				uint32(decimals),
				int32(sendingPrecision),
				maxHoldingAmount,
				bridgingFee,
			)
			return err
		},
	}
	addKeyringFlags(cmd)
	addKeyNameFlag(cmd)
	addHomeFlag(cmd)
	addGenerateOnlyFlag(cmd)

	return cmd
}

// UpdateCoreumTokenCmd updates the Coreum originated token in the bridge contract.
func UpdateCoreumTokenCmd(bcp BridgeClientProvider) *cobra.Command {
	cmd := &cobra.Command{
		Use:   "update-coreum-token [denom]",
		Short: "Updates Coreum token in the bridge contract.",
		Long: strings.TrimSpace(
			fmt.Sprintf(`Updates Coreum token in the bridge contract.
Example:
$ update-coreum-token ucore --%s enabled --%s 2 --%s 10000000 --%s 4000 --%s owner
`, FlagTokenState, FlagSendingPrecision, FlagMaxHoldingAmount, FlagBridgingFee, FlagKeyName)),
		Args: cobra.ExactArgs(1),
		RunE: func(cmd *cobra.Command, args []string) error {
			ctx := cmd.Context()
			// get bridgeClient first to set cosmos SDK config
			bridgeClient, err := bcp(cmd)
			if err != nil {
				return err
			}
			clientCtx, err := client.GetClientQueryContext(cmd)
			if err != nil {
				return errors.Wrap(err, "failed to get client context")
			}

			coreumClientCtx, err := WithKeyring(clientCtx, cmd.Flags(), coreum.KeyringSuffix)
			if err != nil {
				return err
			}

			sender, err := readAddressFromKeyNameFlag(cmd, coreumClientCtx)
			if err != nil {
				return err
			}
			denom := args[0]

			state, sendingPrecision, maxHoldingAmount, bridgingFee, err := readUpdateTokenFlags(cmd)
			if err != nil {
				return err
			}

			tokenState, err := convertStateStringTokenState(state)
			if err != nil {
				return err
			}

			return bridgeClient.UpdateCoreumToken(
				ctx,
				sender,
				denom,
				tokenState,
				sendingPrecision,
				maxHoldingAmount,
				bridgingFee,
			)
		},
	}

	addUpdateTokenFlags(cmd)
	addKeyringFlags(cmd)
	addKeyNameFlag(cmd)
	addHomeFlag(cmd)
	addGenerateOnlyFlag(cmd)

	return cmd
}

// RegisterXRPLTokenCmd registers the XRPL originated token in the bridge contract.
func RegisterXRPLTokenCmd(bcp BridgeClientProvider) *cobra.Command {
	cmd := &cobra.Command{
		Use:   "register-xrpl-token [issuer] [currency] [sendingPrecision] [maxHoldingAmount] [bridgeFee]",
		Short: "Registers XRPL token in the bridge contract.",
		//nolint:lll // example
		Long: strings.TrimSpace(
			fmt.Sprintf(`Registers XRPL token in the bridge contract.
Example:
$ register-xrpl-token rcoreNywaoz2ZCQ8Lg2EbSLnGuRBmun6D 434F524500000000000000000000000000000000 2 500000000000000 4000 --%s owner
`, FlagKeyName)),
		Args: cobra.ExactArgs(5),
		RunE: func(cmd *cobra.Command, args []string) error {
			ctx := cmd.Context()
			// get bridgeClient first to set cosmos SDK config
			bridgeClient, err := bcp(cmd)
			if err != nil {
				return err
			}
			clientCtx, err := client.GetClientQueryContext(cmd)
			if err != nil {
				return errors.Wrap(err, "failed to get client context")
			}

			coreumClientCtx, err := WithKeyring(clientCtx, cmd.Flags(), coreum.KeyringSuffix)
			if err != nil {
				return err
			}

			sender, err := readAddressFromKeyNameFlag(cmd, coreumClientCtx)
			if err != nil {
				return err
			}

			issuer, err := rippledata.NewAccountFromAddress(args[0])
			if err != nil {
				return errors.Wrapf(err, "failed to convert issuer string to rippledata.Account: %s", args[0])
			}

			currency, err := rippledata.NewCurrency(args[1])
			if err != nil {
				return errors.Wrapf(err, "failed to convert currency string to rippledata.Currency: %s", args[1])
			}

			sendingPrecision, err := strconv.ParseInt(args[2], 10, 64)
			if err != nil {
				return errors.Wrapf(err, "invalid sendingPrecision: %s", args[2])
			}

			maxHoldingAmount, ok := sdkmath.NewIntFromString(args[3])
			if !ok {
				return errors.Wrapf(err, "invalid maxHoldingAmount: %s", args[3])
			}

			bridgingFee, ok := sdkmath.NewIntFromString(args[4])
			if !ok {
				return errors.Wrapf(err, "invalid bridgeFee: %s", args[4])
			}

			_, err = bridgeClient.RegisterXRPLToken(
				ctx,
				sender,
				*issuer,
				currency,
				int32(sendingPrecision),
				maxHoldingAmount,
				bridgingFee,
			)
			return err
		},
	}
	addKeyringFlags(cmd)
	addKeyNameFlag(cmd)
	addHomeFlag(cmd)
	addGenerateOnlyFlag(cmd)

	return cmd
}

// RecoverXRPLTokenRegistrationCmd recovers xrpl token registration.
func RecoverXRPLTokenRegistrationCmd(bcp BridgeClientProvider) *cobra.Command {
	cmd := &cobra.Command{
		Use:   "recover-xrpl-token-registration [issuer] [currency]",
		Short: "Recovers XRPL token registration.",
		Long: strings.TrimSpace(fmt.Sprintf(
			`Recovers XRPL token registration.
Example:
$ recover-xrpl-token-registration [issuer] [currency] --%s owner
`, FlagKeyName)),
		Args: cobra.ExactArgs(2),
		RunE: func(cmd *cobra.Command, args []string) error {
			ctx := cmd.Context()
			// get bridgeClient first to set cosmos SDK config
			bridgeClient, err := bcp(cmd)
			if err != nil {
				return err
			}
			clientCtx, err := client.GetClientQueryContext(cmd)
			if err != nil {
				return errors.Wrap(err, "failed to get client context")
			}

			coreumClientCtx, err := WithKeyring(clientCtx, cmd.Flags(), coreum.KeyringSuffix)
			if err != nil {
				return err
			}

			sender, err := readAddressFromKeyNameFlag(cmd, coreumClientCtx)
			if err != nil {
				return err
			}

			issuer, err := rippledata.NewAccountFromAddress(args[0])
			if err != nil {
				return errors.Wrapf(err, "failed to convert issuer string to rippledata.Account: %s", args[0])
			}

			currency, err := rippledata.NewCurrency(args[1])
			if err != nil {
				return errors.Wrapf(err, "failed to convert currency string to rippledata.Currency: %s", args[1])
			}

			return bridgeClient.RecoverXRPLTokenRegistration(ctx, sender, issuer.String(), currency.String())
		},
	}
	addKeyringFlags(cmd)
	addKeyNameFlag(cmd)
	addHomeFlag(cmd)
	addGenerateOnlyFlag(cmd)

	return cmd
}

// UpdateXRPLTokenCmd updates the XRPL originated token in the bridge contract.
func UpdateXRPLTokenCmd(bcp BridgeClientProvider) *cobra.Command {
	cmd := &cobra.Command{
		Use:   "update-xrpl-token [issuer] [currency]",
		Short: "Updates XRPL token in the bridge contract.",
		//nolint:lll // long example
		Long: strings.TrimSpace(
			fmt.Sprintf(`Updates XRPL token in the bridge contract.
Example:
$ update-xrpl-token rcoreNywaoz2ZCQ8Lg2EbSLnGuRBmun6D 434F524500000000000000000000000000000000 --%s enabled --%s 2 --%s 10000000 --%s 4000 --%s owner
`, FlagTokenState, FlagSendingPrecision, FlagMaxHoldingAmount, FlagBridgingFee, FlagKeyName)),
		Args: cobra.ExactArgs(2),
		RunE: func(cmd *cobra.Command, args []string) error {
			ctx := cmd.Context()
			// get bridgeClient first to set cosmos SDK config
			bridgeClient, err := bcp(cmd)
			if err != nil {
				return err
			}
			clientCtx, err := client.GetClientQueryContext(cmd)
			if err != nil {
				return errors.Wrap(err, "failed to get client context")
			}

			coreumClientCtx, err := WithKeyring(clientCtx, cmd.Flags(), coreum.KeyringSuffix)
			if err != nil {
				return err
			}

			sender, err := readAddressFromKeyNameFlag(cmd, coreumClientCtx)
			if err != nil {
				return err
			}
			issuer := args[0]
			currency := args[1]

			state, sendingPrecision, maxHoldingAmount, bridgingFee, err := readUpdateTokenFlags(cmd)
			if err != nil {
				return err
			}

			tokenState, err := convertStateStringTokenState(state)
			if err != nil {
				return err
			}

			return bridgeClient.UpdateXRPLToken(
				ctx,
				sender,
				issuer, currency,
				tokenState,
				sendingPrecision,
				maxHoldingAmount,
				bridgingFee,
			)
		},
	}

	addUpdateTokenFlags(cmd)
	addKeyringFlags(cmd)
	addKeyNameFlag(cmd)
	addHomeFlag(cmd)
	addGenerateOnlyFlag(cmd)

	return cmd
}

// RotateKeysCmd starts the keys rotation.
func RotateKeysCmd(bcp BridgeClientProvider) *cobra.Command {
	cmd := &cobra.Command{
		Use:   "rotate-keys [config-path]",
		Args:  cobra.ExactArgs(1),
		Short: "Start the keys rotation of the bridge.",
		Long: strings.TrimSpace(fmt.Sprintf(
			`Start the keys rotation of the bridge.
Example:
$ rotate-keys new-keys.yaml --%s owner
`, FlagKeyName)),
		RunE: func(cmd *cobra.Command, args []string) error {
			ctx := cmd.Context()
			// get bridgeClient first to set cosmos SDK config
			bridgeClient, err := bcp(cmd)
			if err != nil {
				return err
			}
			clientCtx, err := client.GetClientQueryContext(cmd)
			if err != nil {
				return errors.Wrap(err, "failed to get client context")
			}
			coreumClientCtx, err := WithKeyring(clientCtx, cmd.Flags(), coreum.KeyringSuffix)
			if err != nil {
				return err
			}

			log, err := GetCLILogger()
			if err != nil {
				return err
			}

			keyName, err := cmd.Flags().GetString(FlagKeyName)
			if err != nil {
				return errors.Wrapf(err, "failed to get %s", FlagKeyName)
			}

			filePath := args[0]
			initOnly, err := cmd.Flags().GetBool(FlagInitOnly)
			if err != nil {
				return errors.Wrapf(err, "failed to get %s", FlagInitOnly)
			}
			if initOnly {
				log.Info(ctx, "Initializing default keys rotation config", zap.String("path", filePath))
				return bridgeclient.InitKeysRotationConfig(filePath)
			}

			record, err := coreumClientCtx.Keyring.Key(keyName)
			if err != nil {
				return errors.Wrapf(err, "failed to get key by name:%s", keyName)
			}
			addr, err := record.GetAddress()
			if err != nil {
				return errors.Wrapf(err, "failed to address for key name:%s", keyName)
			}

			cfg, err := bridgeclient.ReadKeysRotationConfig(filePath)
			if err != nil {
				return err
			}
			log.Info(ctx, "Start keys rotation", zap.Any("config", cfg))
			log.Info(ctx, "Press any key to continue.")
			input := bufio.NewScanner(os.Stdin)
			input.Scan()

			return bridgeClient.RotateKeys(ctx, addr, cfg)
		},
	}
	addKeyringFlags(cmd)
	addKeyNameFlag(cmd)
	addHomeFlag(cmd)
	addGenerateOnlyFlag(cmd)

	cmd.PersistentFlags().Bool(FlagInitOnly, false, "Init default config")

	return cmd
}

// UpdateXRPLBaseFeeCmd updates the XRPL base fee in the bridge contract.
//
//nolint:dupl // abstracting this code will make it less readable.
func UpdateXRPLBaseFeeCmd(bcp BridgeClientProvider) *cobra.Command {
	cmd := &cobra.Command{
		Use:   "update-xrpl-base-fee [fee]",
		Short: "Update XRPL base fee in the bridge contract.",
		Long: strings.TrimSpace(
			fmt.Sprintf(`Update XRPL base fee in the bridge contract.
Example:
$ update-xrpl-base-fee 20 --%s owner
`, FlagKeyName)),
		Args: cobra.ExactArgs(1),
		RunE: func(cmd *cobra.Command, args []string) error {
			ctx := cmd.Context()
			// get bridgeClient first to set cosmos SDK config
			bridgeClient, err := bcp(cmd)
			if err != nil {
				return err
			}
			clientCtx, err := client.GetClientQueryContext(cmd)
			if err != nil {
				return errors.Wrap(err, "failed to get client context")
			}

			coreumClientCtx, err := WithKeyring(clientCtx, cmd.Flags(), coreum.KeyringSuffix)
			if err != nil {
				return err
			}

			sender, err := readAddressFromKeyNameFlag(cmd, coreumClientCtx)
			if err != nil {
				return err
			}

			xrplBaseFee, err := strconv.ParseUint(args[0], 10, 64)
			if err != nil {
				return errors.Wrapf(err, "invalid XRPL base fee: %s", args[0])
			}

			return bridgeClient.UpdateXRPLBaseFee(
				ctx,
				sender,
				uint32(xrplBaseFee),
			)
		},
	}
	addKeyringFlags(cmd)
	addKeyNameFlag(cmd)
	addHomeFlag(cmd)

	return cmd
}

// RegisteredTokensCmd prints all registered tokens.
func RegisteredTokensCmd(bcp BridgeClientProvider) *cobra.Command {
	cmd := &cobra.Command{
		Use:   "registered-tokens",
		Short: "Prints all registered tokens.",
		RunE: func(cmd *cobra.Command, args []string) error {
			ctx := cmd.Context()
			// get bridgeClient first to set cosmos SDK config
			bridgeClient, err := bcp(cmd)
			if err != nil {
				return err
			}
			coreumTokens, xrplTokens, err := bridgeClient.GetAllTokens(ctx)
			if err != nil {
				return err
			}
			log, err := GetCLILogger()
			if err != nil {
				return err
			}
			log.Info(ctx, "Coreum tokens", zap.Int("total", len(coreumTokens)))
			for _, token := range coreumTokens {
				log.Info(ctx, token.Denom, zap.Any("token", token))
			}
			log.Info(ctx, "XRPL tokens", zap.Int("total", len(xrplTokens)))
			for _, token := range xrplTokens {
				log.Info(ctx, fmt.Sprintf("%s/%s", token.Currency, token.Issuer), zap.Any("token", token))
			}

			return nil
		},
	}
	addHomeFlag(cmd)

	return cmd
}

// SendFromCoreumToXRPLCmd sends tokens from the Coreum to XRPL.
func SendFromCoreumToXRPLCmd(bcp BridgeClientProvider) *cobra.Command {
	cmd := &cobra.Command{
		Use:   "send-from-coreum-to-xrpl [amount] [recipient]",
		Short: "Sends tokens from the Coreum to XRPL.",
		Long: strings.TrimSpace(
			fmt.Sprintf(`Sends tokens from the Coreum to XRPL.
Example:
$ send-from-coreum-to-xrpl 1000000ucore rrrrrrrrrrrrrrrrrrrrrhoLvTp --%s sender --%s 100000
`, FlagKeyName, FlagDeliverAmount)),
		Args: cobra.ExactArgs(2),
		RunE: func(cmd *cobra.Command, args []string) error {
			ctx := cmd.Context()
			// get bridgeClient first to set cosmos SDK config
			bridgeClient, err := bcp(cmd)
			if err != nil {
				return err
			}
			clientCtx, err := client.GetClientQueryContext(cmd)
			if err != nil {
				return errors.Wrap(err, "failed to get client context")
			}

			coreumClientCtx, err := WithKeyring(clientCtx, cmd.Flags(), coreum.KeyringSuffix)
			if err != nil {
				return err
			}
			deliverAmount, err := getFlagSDKIntIfPresent(cmd, FlagDeliverAmount)
			if err != nil {
				return err
			}

			sender, err := readAddressFromKeyNameFlag(cmd, coreumClientCtx)
			if err != nil {
				return err
			}

			amount, err := sdk.ParseCoinNormalized(args[0])
			if err != nil {
				return err
			}
			recipient, err := rippledata.NewAccountFromAddress(args[1])
			if err != nil {
				return errors.Wrapf(err, "failed to convert recipient string to rippledata.Account: %s", args[1])
			}

			return bridgeClient.SendFromCoreumToXRPL(ctx, sender, *recipient, amount, deliverAmount)
		},
	}

	cmd.PersistentFlags().String(FlagDeliverAmount, "", "Deliver amount")
	addKeyringFlags(cmd)
	addKeyNameFlag(cmd)
	addHomeFlag(cmd)
	addGenerateOnlyFlag(cmd)

	return cmd
}

// SendFromXRPLToCoreumCmd sends tokens from the XRPL to Coreum.
func SendFromXRPLToCoreumCmd(bcp BridgeClientProvider) *cobra.Command {
	cmd := &cobra.Command{
		Use:   "send-from-xrpl-to-coreum [amount] [issuer] [currency] [recipient]",
		Short: "Sends tokens from the XRPL to Coreum.",
		Long: strings.TrimSpace(
			fmt.Sprintf(`Sends tokens from the XRPL to Coreum.
Example:
$ send-from-xrpl-to-coreum 1000000 %s %s %s --%s sender
`,
				xrpl.XRPTokenIssuer.String(),
				xrpl.ConvertCurrencyToString(xrpl.XRPTokenCurrency),
				constant.AddressSampleTest,
				FlagKeyName,
			),
		),
		Args: cobra.ExactArgs(4),
		RunE: func(cmd *cobra.Command, args []string) error {
			ctx := cmd.Context()
			// get bridgeClient first to set cosmos SDK config
			bridgeClient, err := bcp(cmd)
			if err != nil {
				return err
			}
			issuer, err := rippledata.NewAccountFromAddress(args[1])
			if err != nil {
				return errors.Wrapf(err, "failed to convert issuer string to rippledata.Account: %s", args[2])
			}

			currency, err := rippledata.NewCurrency(args[2])
			if err != nil {
				return errors.Wrapf(err, "failed to convert currency string to rippledata.Currency: %s", args[1])
			}

			isNative := false
			if xrpl.ConvertCurrencyToString(currency) == xrpl.ConvertCurrencyToString(xrpl.XRPTokenCurrency) &&
				issuer.String() == xrpl.XRPTokenIssuer.String() {
				isNative = true
			}

			value, err := rippledata.NewValue(args[0], isNative)
			if err != nil {
				return errors.Wrapf(err, "failed to amount to rippledata.Value: %s", args[0])
			}

			recipient, err := sdk.AccAddressFromBech32(args[3])
			if err != nil {
				return errors.Wrapf(err, "failed to convert recipient string to sdk.AccAddress: %s", args[3])
			}

			keyName, err := cmd.Flags().GetString(FlagKeyName)
			if err != nil {
				return errors.Wrapf(err, "failed to get flag %s", FlagKeyName)
			}

			return bridgeClient.SendFromXRPLToCoreum(
				ctx,
				keyName,
				rippledata.Amount{
					Value:    value,
					Currency: currency,
					Issuer:   *issuer,
				},
				recipient,
			)
		},
	}
	addKeyringFlags(cmd)
	addKeyNameFlag(cmd)
	addHomeFlag(cmd)

	return cmd
}

// CoreumBalancesCmd prints coreum balances.
func CoreumBalancesCmd(bcp BridgeClientProvider) *cobra.Command {
	cmd := &cobra.Command{
		Use:   "coreum-balances [address]",
		Short: "Prints coreum balances of the provided address.",
		Args:  cobra.ExactArgs(1),
		RunE: func(cmd *cobra.Command, args []string) error {
			ctx := cmd.Context()
			// get bridgeClient first to set cosmos SDK config
			bridgeClient, err := bcp(cmd)
			if err != nil {
				return err
			}
			address, err := sdk.AccAddressFromBech32(args[0])
			if err != nil {
				return errors.Wrapf(err, "failed to convert address string to sdk.AccAddress: %s", args[0])
			}

			coins, err := bridgeClient.GetCoreumBalances(ctx, address)
			if err != nil {
				return err
			}
			log, err := GetCLILogger()
			if err != nil {
				return err
			}
			log.Info(ctx, "Got balances", zap.Any("balances", coins))
			return nil
		},
	}
	addHomeFlag(cmd)

	return cmd
}

// XRPLBalancesCmd prints XRPL balances.
func XRPLBalancesCmd(bcp BridgeClientProvider) *cobra.Command {
	cmd := &cobra.Command{
		Use:   "xrpl-balances [address]",
		Short: "Prints XRPL balances of the provided address.",
		Args:  cobra.ExactArgs(1),
		RunE: func(cmd *cobra.Command, args []string) error {
			ctx := cmd.Context()
			// get bridgeClient first to set cosmos SDK config
			bridgeClient, err := bcp(cmd)
			if err != nil {
				return err
			}
			acc, err := rippledata.NewAccountFromAddress(args[0])
			if err != nil {
				return errors.Wrapf(err, "failed to convert address to rippledata.Address, address:%s", args[0])
			}
			balances, err := bridgeClient.GetXRPLBalances(ctx, *acc)
			if err != nil {
				return err
			}

			balancesFormatted := lo.Map(balances, func(amount rippledata.Amount, index int) string {
				return fmt.Sprintf(
					"%s/%s %s",
					amount.Issuer.String(),
					xrpl.ConvertCurrencyToString(amount.Currency),
					amount.Value.String(),
				)
			})

			log, err := GetCLILogger()
			if err != nil {
				return err
			}
			log.Info(ctx, "Got balances: [issuer/currency amount]", zap.Any("balances", balancesFormatted))
			return nil
		},
	}
	addHomeFlag(cmd)

	return cmd
}

// SetXRPLTrustSetCmd sends the XRPL TrustSet transaction.
func SetXRPLTrustSetCmd(bcp BridgeClientProvider) *cobra.Command {
	cmd := &cobra.Command{
		Use:   "set-xrpl-trust-set [amount] [issuer] [currency]",
		Short: "Sends tokens from the XRPL to Coreum.",
		Long: strings.TrimSpace(
			fmt.Sprintf(`Sends tokens from the XRPL to Coreum.
Example:
$ set-xrpl-trust-set 1e80 %s %s --%s sender
`, xrpl.XRPTokenIssuer.String(), xrpl.ConvertCurrencyToString(xrpl.XRPTokenCurrency), FlagKeyName),
		),
		Args: cobra.ExactArgs(3),
		RunE: func(cmd *cobra.Command, args []string) error {
			ctx := cmd.Context()
			// get bridgeClient first to set cosmos SDK config
			bridgeClient, err := bcp(cmd)
			if err != nil {
				return err
			}
			issuer, err := rippledata.NewAccountFromAddress(args[1])
			if err != nil {
				return errors.Wrapf(err, "failed to convert issuer string to rippledata.Account: %s", args[2])
			}

			currency, err := rippledata.NewCurrency(args[2])
			if err != nil {
				return errors.Wrapf(err, "failed to convert currency string to rippledata.Currency: %s", args[1])
			}

			isNative := false
			if xrpl.ConvertCurrencyToString(currency) == xrpl.ConvertCurrencyToString(xrpl.XRPTokenCurrency) &&
				issuer.String() == xrpl.XRPTokenIssuer.String() {
				isNative = true
			}

			value, err := rippledata.NewValue(args[0], isNative)
			if err != nil {
				return errors.Wrapf(err, "failed to amount to rippledata.Value: %s", args[0])
			}

			keyName, err := cmd.Flags().GetString(FlagKeyName)
			if err != nil {
				return errors.Wrapf(err, "failed to get flag %s", FlagKeyName)
			}

			return bridgeClient.SetXRPLTrustSet(
				ctx,
				keyName,
				rippledata.Amount{
					Value:    value,
					Currency: currency,
					Issuer:   *issuer,
				},
			)
		},
	}
	addKeyringFlags(cmd)
	addKeyNameFlag(cmd)
	addHomeFlag(cmd)

	return cmd
}

// VersionCmd returns a CLI command to interactively print the application binary version information.
func VersionCmd() *cobra.Command {
	return &cobra.Command{
		Use:   "version",
		Short: "Print the application binary version information",
		RunE: func(cmd *cobra.Command, _ []string) error {
			log, err := GetCLILogger()
			if err != nil {
				return err
			}
			log.Info(
				cmd.Context(),
				"Version Info",
				zap.String("Git Tag", buildinfo.VersionTag),
				zap.String("Git Commit", buildinfo.GitCommit),
			)
			return nil
		},
	}
}

// PendingRefundsCmd gets the pending refunds of and address.
func PendingRefundsCmd(bcp BridgeClientProvider) *cobra.Command {
	cmd := &cobra.Command{
		Use:   "pending-refunds [address]",
		Short: "Get pending refunds of an address",
		Long: strings.TrimSpace(fmt.Sprintf(
			`Get pending refunds.
Example:
$ pending-refunds %s 
`, constant.AddressSampleTest,
		)),
		Args: cobra.ExactArgs(1),
		RunE: func(cmd *cobra.Command, args []string) error {
			ctx := cmd.Context()
			// get bridgeClient first to set cosmos SDK config
			bridgeClient, err := bcp(cmd)
			if err != nil {
				return err
			}
			address, err := sdk.AccAddressFromBech32(args[0])
			if err != nil {
				return err
			}

			refunds, err := bridgeClient.GetPendingRefunds(ctx, address)
			if err != nil {
				return err
			}

			logger, err := GetCLILogger()
			if err != nil {
				return err
			}

			logger.Info(ctx, "pending refunds", zap.Any("refunds", refunds))
			return nil
		},
	}
	addHomeFlag(cmd)

	return cmd
}

// ClaimRefundCmd claims pending refund.
func ClaimRefundCmd(bcp BridgeClientProvider) *cobra.Command {
	cmd := &cobra.Command{
		Use:   "claim-refund",
		Short: "Claim pending refund, either all pending refunds or with a refund id.",
		Long: strings.TrimSpace(fmt.Sprintf(
			`Claims pending refunds.
Example:
$ claim-refund --%s claimer --%s 1705664693-2
`, FlagKeyName, FlagRefundID,
		)),
		Args: cobra.NoArgs,
		RunE: func(cmd *cobra.Command, args []string) error {
			ctx := cmd.Context()
			// get bridgeClient first to set cosmos SDK config
			bridgeClient, err := bcp(cmd)
			if err != nil {
				return err
			}
			clientCtx, err := client.GetClientQueryContext(cmd)
			if err != nil {
				return errors.Wrap(err, "failed to get client context")
			}

			coreumClientCtx, err := WithKeyring(clientCtx, cmd.Flags(), coreum.KeyringSuffix)
			if err != nil {
				return err
			}

			address, err := readAddressFromKeyNameFlag(cmd, coreumClientCtx)
			if err != nil {
				return err
			}

			refundID, err := cmd.Flags().GetString(FlagRefundID)
			if err != nil {
				return err
			}

			if refundID != "" {
				return bridgeClient.ClaimRefund(ctx, address, refundID)
			}

			refunds, err := bridgeClient.GetPendingRefunds(ctx, address)
			if err != nil {
				return err
			}

			for _, refund := range refunds {
				err := bridgeClient.ClaimRefund(ctx, address, refund.ID)
				if err != nil {
					return err
				}
			}
			return nil
		},
	}
	addKeyringFlags(cmd)
	addKeyNameFlag(cmd)
	addHomeFlag(cmd)
	addGenerateOnlyFlag(cmd)
	cmd.PersistentFlags().String(FlagRefundID, "", "pending refund id")

	return cmd
}

// GetRelayerFeesCmd gets the fees of a relayer.
func GetRelayerFeesCmd(bcp BridgeClientProvider) *cobra.Command {
	cmd := &cobra.Command{
		Use:   "relayer-fees [address]",
		Short: "Get the relayer fees",
		Long: strings.TrimSpace(fmt.Sprintf(
			`Get pending refunds.
Example:
$ relayer-fees %s 
`, constant.AddressSampleTest,
		)),
		Args: cobra.ExactArgs(1),
		RunE: func(cmd *cobra.Command, args []string) error {
			ctx := cmd.Context()
			// get bridgeClient first to set cosmos SDK config
			bridgeClient, err := bcp(cmd)
			if err != nil {
				return err
			}

			address, err := sdk.AccAddressFromBech32(args[0])
			if err != nil {
				return err
			}

			relayerFees, err := bridgeClient.GetFeesCollected(ctx, address)
			if err != nil {
				return err
			}

			logger, err := GetCLILogger()
			if err != nil {
				return err
			}

			logger.Info(ctx, "relayer fees", zap.String("fees", relayerFees.String()))
			return nil
		},
	}
	addKeyringFlags(cmd)
	addKeyNameFlag(cmd)
	addHomeFlag(cmd)

	return cmd
}

// ClaimRelayerFeesCmd claims relayer fees.
func ClaimRelayerFeesCmd(bcp BridgeClientProvider) *cobra.Command {
	cmd := &cobra.Command{
		Use:   "claim-relayer-fees",
		Short: "Claim pending relayer fees,  either all or specific amount.",
		Long: strings.TrimSpace(fmt.Sprintf(
			`Claims relayer fees.
Example:
$ claim-relayer-fees --key-name address --%s %s
`, FlagAmount, sampleAmount,
		)),
		Args: cobra.NoArgs,
		RunE: func(cmd *cobra.Command, args []string) error {
			ctx := cmd.Context()
			// get bridgeClient first to set cosmos SDK config
			bridgeClient, err := bcp(cmd)
			if err != nil {
				return err
			}
			clientCtx, err := client.GetClientQueryContext(cmd)
			if err != nil {
				return errors.Wrap(err, "failed to get client context")
			}

			coreumClientCtx, err := WithKeyring(clientCtx, cmd.Flags(), coreum.KeyringSuffix)
			if err != nil {
				return err
			}

			address, err := readAddressFromKeyNameFlag(cmd, coreumClientCtx)
			if err != nil {
				return err
			}

			amountStr, err := cmd.Flags().GetString(FlagAmount)
			if err != nil {
				return err
			}

			if amountStr != "" {
				amount, err := sdk.ParseCoinsNormalized(amountStr)
				if err != nil {
					return err
				}
				return bridgeClient.ClaimRelayerFees(ctx, address, amount)
			}

			feesCollected, err := bridgeClient.GetFeesCollected(ctx, address)
			if err != nil {
				return err
			}

			return bridgeClient.ClaimRelayerFees(ctx, address, feesCollected)
		},
	}
	addKeyringFlags(cmd)
	addKeyNameFlag(cmd)
	addHomeFlag(cmd)
	cmd.PersistentFlags().String(FlagAmount, "", "specific amount to be collected")
	addGenerateOnlyFlag(cmd)

	return cmd
}

// HaltBridgeCmd halts the bridge and stops its operation.
//
//nolint:dupl // abstracting this code will make it less readable.
func HaltBridgeCmd(bcp BridgeClientProvider) *cobra.Command {
	cmd := &cobra.Command{
		Use:   "halt-bridge",
		Short: "Halts the bridge and stops its operation.",
		Long: strings.TrimSpace(
			fmt.Sprintf(`Halts the bridge and stops its operation.
Example:
$ halt-bridge --%s owner
`, FlagKeyName)),
		Args: cobra.NoArgs,
		RunE: func(cmd *cobra.Command, args []string) error {
			ctx := cmd.Context()
			// get bridgeClient first to set cosmos SDK config
			bridgeClient, err := bcp(cmd)
			if err != nil {
				return err
			}
			clientCtx, err := client.GetClientQueryContext(cmd)
			if err != nil {
				return errors.Wrap(err, "failed to get client context")
			}
			coreumClientCtx, err := WithKeyring(clientCtx, cmd.Flags(), coreum.KeyringSuffix)
			if err != nil {
				return err
			}
			sender, err := readAddressFromKeyNameFlag(cmd, coreumClientCtx)
			if err != nil {
				return err
			}

			return bridgeClient.HaltBridge(
				ctx,
				sender,
			)
		},
	}

	addKeyringFlags(cmd)
	addKeyNameFlag(cmd)
	addHomeFlag(cmd)
	addGenerateOnlyFlag(cmd)

	return cmd
}

// ResumeBridgeCmd resumes the bridge and restarts its operation.
//
//nolint:dupl // abstracting this code will make it less readable.
func ResumeBridgeCmd(bcp BridgeClientProvider) *cobra.Command {
	cmd := &cobra.Command{
		Use:   "resume-bridge",
		Short: "Resume the bridge and restarts its operation.",
		Long: strings.TrimSpace(
			fmt.Sprintf(`Resumes the bridge and restarts its operation.
Example:
$ resume-bridge --%s owner
`, FlagKeyName)),
		Args: cobra.NoArgs,
		RunE: func(cmd *cobra.Command, args []string) error {
			ctx := cmd.Context()
			// get bridgeClient first to set cosmos SDK config
			bridgeClient, err := bcp(cmd)
			if err != nil {
				return err
			}
			clientCtx, err := client.GetClientQueryContext(cmd)
			if err != nil {
				return errors.Wrap(err, "failed to get client context")
			}
			coreumClientCtx, err := WithKeyring(clientCtx, cmd.Flags(), coreum.KeyringSuffix)
			if err != nil {
				return err
			}
			sender, err := readAddressFromKeyNameFlag(cmd, coreumClientCtx)
			if err != nil {
				return err
			}
			return bridgeClient.ResumeBridge(
				ctx,
				sender,
			)
		},
	}

	addKeyringFlags(cmd)
	addKeyNameFlag(cmd)
	addHomeFlag(cmd)
	addGenerateOnlyFlag(cmd)

	return cmd
}

// CancelPendingOperationCmd cancels pending operation.
//
//nolint:dupl // abstracting this code will make it less readable.
func CancelPendingOperationCmd(bcp BridgeClientProvider) *cobra.Command {
	cmd := &cobra.Command{
		Use:   "cancel-pending-operation [operation-id]",
		Short: "Cancel pending operation.",
		Long: strings.TrimSpace(
			fmt.Sprintf(`Cancel pending operation.
Example:
$ cancel-pending-operation 123 --%s owner
`, FlagKeyName)),
		Args: cobra.ExactArgs(1),
		RunE: func(cmd *cobra.Command, args []string) error {
			ctx := cmd.Context()
			// get bridgeClient first to set cosmos SDK config
			bridgeClient, err := bcp(cmd)
			if err != nil {
				return err
			}
			clientCtx, err := client.GetClientQueryContext(cmd)
			if err != nil {
				return errors.Wrap(err, "failed to get client context")
			}
			coreumClientCtx, err := WithKeyring(clientCtx, cmd.Flags(), coreum.KeyringSuffix)
			if err != nil {
				return err
			}
			sender, err := readAddressFromKeyNameFlag(cmd, coreumClientCtx)
			if err != nil {
				return err
			}

			operationID, err := strconv.ParseUint(args[0], 10, 32)
			if err != nil {
				return errors.Wrapf(err, "invalid operation ID: %s", args[0])
			}

			return bridgeClient.CancelPendingOperation(
				ctx,
				sender,
				uint32(operationID),
			)
		},
	}

	addKeyringFlags(cmd)
	addKeyNameFlag(cmd)
	addHomeFlag(cmd)
	addGenerateOnlyFlag(cmd)

	return cmd
}

// PendingOperationsCmd prints pending operations.
func PendingOperationsCmd(bcp BridgeClientProvider) *cobra.Command {
	cmd := &cobra.Command{
		Use:   "pending-operations",
		Short: "Prints pending operations.",
		RunE: func(cmd *cobra.Command, args []string) error {
			ctx := cmd.Context()
			// get bridgeClient first to set cosmos SDK config
			bridgeClient, err := bcp(cmd)
			if err != nil {
				return err
			}
			pendingOperations, err := bridgeClient.GetPendingOperations(ctx)
			if err != nil {
				return err
			}

			log, err := GetCLILogger()
			if err != nil {
				return err
			}
			log.Info(ctx, "Got pending operations", zap.Any("pendingOperations", pendingOperations))

			return nil
		},
	}
	addHomeFlag(cmd)

	return cmd
}

// GetCLILogger returns the console logger initialised with the default logger config but with set `yaml` format.
func GetCLILogger() (*logger.ZapLogger, error) {
	zapLogger, err := logger.NewZapLogger(logger.ZapLoggerConfig{
		Level:  "info",
		Format: logger.YamlConsoleLoggerFormat,
	})
	if err != nil {
		return nil, err
	}

	return zapLogger, nil
}

func readAddressFromKeyNameFlag(cmd *cobra.Command, clientCtx client.Context) (sdk.AccAddress, error) {
	keyName, err := cmd.Flags().GetString(FlagKeyName)
	if err != nil {
		return nil, errors.Wrapf(err, "failed to get flag %s", FlagKeyName)
	}
	keyRecord, err := clientCtx.Keyring.Key(keyName)
	if err != nil {
		return nil, errors.Wrapf(err, "failed to get key by name:%s", keyName)
	}
	addr, err := keyRecord.GetAddress()
	if err != nil {
		return nil, errors.Wrapf(err, "failed to address for key name:%s", keyName)
	}

	return addr, nil
}

func setCoreumConfigFromHomeFlag(cmd *cobra.Command) error {
	cfg, err := GetHomeRunnerConfig(cmd)
	if err != nil {
		return err
	}
	network, err := config.NetworkConfigByChainID(constant.ChainID(cfg.Coreum.Network.ChainID))
	if err != nil {
		return err
	}
	network.SetSDKConfig()

	return nil
}

// GetHomeRunnerConfig reads runner config from home directory.
func GetHomeRunnerConfig(cmd *cobra.Command) (runner.Config, error) {
	home, err := getRelayerHome(cmd)
	if err != nil {
		return runner.Config{}, err
	}
	return runner.ReadConfig(home)
}

func getRelayerHome(cmd *cobra.Command) (string, error) {
	return cmd.Flags().GetString(FlagHome)
}

func addHomeFlag(cmd *cobra.Command) {
	cmd.PersistentFlags().String(FlagHome, DefaultHomeDir, "Relayer home directory")
}

func addCoreumChainIDFlag(cmd *cobra.Command) *string {
	return cmd.PersistentFlags().String(FlagCoreumChainID, string(runner.DefaultCoreumChainID), "Default coreum chain ID")
}

func addKeyringFlags(cmd *cobra.Command) {
	cmd.PersistentFlags().String(
		flags.FlagKeyringBackend,
		flags.DefaultKeyringBackend,
		"Select keyring's backend (os|file|kwallet|pass|test)",
	)
	cmd.PersistentFlags().String(
		flags.FlagKeyringDir,
		"", "The client Keyring directory; if omitted, the default 'home' directory will be used")
}

func addUpdateTokenFlags(cmd *cobra.Command) {
	cmd.PersistentFlags().String(
		FlagTokenState,
		"",
		fmt.Sprintf("Token state (%s/%s)", coreum.TokenStateEnabled, coreum.TokenStateDisabled),
	)
	cmd.PersistentFlags().Int32(
		FlagSendingPrecision,
		0, "Token sending precision")
	cmd.PersistentFlags().String(
		FlagMaxHoldingAmount,
		"", "Token max holding amount")
	cmd.PersistentFlags().String(
		FlagBridgingFee,
		"", "Token bridging fee")
}

func readUpdateTokenFlags(cmd *cobra.Command) (*string, *int32, *sdkmath.Int, *sdkmath.Int, error) {
	var (
		state *string
		err   error
	)
	if state, err = getFlagStringIfPresent(cmd, FlagTokenState); err != nil {
		return nil, nil, nil, nil, err
	}
	var sendingPrecision *int32
	if sendingPrecision, err = getFlagInt32IfPresent(cmd, FlagSendingPrecision); err != nil {
		return nil, nil, nil, nil, err
	}

	maxHoldingAmount, err := getFlagSDKIntIfPresent(cmd, FlagMaxHoldingAmount)
	if err != nil {
		return nil, nil, nil, nil, err
	}

	bridgingFee, err := getFlagSDKIntIfPresent(cmd, FlagBridgingFee)
	if err != nil {
		return nil, nil, nil, nil, err
	}

	return state, sendingPrecision, maxHoldingAmount, bridgingFee, nil
}

func convertStateStringTokenState(state *string) (*coreum.TokenState, error) {
	if state == nil {
		return nil, nil //nolint:nilnil // nil is expected value
	}
	tokenState := coreum.TokenState(*state)
	switch tokenState {
	case coreum.TokenStateEnabled, coreum.TokenStateDisabled:
		return lo.ToPtr(tokenState), nil
	default:
		return nil, errors.Errorf("invalid token state: %s", *state)
	}
}

func addKeyNameFlag(cmd *cobra.Command) {
	cmd.PersistentFlags().String(FlagKeyName, "", "Key name from the keyring")
}

func addGenerateOnlyFlag(cmd *cobra.Command) {
	cmd.PersistentFlags().Bool(flags.FlagGenerateOnly, false, "generate unsigned transaction")
}

func getFlagSDKIntIfPresent(cmd *cobra.Command, flag string) (*sdkmath.Int, error) {
	stringVal, err := getFlagStringIfPresent(cmd, flag)
	if err != nil {
		return nil, err
	}
	if stringVal != nil {
		bridgingFeeInt, ok := sdkmath.NewIntFromString(*stringVal)
		if !ok {
			return nil, errors.Errorf("failed to convert string to sdkmath.Int, string:%s", *stringVal)
		}
		return &bridgingFeeInt, nil
	}
	return nil, nil //nolint:nilnil // expected result
}

func getFlagStringIfPresent(cmd *cobra.Command, flagName string) (*string, error) {
	if !cmd.Flags().Lookup(flagName).Changed {
		return nil, nil //nolint:nilnil // nil is expected value
	}
	val, err := cmd.Flags().GetString(flagName)
	if err != nil {
		return nil, err
	}
	if val == "" {
		return nil, nil //nolint:nilnil // nil is expected value
	}

	return &val, nil
}

func getFlagInt32IfPresent(cmd *cobra.Command, flagName string) (*int32, error) {
	if !cmd.Flags().Lookup(flagName).Changed {
		return nil, nil //nolint:nilnil // nil is expected value
	}
	val, err := cmd.Flags().GetInt32(flagName)
	if err != nil {
		return nil, err
	}

	return &val, nil
}

func getFlagUint32IfPresent(cmd *cobra.Command, flagName string) (*uint32, error) {
	if !cmd.Flags().Lookup(flagName).Changed {
		return nil, nil //nolint:nilnil // nil is expected value
	}
	val, err := cmd.Flags().GetUint32(flagName)
	if err != nil {
		return nil, err
	}

	return &val, nil
}<|MERGE_RESOLUTION|>--- conflicted
+++ resolved
@@ -87,17 +87,10 @@
 	FlagDeliverAmount = "deliver-amount"
 	// FlagTicketsToAllocate is tickets to allocate flag.
 	FlagTicketsToAllocate = "tickets-to-allocate"
-<<<<<<< HEAD
-	// FlagMetricsEnable enables metrics server.
-	FlagMetricsEnable = "metrics-enable"
+	// FlagMetricsEnabled enables metrics server.
+	FlagMetricsEnabled = "metrics-enabled"
 	// FlagMetricsListenAddr sets listen address for metrics server.
 	FlagMetricsListenAddr = "metrics-listen-addr"
-=======
-	// FlagMetricsEnabled enables metrics server.
-	FlagMetricsEnabled = "metrics-enabled"
-	// FlagsMetricsListenAddr sets listen address for metrics server.
-	FlagsMetricsListenAddr = "metrics-listen-addr"
->>>>>>> be98023e
 )
 
 // BridgeClient is bridge client used to interact with the chains and contract.
@@ -325,14 +318,9 @@
 	addCoreumChainIDFlag(cmd)
 	cmd.PersistentFlags().String(FlagXRPLRPCURL, "", "XRPL RPC address.")
 	cmd.PersistentFlags().String(FlagCoreumGRPCURL, "", "Coreum GRPC address.")
-<<<<<<< HEAD
 	cmd.PersistentFlags().String(FlagCoreumContractAddress, "", "Address of the bridge smart contract.")
-	cmd.PersistentFlags().Bool(FlagMetricsEnable, false, "Start metric server in relayer.")
+	cmd.PersistentFlags().Bool(FlagMetricsEnabled, false, "Start metric server in relayer.")
 	cmd.PersistentFlags().String(FlagMetricsListenAddr, "localhost:9090", "Address metrics server listens on.")
-=======
-	cmd.PersistentFlags().Bool(FlagMetricsEnabled, false, "Start metric server in relayer.")
-	cmd.PersistentFlags().String(FlagsMetricsListenAddr, "localhost:9090", "Address metrics server listens on.")
->>>>>>> be98023e
 
 	addHomeFlag(cmd)
 

package cli

import (
	"bufio"
	"context"
	"fmt"
	"os"
	"path/filepath"
	"strconv"
	"strings"

	sdkmath "cosmossdk.io/math"
	"github.com/cosmos/cosmos-sdk/client"
	"github.com/cosmos/cosmos-sdk/client/flags"
	sdk "github.com/cosmos/cosmos-sdk/types"
	"github.com/pkg/errors"
	rippledata "github.com/rubblelabs/ripple/data"
	"github.com/samber/lo"
	"github.com/spf13/cobra"
	"github.com/spf13/pflag"
	"go.uber.org/zap"

	coreumchainclient "github.com/CoreumFoundation/coreum/v4/pkg/client"
	"github.com/CoreumFoundation/coreum/v4/pkg/config/constant"
	"github.com/CoreumFoundation/coreumbridge-xrpl/relayer/buildinfo"
	bridgeclient "github.com/CoreumFoundation/coreumbridge-xrpl/relayer/client"
	"github.com/CoreumFoundation/coreumbridge-xrpl/relayer/cmd/cli/cosmos/keys"
	overridekeyring "github.com/CoreumFoundation/coreumbridge-xrpl/relayer/cmd/cli/cosmos/override/crypto/keyring"
	"github.com/CoreumFoundation/coreumbridge-xrpl/relayer/coreum"
	"github.com/CoreumFoundation/coreumbridge-xrpl/relayer/logger"
	"github.com/CoreumFoundation/coreumbridge-xrpl/relayer/runner"
	"github.com/CoreumFoundation/coreumbridge-xrpl/relayer/xrpl"
)

//go:generate mockgen -destination=cli_mocks_test.go -package=cli_test . BridgeClient,Runner

func init() {
	userHomeDir, err := os.UserHomeDir()
	if err != nil {
		panic(err)
	}

	DefaultHomeDir = filepath.Join(userHomeDir, ".coreumbridge-xrpl-relayer")
}

// DefaultHomeDir is default home for the relayer.
var DefaultHomeDir string

const (
	sampleAmount = "100ucore"
)

const (
	// FlagAmount is the amount flag.
	FlagAmount = "amount"
	// FlagHome is home flag.
	FlagHome = "home"
	// FlagKeyName is key name flag.
	FlagKeyName = "key-name"
	// FlagCoreumKeyName is coreum key name flag.
	FlagCoreumKeyName = "coreum-key-name"
	// FlagXRPLKeyName is XRPL key name flag.
	FlagXRPLKeyName = "xrpl-key-name"
	// FlagCoreumChainID is chain-id flag.
	FlagCoreumChainID = "coreum-chain-id"
	// FlagCoreumGRPCURL is Coreum GRPC URL flag.
	FlagCoreumGRPCURL = "coreum-grpc-url"
	// FlagCoreumContractAddress is the address of the bridge smart contract.
	FlagCoreumContractAddress = "coreum-contract-address"
	// FlagXRPLRPCURL is XRPL RPC URL flag.
	FlagXRPLRPCURL = "xrpl-rpc-url"
	// FlagInitOnly is init only flag.
	FlagInitOnly = "init-only"
	// FlagRelayersCount is relayers count flag.
	FlagRelayersCount = "relayers-count"
	// FlagTokenState is token state flag.
	FlagTokenState = "token-state"
	// FlagSendingPrecision is sending precision flag.
	FlagSendingPrecision = "sending-precision"
	// FlagBridgingFee is bridging fee flag.
	FlagBridgingFee = "bridging-fee"
	// FlagRefundID is id of a pending refund.
	FlagRefundID = "refund-id"
	// FlagMaxHoldingAmount is max holding amount flag.
	FlagMaxHoldingAmount = "max-holding-amount"
	// FlagDeliverAmount is deliver amount flag.
	FlagDeliverAmount = "deliver-amount"
	// FlagTicketsToAllocate is tickets to allocate flag.
	FlagTicketsToAllocate = "tickets-to-allocate"
	// FlagMetricsEnabled enables metrics server.
	FlagMetricsEnabled = "metrics-enabled"
	// FlagMetricsListenAddr sets listen address for metrics server.
	FlagMetricsListenAddr = "metrics-listen-addr"
	// FlagProhibitedXRPLRecipient the prohibited XRPL recipient.
	FlagProhibitedXRPLRecipient = "prohibited-xrpl-recipient"
)

// BridgeClient is bridge client used to interact with the chains and contract.
//
//nolint:interfacebloat
type BridgeClient interface {
	Bootstrap(ctx context.Context,
		senderAddress sdk.AccAddress,
		bridgeAccountKeyName string,
		cfg bridgeclient.BootstrappingConfig,
	) (sdk.AccAddress, error)
	GetContractConfig(ctx context.Context) (coreum.ContractConfig, error)
	RecoverTickets(
		ctx context.Context,
		ownerAddress sdk.AccAddress,
		ticketsToAllocate *uint32,
	) error
	RegisterCoreumToken(
		ctx context.Context,
		ownerAddress sdk.AccAddress,
		denom string,
		decimals uint32,
		sendingPrecision int32,
		maxHoldingAmount sdkmath.Int,
		bridgingFee sdkmath.Int,
	) (coreum.CoreumToken, error)
	RegisterXRPLToken(
		ctx context.Context,
		ownerAddress sdk.AccAddress,
		issuer rippledata.Account, currency rippledata.Currency,
		sendingPrecision int32,
		maxHoldingAmount sdkmath.Int,
		bridgingFee sdkmath.Int,
	) (coreum.XRPLToken, error)
	GetAllTokens(ctx context.Context) ([]coreum.CoreumToken, []coreum.XRPLToken, error)
	SendFromCoreumToXRPL(
		ctx context.Context,
		sender sdk.AccAddress,
		recipient rippledata.Account,
		amount sdk.Coin,
		deliverAmount *sdkmath.Int,
	) error
	SendFromXRPLToCoreum(
		ctx context.Context,
		senderKeyName string,
		amount rippledata.Amount,
		recipient sdk.AccAddress,
	) error
	SetXRPLTrustSet(
		ctx context.Context,
		senderKeyName string,
		limitAmount rippledata.Amount,
	) error
	UpdateCoreumToken(
		ctx context.Context,
		sender sdk.AccAddress,
		denom string,
		state *coreum.TokenState,
		sendingPrecision *int32,
		maxHoldingAmount *sdkmath.Int,
		bridgingFee *sdkmath.Int,
	) error
	UpdateXRPLToken(
		ctx context.Context,
		sender sdk.AccAddress,
		issuer, currency string,
		state *coreum.TokenState,
		sendingPrecision *int32,
		maxHoldingAmount *sdkmath.Int,
		bridgingFee *sdkmath.Int,
	) error
	RotateKeys(
		ctx context.Context,
		sender sdk.AccAddress,
		cfg bridgeclient.KeysRotationConfig,
	) error
	UpdateXRPLBaseFee(
		ctx context.Context,
		sender sdk.AccAddress,
		xrplBaseFee uint32,
	) error
	GetCoreumBalances(ctx context.Context, address sdk.AccAddress) (sdk.Coins, error)
	GetXRPLBalances(ctx context.Context, acc rippledata.Account) ([]rippledata.Amount, error)
	GetPendingRefunds(ctx context.Context, address sdk.AccAddress) ([]coreum.PendingRefund, error)
	ClaimRefund(ctx context.Context, address sdk.AccAddress, pendingRefundID string) error
	GetFeesCollected(ctx context.Context, address sdk.Address) (sdk.Coins, error)
	ClaimRelayerFees(
		ctx context.Context,
		sender sdk.AccAddress,
		amounts sdk.Coins,
	) error
	RecoverXRPLTokenRegistration(
		ctx context.Context,
		sender sdk.AccAddress,
		issuer, currency string,
	) error
	HaltBridge(
		ctx context.Context,
		sender sdk.AccAddress,
	) error
	ResumeBridge(
		ctx context.Context,
		sender sdk.AccAddress,
	) error
	GetProhibitedXRPLRecipients(ctx context.Context) ([]string, error)
	UpdateProhibitedXRPLRecipients(ctx context.Context, address sdk.AccAddress, prohibitedXRPLRecipients []string) error
	CancelPendingOperation(
		ctx context.Context,
		sender sdk.AccAddress,
		operationID uint32,
	) error
	GetPendingOperations(ctx context.Context) ([]coreum.Operation, error)
}

// BridgeClientProvider is function which returns the BridgeClient from the input cmd.
type BridgeClientProvider func(components runner.Components) (BridgeClient, error)

// Runner is a runner interface.
type Runner interface {
	Start(ctx context.Context) error
}

// RunnerProvider is function which returns the Runner from the input cmd.
type RunnerProvider func(cmd *cobra.Command) (Runner, error)

// NewRunnerFromHome returns runner from home.
func NewRunnerFromHome(cmd *cobra.Command) (*runner.Runner, error) {
	cfg, err := GetHomeRunnerConfig(cmd)
	if err != nil {
		return nil, err
	}

	logCfg := logger.DefaultZapLoggerConfig()
	logCfg.Level = cfg.LoggingConfig.Level
	logCfg.Format = cfg.LoggingConfig.Format
	zapLogger, err := logger.NewZapLogger(logCfg)
	if err != nil {
		return nil, err
	}

	components, err := NewComponents(cmd, zapLogger)
	if err != nil {
		return nil, err
	}

	rnr, err := runner.NewRunner(cmd.Context(), components, cfg)
	if err != nil {
		return nil, err
	}

	return rnr, nil
}

// NewComponents creates components based on CLI input.
func NewComponents(cmd *cobra.Command, log logger.Logger) (runner.Components, error) {
	cfg, err := GetHomeRunnerConfig(cmd)
	if err != nil {
		return runner.Components{}, err
	}

	clientCtx, err := client.GetClientQueryContext(cmd)
	if err != nil {
		return runner.Components{}, errors.Wrap(err, "failed to get client context")
	}
	xrplClientCtx, err := withKeyring(clientCtx, cmd.Flags(), xrpl.KeyringSuffix, log)
	if err != nil {
		return runner.Components{}, errors.Wrap(err, "failed to configure xrpl keyring")
	}
	coreumClientCtx, err := withKeyring(clientCtx, cmd.Flags(), coreum.KeyringSuffix, log)
	if err != nil {
		return runner.Components{}, errors.Wrap(err, "failed to configure coreum keyring")
	}

	components, err := runner.NewComponents(cfg, xrplClientCtx.Keyring, coreumClientCtx.Keyring, log)
	if err != nil {
		return runner.Components{}, err
	}

	return components, nil
}

// InitCmd returns the init cmd.
func InitCmd() *cobra.Command {
	cmd := &cobra.Command{
		Use:   "init",
		Short: "Initializes the relayer home with the default config.",
		RunE: func(cmd *cobra.Command, args []string) error {
			ctx := cmd.Context()
			home, err := getRelayerHome(cmd)
			if err != nil {
				return err
			}
			log, err := GetCLILogger()
			if err != nil {
				return err
			}
			log.Info(ctx, "Generating settings", zap.String("home", home))

			chainID, err := cmd.Flags().GetString(FlagCoreumChainID)
			if err != nil {
				return errors.Wrapf(err, "failed to read %s", FlagCoreumChainID)
			}
			coreumGRPCURL, err := cmd.Flags().GetString(FlagCoreumGRPCURL)
			if err != nil {
				return errors.Wrapf(err, "failed to read %s", FlagCoreumGRPCURL)
			}
			coreumContractAddress, err := cmd.Flags().GetString(FlagCoreumContractAddress)
			if err != nil {
				return errors.Wrapf(err, "failed to read %s", FlagCoreumContractAddress)
			}

			xrplRPCURL, err := cmd.Flags().GetString(FlagXRPLRPCURL)
			if err != nil {
				return errors.Wrapf(err, "failed to read %s", FlagXRPLRPCURL)
			}

			metricsEnabled, err := cmd.Flags().GetBool(FlagMetricsEnabled)
			if err != nil {
				return errors.Wrapf(err, "failed to read %s", FlagMetricsEnabled)
			}

			metricsListenAddr, err := cmd.Flags().GetString(FlagMetricsListenAddr)
			if err != nil {
				return errors.Wrapf(err, "failed to read %s", FlagMetricsListenAddr)
			}

			cfg := runner.DefaultConfig()
			cfg.Coreum.Network.ChainID = chainID
			cfg.Coreum.GRPC.URL = coreumGRPCURL
			cfg.Coreum.Contract.ContractAddress = coreumContractAddress

			cfg.XRPL.RPC.URL = xrplRPCURL

			cfg.Metrics.Enabled = metricsEnabled
			cfg.Metrics.Server.ListenAddress = metricsListenAddr

			if err = runner.InitConfig(home, cfg); err != nil {
				return err
			}
			log.Info(ctx, "Settings are generated successfully")
			return nil
		},
	}

	addCoreumChainIDFlag(cmd)
	cmd.PersistentFlags().String(FlagXRPLRPCURL, "", "XRPL RPC address.")
	cmd.PersistentFlags().String(FlagCoreumGRPCURL, "", "Coreum GRPC address.")
	cmd.PersistentFlags().String(FlagCoreumContractAddress, "", "Address of the bridge smart contract.")
	cmd.PersistentFlags().Bool(FlagMetricsEnabled, false, "Start metric server in relayer.")
	cmd.PersistentFlags().String(FlagMetricsListenAddr, "localhost:9090", "Address metrics server listens on.")

	addHomeFlag(cmd)

	return cmd
}

// StartCmd returns the start cmd.
func StartCmd(pp RunnerProvider) *cobra.Command {
	cmd := &cobra.Command{
		Use:   "start",
		Short: "Start relayer.",
		RunE: func(cmd *cobra.Command, args []string) error {
			ctx := cmd.Context()
			// scan helps to wait for any input infinitely and just then call the relayer. That handles
			// the relayer restart in the container. Because after the restart the container is detached, relayer
			// requests the keyring password and fail immediately.
			log, err := GetCLILogger()
			if err != nil {
				return err
			}
			log.Info(ctx, "Press any key to start the relayer.")
			input := bufio.NewScanner(os.Stdin)
			input.Scan()

			runner, err := pp(cmd)
			if err != nil {
				return err
			}

			return runner.Start(ctx)
		},
	}
	addHomeFlag(cmd)
	addKeyringFlags(cmd)

	return cmd
}

// withKeyring adds suffix-specific keyring witch decoded private key caching to the context.
func withKeyring(
	clientCtx client.Context,
	flagSet *pflag.FlagSet,
	suffix string,
	log logger.Logger,
) (client.Context, error) {
	if flagSet.Lookup(flags.FlagKeyringDir) == nil || flagSet.Lookup(flags.FlagKeyringBackend) == nil {
		return clientCtx, nil
	}
	keyringDir, err := flagSet.GetString(flags.FlagKeyringDir)
	if err != nil {
		return client.Context{}, errors.WithStack(err)
	}
	if keyringDir == "" {
		keyringDir = filepath.Join(clientCtx.HomeDir, "keyring")
	}
	keyringDir += "-" + suffix
	clientCtx = clientCtx.WithKeyringDir(keyringDir)

	keyringBackend, err := flagSet.GetString(flags.FlagKeyringBackend)
	if err != nil {
		return client.Context{}, errors.WithStack(err)
	}
	kr, err := client.NewKeyringFromBackend(clientCtx, keyringBackend)
	if err != nil {
		return client.Context{}, errors.WithStack(err)
	}

	return clientCtx.WithKeyring(newCacheKeyring(suffix, kr, clientCtx.Codec, log)), nil
}

// KeyringCmd returns cosmos keyring cmd inti with the correct keys home.
// Based on provided suffix and coinType it uses keyring dedicated to xrpl or coreum.
func KeyringCmd(
	suffix string,
	coinType uint32,
	addressFormatter overridekeyring.AddressFormatter,
) (*cobra.Command, error) {
	// We need to set CoinType before initializing keys commands because keys.Commands() sets default
	// flag value from sdk config. See github.com/cosmos/cosmos-sdk@v0.47.5/client/keys/add.go:78
	sdk.GetConfig().SetCoinType(coinType)

	// we set it for the keyring manually since it doesn't use the runner which does it for other CLI commands
	cmd := keys.Commands(DefaultHomeDir)
	for _, childCmd := range cmd.Commands() {
		childCmd.PreRunE = func(cmd *cobra.Command, args []string) error {
			overridekeyring.SelectedAddressFormatter = addressFormatter

			log, err := GetCLILogger()
			if err != nil {
				return err
			}

			components, err := NewComponents(cmd, log)
			if err != nil {
				return err
			}

			var clientCtx coreumchainclient.Context
			switch suffix {
			case xrpl.KeyringSuffix:
				clientCtx = components.XRPLClientCtx
			case coreum.KeyringSuffix:
				clientCtx = components.CoreumClientCtx
			}

			if err := client.SetCmdClientContext(cmd, clientCtx.SDKContext()); err != nil {
				return errors.WithStack(err)
			}
			return nil
		}
	}
	cmd.Use += "-" + suffix

	return cmd, nil
}

// RelayerKeyInfoCmd prints the relayer keys info.
func RelayerKeyInfoCmd() *cobra.Command {
	cmd := &cobra.Command{
		Use:   "relayer-keys-info",
		Short: "Prints the coreum and XRPL relayer keys info.",
		RunE: runBridgeCmd(nil,
			func(cmd *cobra.Command, args []string, components runner.Components, bridgeClient BridgeClient) error {
				ctx := cmd.Context()

				xrplAddress, err := components.XRPLKeyringTxSigner.Account(components.RunnerConfig.XRPL.MultiSignerKeyName)
				if err != nil {
					return err
				}

				xrplPubKey, err := components.XRPLKeyringTxSigner.PubKey(components.RunnerConfig.XRPL.MultiSignerKeyName)
				if err != nil {
					return err
				}

				// Coreum
				coreumKeyRecord, err := components.CoreumClientCtx.Keyring().Key(components.RunnerConfig.Coreum.RelayerKeyName)
				if err != nil {
					return errors.Wrapf(err, "failed to get coreum key, keyName:%s", components.RunnerConfig.Coreum.RelayerKeyName)
				}
				coreumAddress, err := coreumKeyRecord.GetAddress()
				if err != nil {
					return errors.Wrapf(err, "failed to get coreum address from key, keyName:%s",
						components.RunnerConfig.Coreum.RelayerKeyName)
				}

				components.Log.Info(
					ctx,
					"Keys info",
					zap.String("coreumAddress", coreumAddress.String()),
					zap.String("xrplAddress", xrplAddress.String()),
					zap.String("xrplPubKey", xrplPubKey.String()),
				)

				return nil
			}),
	}
	addKeyringFlags(cmd)
	addKeyNameFlag(cmd)
	addHomeFlag(cmd)

	return cmd
}

// BootstrapBridgeCmd safely creates XRPL bridge account with all required settings and deploys the bridge contract.
func BootstrapBridgeCmd(bcp BridgeClientProvider) *cobra.Command {
	cmd := &cobra.Command{
		Use:   "bootstrap-bridge [config-path]",
		Args:  cobra.ExactArgs(1),
		Short: "Sets up the XRPL bridge account with all required settings and deploys the bridge contract.",
		Long: strings.TrimSpace(fmt.Sprintf(
			`Sets up the XRPL bridge account with all required settings and deploys the bridge contract.
Example:
$ bootstrap-bridge bootstrapping.yaml --%s bridge-account
`, FlagKeyName)),
		RunE: runBridgeCmd(bcp,
			func(cmd *cobra.Command, args []string, components runner.Components, bridgeClient BridgeClient) error {
				ctx := cmd.Context()

				xrplKeyName, err := cmd.Flags().GetString(FlagXRPLKeyName)
				if err != nil {
					return errors.Wrapf(err, "failed to get %s", FlagXRPLKeyName)
				}
				xrplKeyringTxSigner := xrpl.NewKeyringTxSigner(components.XRPLClientCtx.Keyring())
				xrplBridgeAddress, err := xrplKeyringTxSigner.Account(xrplKeyName)
				if err != nil {
					return err
				}

				components.Log.Info(ctx, "XRPL bridge address", zap.String("address", xrplBridgeAddress.String()))

				coreumKeyName, err := cmd.Flags().GetString(FlagCoreumKeyName)
				if err != nil {
					return errors.Wrapf(err, "failed to get %s", FlagCoreumKeyName)
				}
				coreumKRRecord, err := components.CoreumClientCtx.Keyring().Key(coreumKeyName)
				if err != nil {
					return errors.Wrapf(err, "failed to get key by name:%s", coreumKeyName)
				}
				coreumAddress, err := coreumKRRecord.GetAddress()
				if err != nil {
					return errors.Wrapf(err, "failed to address for key name:%s", coreumKeyName)
				}

				components.Log.Info(ctx, "Coreum deployer address", zap.String("address", coreumAddress.String()))

				filePath := args[0]
				initOnly, err := cmd.Flags().GetBool(FlagInitOnly)
				if err != nil {
					return errors.Wrapf(err, "failed to get %s", FlagInitOnly)
				}
				if initOnly {
					components.Log.Info(ctx, "Initializing default bootstrapping config", zap.String("path", filePath))
					if err := bridgeclient.InitBootstrappingConfig(filePath); err != nil {
						return err
					}
					relayersCount, err := cmd.Flags().GetInt(FlagRelayersCount)
					if err != nil {
						return errors.Wrapf(err, "failed to get %s", FlagRelayersCount)
					}
					if relayersCount > 0 {
						minXrplBridgeBalance := bridgeclient.ComputeXRPLBrideAccountBalance()
						components.Log.Info(ctx, "Computed minimum XRPL bridge balance", zap.Float64("balance", minXrplBridgeBalance))
					}

					return nil
				}

				cfg, err := bridgeclient.ReadBootstrappingConfig(filePath)
				if err != nil {
					return err
				}
				components.Log.Info(ctx, "Bootstrapping XRPL bridge", zap.Any("config", cfg))
				components.Log.Info(ctx, "Press any key to continue.")
				input := bufio.NewScanner(os.Stdin)
				input.Scan()

				_, err = bridgeClient.Bootstrap(ctx, coreumAddress, xrplKeyName, cfg)
				return err
			}),
	}
	addKeyringFlags(cmd)
	addHomeFlag(cmd)

	cmd.PersistentFlags().Bool(FlagInitOnly, false, "Init default config")
	cmd.PersistentFlags().Int(FlagRelayersCount, 0, "Relayers count")
	cmd.PersistentFlags().String(FlagCoreumKeyName, "", "Key name from the Coreum keyring")
	cmd.PersistentFlags().String(FlagXRPLKeyName, "", "Key name from the XRPL keyring")

	return cmd
}

// ContractConfigCmd prints contracts config.
func ContractConfigCmd(bcp BridgeClientProvider) *cobra.Command {
	cmd := &cobra.Command{
		Use:   "contract-config",
		Short: "Prints contract config.",
		RunE: runBridgeCmd(bcp,
			func(cmd *cobra.Command, args []string, components runner.Components, bridgeClient BridgeClient) error {
				ctx := cmd.Context()

				cfg, err := bridgeClient.GetContractConfig(ctx)
				if err != nil {
					return err
				}

				components.Log.Info(ctx, "Got contract config", zap.Any("config", cfg))

				return nil
			}),
	}
	addHomeFlag(cmd)

	return cmd
}

// RecoverTicketsCmd recovers 250 tickets in the bridge contract.
func RecoverTicketsCmd(bcp BridgeClientProvider) *cobra.Command {
	cmd := &cobra.Command{
		Use:   "recover-tickets",
		Short: "Recovers tickets in the bridge contract.",
		Long: strings.TrimSpace(fmt.Sprintf(
			`Recovers tickets in the bridge contract.
Example:
$ recover-tickets --%s 250 --%s owner
`, FlagTicketsToAllocate, FlagKeyName)),
		RunE: runBridgeCmd(bcp,
			func(cmd *cobra.Command, args []string, components runner.Components, bridgeClient BridgeClient) error {
				ctx := cmd.Context()

				ticketsToAllocated, err := getFlagUint32IfPresent(cmd, FlagTicketsToAllocate)
				if err != nil {
					return errors.Wrapf(err, "failed to get %s", FlagTicketsToAllocate)
				}

				sender, err := readAddressFromKeyNameFlag(cmd, components.CoreumClientCtx)
				if err != nil {
					return err
				}

				return bridgeClient.RecoverTickets(ctx, sender, ticketsToAllocated)
			}),
	}
	addKeyringFlags(cmd)
	addKeyNameFlag(cmd)
	addHomeFlag(cmd)
	addGenerateOnlyFlag(cmd)
	cmd.PersistentFlags().Uint32(
		FlagTicketsToAllocate, 0, "tickets to allocate (if not provided the contract uses used tickets count)",
	)

	return cmd
}

// RegisterCoreumTokenCmd registers the Coreum originated token in the bridge contract.
func RegisterCoreumTokenCmd(bcp BridgeClientProvider) *cobra.Command {
	cmd := &cobra.Command{
		Use:   "register-coreum-token [denom] [decimals] [sendingPrecision] [maxHoldingAmount] [bridgingFee]",
		Short: "Registers Coreum token in the bridge contract.",
		Long: strings.TrimSpace(
			fmt.Sprintf(`Registers Coreum token in the bridge contract.
Example:
$ register-coreum-token ucore 6 2 500000000000000 4000 --%s owner
`, FlagKeyName)),
		Args: cobra.ExactArgs(5),
		RunE: runBridgeCmd(bcp,
			func(cmd *cobra.Command, args []string, components runner.Components, bridgeClient BridgeClient) error {
				ctx := cmd.Context()

				sender, err := readAddressFromKeyNameFlag(cmd, components.CoreumClientCtx)
				if err != nil {
					return err
				}

				denom := args[0]
				decimals, err := strconv.ParseUint(args[1], 10, 64)
				if err != nil {
					return errors.Wrapf(err, "invalid decimals: %s", args[1])
				}

				sendingPrecision, err := strconv.ParseInt(args[2], 10, 64)
				if err != nil {
					return errors.Wrapf(err, "invalid sendingPrecision: %s", args[2])
				}

				maxHoldingAmount, ok := sdkmath.NewIntFromString(args[3])
				if !ok {
					return errors.Wrapf(err, "invalid maxHoldingAmount: %s", args[3])
				}

				bridgingFee, ok := sdkmath.NewIntFromString(args[4])
				if !ok {
					return errors.Wrapf(err, "invalid bridgingFee: %s", args[4])
				}

				_, err = bridgeClient.RegisterCoreumToken(
					ctx,
					sender,
					denom,
					uint32(decimals),
					int32(sendingPrecision),
					maxHoldingAmount,
					bridgingFee,
				)
				return err
			}),
	}
	addKeyringFlags(cmd)
	addKeyNameFlag(cmd)
	addHomeFlag(cmd)
	addGenerateOnlyFlag(cmd)

	return cmd
}

// UpdateCoreumTokenCmd updates the Coreum originated token in the bridge contract.
func UpdateCoreumTokenCmd(bcp BridgeClientProvider) *cobra.Command {
	cmd := &cobra.Command{
		Use:   "update-coreum-token [denom]",
		Short: "Updates Coreum token in the bridge contract.",
		Long: strings.TrimSpace(
			fmt.Sprintf(`Updates Coreum token in the bridge contract.
Example:
$ update-coreum-token ucore --%s enabled --%s 2 --%s 10000000 --%s 4000 --%s owner
`, FlagTokenState, FlagSendingPrecision, FlagMaxHoldingAmount, FlagBridgingFee, FlagKeyName)),
		Args: cobra.ExactArgs(1),
		RunE: runBridgeCmd(bcp,
			func(cmd *cobra.Command, args []string, components runner.Components, bridgeClient BridgeClient) error {
				ctx := cmd.Context()

				sender, err := readAddressFromKeyNameFlag(cmd, components.CoreumClientCtx)
				if err != nil {
					return err
				}
				denom := args[0]

				state, sendingPrecision, maxHoldingAmount, bridgingFee, err := readUpdateTokenFlags(cmd)
				if err != nil {
					return err
				}

				tokenState, err := convertStateStringTokenState(state)
				if err != nil {
					return err
				}

				return bridgeClient.UpdateCoreumToken(
					ctx,
					sender,
					denom,
					tokenState,
					sendingPrecision,
					maxHoldingAmount,
					bridgingFee,
				)
			}),
	}

	addUpdateTokenFlags(cmd)
	addKeyringFlags(cmd)
	addKeyNameFlag(cmd)
	addHomeFlag(cmd)
	addGenerateOnlyFlag(cmd)

	return cmd
}

// RegisterXRPLTokenCmd registers the XRPL originated token in the bridge contract.
func RegisterXRPLTokenCmd(bcp BridgeClientProvider) *cobra.Command {
	cmd := &cobra.Command{
		Use:   "register-xrpl-token [issuer] [currency] [sendingPrecision] [maxHoldingAmount] [bridgeFee]",
		Short: "Registers XRPL token in the bridge contract.",
		//nolint:lll // example
		Long: strings.TrimSpace(
			fmt.Sprintf(`Registers XRPL token in the bridge contract.
Example:
$ register-xrpl-token rcoreNywaoz2ZCQ8Lg2EbSLnGuRBmun6D 434F524500000000000000000000000000000000 2 500000000000000 4000 --%s owner
`, FlagKeyName)),
		Args: cobra.ExactArgs(5),
		RunE: runBridgeCmd(bcp,
			func(cmd *cobra.Command, args []string, components runner.Components, bridgeClient BridgeClient) error {
				ctx := cmd.Context()

				sender, err := readAddressFromKeyNameFlag(cmd, components.CoreumClientCtx)
				if err != nil {
					return err
				}

				issuer, err := rippledata.NewAccountFromAddress(args[0])
				if err != nil {
					return errors.Wrapf(err, "failed to convert issuer string to rippledata.Account: %s", args[0])
				}

				currency, err := rippledata.NewCurrency(args[1])
				if err != nil {
					return errors.Wrapf(err, "failed to convert currency string to rippledata.Currency: %s", args[1])
				}

				sendingPrecision, err := strconv.ParseInt(args[2], 10, 64)
				if err != nil {
					return errors.Wrapf(err, "invalid sendingPrecision: %s", args[2])
				}

				maxHoldingAmount, ok := sdkmath.NewIntFromString(args[3])
				if !ok {
					return errors.Wrapf(err, "invalid maxHoldingAmount: %s", args[3])
				}

				bridgingFee, ok := sdkmath.NewIntFromString(args[4])
				if !ok {
					return errors.Wrapf(err, "invalid bridgeFee: %s", args[4])
				}

				_, err = bridgeClient.RegisterXRPLToken(
					ctx,
					sender,
					*issuer,
					currency,
					int32(sendingPrecision),
					maxHoldingAmount,
					bridgingFee,
				)
				return err
			}),
	}
	addKeyringFlags(cmd)
	addKeyNameFlag(cmd)
	addHomeFlag(cmd)
	addGenerateOnlyFlag(cmd)

	return cmd
}

// RecoverXRPLTokenRegistrationCmd recovers xrpl token registration.
func RecoverXRPLTokenRegistrationCmd(bcp BridgeClientProvider) *cobra.Command {
	cmd := &cobra.Command{
		Use:   "recover-xrpl-token-registration [issuer] [currency]",
		Short: "Recovers XRPL token registration.",
		Long: strings.TrimSpace(fmt.Sprintf(
			`Recovers XRPL token registration.
Example:
$ recover-xrpl-token-registration [issuer] [currency] --%s owner
`, FlagKeyName)),
		Args: cobra.ExactArgs(2),
		RunE: runBridgeCmd(bcp,
			func(cmd *cobra.Command, args []string, components runner.Components, bridgeClient BridgeClient) error {
				ctx := cmd.Context()

				sender, err := readAddressFromKeyNameFlag(cmd, components.CoreumClientCtx)
				if err != nil {
					return err
				}

				issuer, err := rippledata.NewAccountFromAddress(args[0])
				if err != nil {
					return errors.Wrapf(err, "failed to convert issuer string to rippledata.Account: %s", args[0])
				}

				currency, err := rippledata.NewCurrency(args[1])
				if err != nil {
					return errors.Wrapf(err, "failed to convert currency string to rippledata.Currency: %s", args[1])
				}

				return bridgeClient.RecoverXRPLTokenRegistration(ctx, sender, issuer.String(), currency.String())
			}),
	}
	addKeyringFlags(cmd)
	addKeyNameFlag(cmd)
	addHomeFlag(cmd)
	addGenerateOnlyFlag(cmd)

	return cmd
}

// UpdateXRPLTokenCmd updates the XRPL originated token in the bridge contract.
func UpdateXRPLTokenCmd(bcp BridgeClientProvider) *cobra.Command {
	cmd := &cobra.Command{
		Use:   "update-xrpl-token [issuer] [currency]",
		Short: "Updates XRPL token in the bridge contract.",
		//nolint:lll // long example
		Long: strings.TrimSpace(
			fmt.Sprintf(`Updates XRPL token in the bridge contract.
Example:
$ update-xrpl-token rcoreNywaoz2ZCQ8Lg2EbSLnGuRBmun6D 434F524500000000000000000000000000000000 --%s enabled --%s 2 --%s 10000000 --%s 4000 --%s owner
`, FlagTokenState, FlagSendingPrecision, FlagMaxHoldingAmount, FlagBridgingFee, FlagKeyName)),
		Args: cobra.ExactArgs(2),
		RunE: runBridgeCmd(bcp,
			func(cmd *cobra.Command, args []string, components runner.Components, bridgeClient BridgeClient) error {
				ctx := cmd.Context()

				sender, err := readAddressFromKeyNameFlag(cmd, components.CoreumClientCtx)
				if err != nil {
					return err
				}
				issuer := args[0]
				currency := args[1]

				state, sendingPrecision, maxHoldingAmount, bridgingFee, err := readUpdateTokenFlags(cmd)
				if err != nil {
					return err
				}

				tokenState, err := convertStateStringTokenState(state)
				if err != nil {
					return err
				}

				return bridgeClient.UpdateXRPLToken(
					ctx,
					sender,
					issuer, currency,
					tokenState,
					sendingPrecision,
					maxHoldingAmount,
					bridgingFee,
				)
			}),
	}

	addUpdateTokenFlags(cmd)
	addKeyringFlags(cmd)
	addKeyNameFlag(cmd)
	addHomeFlag(cmd)
	addGenerateOnlyFlag(cmd)

	return cmd
}

// RotateKeysCmd starts the keys rotation.
func RotateKeysCmd(bcp BridgeClientProvider) *cobra.Command {
	cmd := &cobra.Command{
		Use:   "rotate-keys [config-path]",
		Args:  cobra.ExactArgs(1),
		Short: "Start the keys rotation of the bridge.",
		Long: strings.TrimSpace(fmt.Sprintf(
			`Start the keys rotation of the bridge.
Example:
$ rotate-keys new-keys.yaml --%s owner
`, FlagKeyName)),
		RunE: runBridgeCmd(bcp,
			func(cmd *cobra.Command, args []string, components runner.Components, bridgeClient BridgeClient) error {
				ctx := cmd.Context()

				keyName, err := cmd.Flags().GetString(FlagKeyName)
				if err != nil {
					return errors.Wrapf(err, "failed to get %s", FlagKeyName)
				}

				filePath := args[0]
				initOnly, err := cmd.Flags().GetBool(FlagInitOnly)
				if err != nil {
					return errors.Wrapf(err, "failed to get %s", FlagInitOnly)
				}
				if initOnly {
					components.Log.Info(ctx, "Initializing default keys rotation config", zap.String("path", filePath))
					return bridgeclient.InitKeysRotationConfig(filePath)
				}

				record, err := components.CoreumClientCtx.Keyring().Key(keyName)
				if err != nil {
					return errors.Wrapf(err, "failed to get key by name:%s", keyName)
				}
				addr, err := record.GetAddress()
				if err != nil {
					return errors.Wrapf(err, "failed to address for key name:%s", keyName)
				}

				cfg, err := bridgeclient.ReadKeysRotationConfig(filePath)
				if err != nil {
					return err
				}

				components.Log.Info(ctx, "Start keys rotation", zap.Any("config", cfg))
				components.Log.Info(ctx, "Press any key to continue.")

				input := bufio.NewScanner(os.Stdin)
				input.Scan()

				return bridgeClient.RotateKeys(ctx, addr, cfg)
			}),
	}
	addKeyringFlags(cmd)
	addKeyNameFlag(cmd)
	addHomeFlag(cmd)
	addGenerateOnlyFlag(cmd)

	cmd.PersistentFlags().Bool(FlagInitOnly, false, "Init default config")

	return cmd
}

// UpdateXRPLBaseFeeCmd updates the XRPL base fee in the bridge contract.
func UpdateXRPLBaseFeeCmd(bcp BridgeClientProvider) *cobra.Command {
	cmd := &cobra.Command{
		Use:   "update-xrpl-base-fee [fee]",
		Short: "Update XRPL base fee in the bridge contract.",
		Long: strings.TrimSpace(
			fmt.Sprintf(`Update XRPL base fee in the bridge contract.
Example:
$ update-xrpl-base-fee 20 --%s owner
`, FlagKeyName)),
		Args: cobra.ExactArgs(1),
		RunE: runBridgeCmd(bcp,
			func(cmd *cobra.Command, args []string, components runner.Components, bridgeClient BridgeClient) error {
				ctx := cmd.Context()

				sender, err := readAddressFromKeyNameFlag(cmd, components.CoreumClientCtx)
				if err != nil {
					return err
				}

				xrplBaseFee, err := strconv.ParseUint(args[0], 10, 64)
				if err != nil {
					return errors.Wrapf(err, "invalid XRPL base fee: %s", args[0])
				}

				return bridgeClient.UpdateXRPLBaseFee(
					ctx,
					sender,
					uint32(xrplBaseFee),
				)
			}),
	}
	addKeyringFlags(cmd)
	addKeyNameFlag(cmd)
	addHomeFlag(cmd)

	return cmd
}

// RegisteredTokensCmd prints all registered tokens.
func RegisteredTokensCmd(bcp BridgeClientProvider) *cobra.Command {
	cmd := &cobra.Command{
		Use:   "registered-tokens",
		Short: "Prints all registered tokens.",
		RunE: runBridgeCmd(bcp,
			func(cmd *cobra.Command, args []string, components runner.Components, bridgeClient BridgeClient) error {
				ctx := cmd.Context()

				coreumTokens, xrplTokens, err := bridgeClient.GetAllTokens(ctx)
				if err != nil {
					return err
				}

				components.Log.Info(ctx, "Coreum tokens", zap.Int("total", len(coreumTokens)))

				for _, token := range coreumTokens {
					components.Log.Info(ctx, token.Denom, zap.Any("token", token))
				}

				components.Log.Info(ctx, "XRPL tokens", zap.Int("total", len(xrplTokens)))

				for _, token := range xrplTokens {
					components.Log.Info(ctx, fmt.Sprintf("%s/%s", token.Currency, token.Issuer), zap.Any("token", token))
				}

				return nil
			}),
	}
	addHomeFlag(cmd)

	return cmd
}

// SendFromCoreumToXRPLCmd sends tokens from the Coreum to XRPL.
func SendFromCoreumToXRPLCmd(bcp BridgeClientProvider) *cobra.Command {
	cmd := &cobra.Command{
		Use:   "send-from-coreum-to-xrpl [amount] [recipient]",
		Short: "Sends tokens from the Coreum to XRPL.",
		Long: strings.TrimSpace(
			fmt.Sprintf(`Sends tokens from the Coreum to XRPL.
Example:
$ send-from-coreum-to-xrpl 1000000ucore rrrrrrrrrrrrrrrrrrrrrhoLvTp --%s sender --%s 100000
`, FlagKeyName, FlagDeliverAmount)),
		Args: cobra.ExactArgs(2),
		RunE: runBridgeCmd(bcp,
			func(cmd *cobra.Command, args []string, components runner.Components, bridgeClient BridgeClient) error {
				ctx := cmd.Context()

				deliverAmount, err := getFlagSDKIntIfPresent(cmd, FlagDeliverAmount)
				if err != nil {
					return err
				}

				sender, err := readAddressFromKeyNameFlag(cmd, components.CoreumClientCtx)
				if err != nil {
					return err
				}

				amount, err := sdk.ParseCoinNormalized(args[0])
				if err != nil {
					return err
				}
				recipient, err := rippledata.NewAccountFromAddress(args[1])
				if err != nil {
					return errors.Wrapf(err, "failed to convert recipient string to rippledata.Account: %s", args[1])
				}

				return bridgeClient.SendFromCoreumToXRPL(ctx, sender, *recipient, amount, deliverAmount)
			}),
	}

	cmd.PersistentFlags().String(FlagDeliverAmount, "", "Deliver amount")
	addKeyringFlags(cmd)
	addKeyNameFlag(cmd)
	addHomeFlag(cmd)
	addGenerateOnlyFlag(cmd)

	return cmd
}

// SendFromXRPLToCoreumCmd sends tokens from the XRPL to Coreum.
func SendFromXRPLToCoreumCmd(bcp BridgeClientProvider) *cobra.Command {
	cmd := &cobra.Command{
		Use:   "send-from-xrpl-to-coreum [amount] [issuer] [currency] [recipient]",
		Short: "Sends tokens from the XRPL to Coreum.",
		Long: strings.TrimSpace(
			fmt.Sprintf(`Sends tokens from the XRPL to Coreum.
Example:
$ send-from-xrpl-to-coreum 1000000 %s %s %s --%s sender
`,
				xrpl.XRPTokenIssuer.String(),
				xrpl.ConvertCurrencyToString(xrpl.XRPTokenCurrency),
				constant.AddressSampleTest,
				FlagKeyName,
			),
		),
		Args: cobra.ExactArgs(4),
		RunE: runBridgeCmd(bcp,
			func(cmd *cobra.Command, args []string, components runner.Components, bridgeClient BridgeClient) error {
				ctx := cmd.Context()

				issuer, err := rippledata.NewAccountFromAddress(args[1])
				if err != nil {
					return errors.Wrapf(err, "failed to convert issuer string to rippledata.Account: %s", args[2])
				}

				currency, err := rippledata.NewCurrency(args[2])
				if err != nil {
					return errors.Wrapf(err, "failed to convert currency string to rippledata.Currency: %s", args[1])
				}

				isNative := false
				if xrpl.ConvertCurrencyToString(currency) == xrpl.ConvertCurrencyToString(xrpl.XRPTokenCurrency) &&
					issuer.String() == xrpl.XRPTokenIssuer.String() {
					isNative = true
				}

				value, err := rippledata.NewValue(args[0], isNative)
				if err != nil {
					return errors.Wrapf(err, "failed to amount to rippledata.Value: %s", args[0])
				}

				recipient, err := sdk.AccAddressFromBech32(args[3])
				if err != nil {
					return errors.Wrapf(err, "failed to convert recipient string to sdk.AccAddress: %s", args[3])
				}

				keyName, err := cmd.Flags().GetString(FlagKeyName)
				if err != nil {
					return errors.Wrapf(err, "failed to get flag %s", FlagKeyName)
				}

				return bridgeClient.SendFromXRPLToCoreum(
					ctx,
					keyName,
					rippledata.Amount{
						Value:    value,
						Currency: currency,
						Issuer:   *issuer,
					},
					recipient,
				)
			}),
	}
	addKeyringFlags(cmd)
	addKeyNameFlag(cmd)
	addHomeFlag(cmd)

	return cmd
}

// CoreumBalancesCmd prints coreum balances.
func CoreumBalancesCmd(bcp BridgeClientProvider) *cobra.Command {
	cmd := &cobra.Command{
		Use:   "coreum-balances [address]",
		Short: "Prints coreum balances of the provided address.",
		Args:  cobra.ExactArgs(1),
		RunE: runBridgeCmd(bcp,
			func(cmd *cobra.Command, args []string, components runner.Components, bridgeClient BridgeClient) error {
				ctx := cmd.Context()

				address, err := sdk.AccAddressFromBech32(args[0])
				if err != nil {
					return errors.Wrapf(err, "failed to convert address string to sdk.AccAddress: %s", args[0])
				}

				coins, err := bridgeClient.GetCoreumBalances(ctx, address)
				if err != nil {
					return err
				}

				components.Log.Info(ctx, "Got balances", zap.Any("balances", coins))

				return nil
			}),
	}
	addHomeFlag(cmd)

	return cmd
}

// XRPLBalancesCmd prints XRPL balances.
func XRPLBalancesCmd(bcp BridgeClientProvider) *cobra.Command {
	cmd := &cobra.Command{
		Use:   "xrpl-balances [address]",
		Short: "Prints XRPL balances of the provided address.",
		Args:  cobra.ExactArgs(1),
		RunE: runBridgeCmd(bcp,
			func(cmd *cobra.Command, args []string, components runner.Components, bridgeClient BridgeClient) error {
				ctx := cmd.Context()

				acc, err := rippledata.NewAccountFromAddress(args[0])
				if err != nil {
					return errors.Wrapf(err, "failed to convert address to rippledata.Address, address:%s", args[0])
				}
				balances, err := bridgeClient.GetXRPLBalances(ctx, *acc)
				if err != nil {
					return err
				}

				balancesFormatted := lo.Map(balances, func(amount rippledata.Amount, index int) string {
					return fmt.Sprintf(
						"%s/%s %s",
						amount.Issuer.String(),
						xrpl.ConvertCurrencyToString(amount.Currency),
						amount.Value.String(),
					)
				})

				components.Log.Info(ctx, "Got balances: [issuer/currency amount]", zap.Any("balances", balancesFormatted))
				return nil
			}),
	}
	addHomeFlag(cmd)

	return cmd
}

// SetXRPLTrustSetCmd sends the XRPL TrustSet transaction.
func SetXRPLTrustSetCmd(bcp BridgeClientProvider) *cobra.Command {
	cmd := &cobra.Command{
		Use:   "set-xrpl-trust-set [amount] [issuer] [currency]",
		Short: "Sends tokens from the XRPL to Coreum.",
		Long: strings.TrimSpace(
			fmt.Sprintf(`Sends tokens from the XRPL to Coreum.
Example:
$ set-xrpl-trust-set 1e80 %s %s --%s sender
`, xrpl.XRPTokenIssuer.String(), xrpl.ConvertCurrencyToString(xrpl.XRPTokenCurrency), FlagKeyName),
		),
		Args: cobra.ExactArgs(3),
		RunE: runBridgeCmd(bcp,
			func(cmd *cobra.Command, args []string, components runner.Components, bridgeClient BridgeClient) error {
				ctx := cmd.Context()

				issuer, err := rippledata.NewAccountFromAddress(args[1])
				if err != nil {
					return errors.Wrapf(err, "failed to convert issuer string to rippledata.Account: %s", args[2])
				}

				currency, err := rippledata.NewCurrency(args[2])
				if err != nil {
					return errors.Wrapf(err, "failed to convert currency string to rippledata.Currency: %s", args[1])
				}

				isNative := false
				if xrpl.ConvertCurrencyToString(currency) == xrpl.ConvertCurrencyToString(xrpl.XRPTokenCurrency) &&
					issuer.String() == xrpl.XRPTokenIssuer.String() {
					isNative = true
				}

				value, err := rippledata.NewValue(args[0], isNative)
				if err != nil {
					return errors.Wrapf(err, "failed to amount to rippledata.Value: %s", args[0])
				}

				keyName, err := cmd.Flags().GetString(FlagKeyName)
				if err != nil {
					return errors.Wrapf(err, "failed to get flag %s", FlagKeyName)
				}

				return bridgeClient.SetXRPLTrustSet(
					ctx,
					keyName,
					rippledata.Amount{
						Value:    value,
						Currency: currency,
						Issuer:   *issuer,
					},
				)
			}),
	}
	addKeyringFlags(cmd)
	addKeyNameFlag(cmd)
	addHomeFlag(cmd)

	return cmd
}

// VersionCmd returns a CLI command to interactively print the application binary version information.
func VersionCmd() *cobra.Command {
	return &cobra.Command{
		Use:   "version",
		Short: "Print the application binary version information",
		RunE: func(cmd *cobra.Command, _ []string) error {
			log, err := GetCLILogger()
			if err != nil {
				return err
			}
			log.Info(
				cmd.Context(),
				"Version Info",
				zap.String("Git Tag", buildinfo.VersionTag),
				zap.String("Git Commit", buildinfo.GitCommit),
			)
			return nil
		},
	}
}

// PendingRefundsCmd gets the pending refunds of and address.
func PendingRefundsCmd(bcp BridgeClientProvider) *cobra.Command {
	cmd := &cobra.Command{
		Use:   "pending-refunds [address]",
		Short: "Get pending refunds of an address",
		Long: strings.TrimSpace(fmt.Sprintf(
			`Get pending refunds.
Example:
$ pending-refunds %s 
`, constant.AddressSampleTest,
		)),
		Args: cobra.ExactArgs(1),
		RunE: runBridgeCmd(bcp,
			func(cmd *cobra.Command, args []string, components runner.Components, bridgeClient BridgeClient) error {
				ctx := cmd.Context()

				address, err := sdk.AccAddressFromBech32(args[0])
				if err != nil {
					return err
				}

<<<<<<< HEAD
			log, err := GetCLILogger()
			if err != nil {
				return err
			}

			log.Info(ctx, "pending refunds", zap.Any("refunds", refunds))
			return nil
		},
=======
				refunds, err := bridgeClient.GetPendingRefunds(ctx, address)
				if err != nil {
					return err
				}

				components.Log.Info(ctx, "pending refunds", zap.Any("refunds", refunds))
				return nil
			}),
>>>>>>> 5ca7d7bf
	}
	addHomeFlag(cmd)

	return cmd
}

// ClaimRefundCmd claims pending refund.
func ClaimRefundCmd(bcp BridgeClientProvider) *cobra.Command {
	cmd := &cobra.Command{
		Use:   "claim-refund",
		Short: "Claim pending refund, either all pending refunds or with a refund id.",
		Long: strings.TrimSpace(fmt.Sprintf(
			`Claims pending refunds.
Example:
$ claim-refund --%s claimer --%s 1705664693-2
`, FlagKeyName, FlagRefundID,
		)),
		Args: cobra.NoArgs,
		RunE: runBridgeCmd(bcp,
			func(cmd *cobra.Command, args []string, components runner.Components, bridgeClient BridgeClient) error {
				ctx := cmd.Context()

				address, err := readAddressFromKeyNameFlag(cmd, components.CoreumClientCtx)
				if err != nil {
					return err
				}

				refundID, err := cmd.Flags().GetString(FlagRefundID)
				if err != nil {
					return err
				}

				if refundID != "" {
					return bridgeClient.ClaimRefund(ctx, address, refundID)
				}

				refunds, err := bridgeClient.GetPendingRefunds(ctx, address)
				if err != nil {
					return err
				}

				for _, refund := range refunds {
					err := bridgeClient.ClaimRefund(ctx, address, refund.ID)
					if err != nil {
						return err
					}
				}
				return nil
			}),
	}
	addKeyringFlags(cmd)
	addKeyNameFlag(cmd)
	addHomeFlag(cmd)
	addGenerateOnlyFlag(cmd)
	cmd.PersistentFlags().String(FlagRefundID, "", "pending refund id")

	return cmd
}

// GetRelayerFeesCmd gets the fees of a relayer.
func GetRelayerFeesCmd(bcp BridgeClientProvider) *cobra.Command {
	cmd := &cobra.Command{
		Use:   "relayer-fees [address]",
		Short: "Get the relayer fees",
		Long: strings.TrimSpace(fmt.Sprintf(
			`Get pending refunds.
Example:
$ relayer-fees %s 
`, constant.AddressSampleTest,
		)),
		Args: cobra.ExactArgs(1),
		RunE: runBridgeCmd(bcp,
			func(cmd *cobra.Command, args []string, components runner.Components, bridgeClient BridgeClient) error {
				ctx := cmd.Context()

				address, err := sdk.AccAddressFromBech32(args[0])
				if err != nil {
					return err
				}

<<<<<<< HEAD
			log, err := GetCLILogger()
			if err != nil {
				return err
			}

			log.Info(ctx, "relayer fees", zap.String("fees", relayerFees.String()))
			return nil
		},
=======
				relayerFees, err := bridgeClient.GetFeesCollected(ctx, address)
				if err != nil {
					return err
				}

				components.Log.Info(ctx, "relayer fees", zap.String("fees", relayerFees.String()))
				return nil
			}),
>>>>>>> 5ca7d7bf
	}
	addHomeFlag(cmd)

	return cmd
}

// ClaimRelayerFeesCmd claims relayer fees.
func ClaimRelayerFeesCmd(bcp BridgeClientProvider) *cobra.Command {
	cmd := &cobra.Command{
		Use:   "claim-relayer-fees",
		Short: "Claim pending relayer fees,  either all or specific amount.",
		Long: strings.TrimSpace(fmt.Sprintf(
			`Claims relayer fees.
Example:
$ claim-relayer-fees --key-name address --%s %s
`, FlagAmount, sampleAmount,
		)),
		Args: cobra.NoArgs,
		RunE: runBridgeCmd(bcp,
			func(cmd *cobra.Command, args []string, components runner.Components, bridgeClient BridgeClient) error {
				ctx := cmd.Context()

				address, err := readAddressFromKeyNameFlag(cmd, components.CoreumClientCtx)
				if err != nil {
					return err
				}

				amountStr, err := cmd.Flags().GetString(FlagAmount)
				if err != nil {
					return err
				}

				if amountStr != "" {
					amount, err := sdk.ParseCoinsNormalized(amountStr)
					if err != nil {
						return err
					}
					return bridgeClient.ClaimRelayerFees(ctx, address, amount)
				}

				feesCollected, err := bridgeClient.GetFeesCollected(ctx, address)
				if err != nil {
					return err
				}

				return bridgeClient.ClaimRelayerFees(ctx, address, feesCollected)
			}),
	}
	addKeyringFlags(cmd)
	addKeyNameFlag(cmd)
	addHomeFlag(cmd)
	cmd.PersistentFlags().String(FlagAmount, "", "specific amount to be collected")
	addGenerateOnlyFlag(cmd)

	return cmd
}

// HaltBridgeCmd halts the bridge and stops its operation.
func HaltBridgeCmd(bcp BridgeClientProvider) *cobra.Command {
	cmd := &cobra.Command{
		Use:   "halt-bridge",
		Short: "Halts the bridge and stops its operation.",
		Long: strings.TrimSpace(
			fmt.Sprintf(`Halts the bridge and stops its operation.
Example:
$ halt-bridge --%s owner
`, FlagKeyName)),
		Args: cobra.NoArgs,
		RunE: runBridgeCmd(bcp,
			func(cmd *cobra.Command, args []string, components runner.Components, bridgeClient BridgeClient) error {
				ctx := cmd.Context()

				sender, err := readAddressFromKeyNameFlag(cmd, components.CoreumClientCtx)
				if err != nil {
					return err
				}

				return bridgeClient.HaltBridge(
					ctx,
					sender,
				)
			}),
	}

	addKeyringFlags(cmd)
	addKeyNameFlag(cmd)
	addHomeFlag(cmd)
	addGenerateOnlyFlag(cmd)

	return cmd
}

// ResumeBridgeCmd resumes the bridge and restarts its operation.
func ResumeBridgeCmd(bcp BridgeClientProvider) *cobra.Command {
	cmd := &cobra.Command{
		Use:   "resume-bridge",
		Short: "Resume the bridge and restarts its operation.",
		Long: strings.TrimSpace(
			fmt.Sprintf(`Resumes the bridge and restarts its operation.
Example:
$ resume-bridge --%s owner
`, FlagKeyName)),
		Args: cobra.NoArgs,
		RunE: runBridgeCmd(bcp,
			func(cmd *cobra.Command, args []string, components runner.Components, bridgeClient BridgeClient) error {
				ctx := cmd.Context()

				sender, err := readAddressFromKeyNameFlag(cmd, components.CoreumClientCtx)
				if err != nil {
					return err
				}
				return bridgeClient.ResumeBridge(
					ctx,
					sender,
				)
			}),
	}

	addKeyringFlags(cmd)
	addKeyNameFlag(cmd)
	addHomeFlag(cmd)
	addGenerateOnlyFlag(cmd)

	return cmd
}

// CancelPendingOperationCmd cancels pending operation.
func CancelPendingOperationCmd(bcp BridgeClientProvider) *cobra.Command {
	cmd := &cobra.Command{
		Use:   "cancel-pending-operation [operation-id]",
		Short: "Cancel pending operation.",
		Long: strings.TrimSpace(
			fmt.Sprintf(`Cancel pending operation.
Example:
$ cancel-pending-operation 123 --%s owner
`, FlagKeyName)),
		Args: cobra.ExactArgs(1),
		RunE: runBridgeCmd(bcp,
			func(cmd *cobra.Command, args []string, components runner.Components, bridgeClient BridgeClient) error {
				ctx := cmd.Context()

				sender, err := readAddressFromKeyNameFlag(cmd, components.CoreumClientCtx)
				if err != nil {
					return err
				}

				operationID, err := strconv.ParseUint(args[0], 10, 32)
				if err != nil {
					return errors.Wrapf(err, "invalid operation ID: %s", args[0])
				}

				return bridgeClient.CancelPendingOperation(
					ctx,
					sender,
					uint32(operationID),
				)
			}),
	}

	addKeyringFlags(cmd)
	addKeyNameFlag(cmd)
	addHomeFlag(cmd)
	addGenerateOnlyFlag(cmd)

	return cmd
}

// GetProhibitedXRPLRecipientsCmd gets the prohibited xrpl recipients from the contract.
func GetProhibitedXRPLRecipientsCmd(bcp BridgeClientProvider) *cobra.Command {
	cmd := &cobra.Command{
		Use:   "prohibited-xrpl-recipients",
		Short: "Get prohibited xrpl recipients.",
		Long: `Get prohibited xrpl recipients.
Example:
$ prohibited-xrpl-recipients %s 
`,
		RunE: func(cmd *cobra.Command, args []string) error {
			ctx := cmd.Context()
			// get bridgeClient first to set cosmos SDK config
			bridgeClient, err := bcp(cmd)
			if err != nil {
				return err
			}

			prohibitedXRPLRecipients, err := bridgeClient.GetProhibitedXRPLRecipients(ctx)
			if err != nil {
				return err
			}

			log, err := GetCLILogger()
			if err != nil {
				return err
			}

			log.Info(
				ctx,
				"Got prohibited XRPL recipients",
				zap.Any("prohibitedXRPLRecipients", prohibitedXRPLRecipients),
			)
			return nil
		},
	}
	addHomeFlag(cmd)

	return cmd
}

// UpdateProhibitedXRPLRecipientsCmd updates/replace the list of the prohibited XRPL recipients.
func UpdateProhibitedXRPLRecipientsCmd(bcp BridgeClientProvider) *cobra.Command {
	cmd := &cobra.Command{
		Use:   "update-prohibited-xrpl-recipients",
		Short: "Updates prohibited XRPL recipients.",
		Long: strings.TrimSpace(
			fmt.Sprintf(`Updates prohibited XRPL recipients.
Example (expects multiple %s):
$ update-prohibited-xrpl-recipients --%s %s --%s %s --%s owner
`,
				FlagProhibitedXRPLRecipient,
				FlagProhibitedXRPLRecipient, xrpl.XRPTokenIssuer.String(),
				FlagProhibitedXRPLRecipient, xrpl.XRPTokenIssuer.String(),
				FlagKeyName),
		),
		Args: cobra.NoArgs,
		RunE: func(cmd *cobra.Command, args []string) error {
			ctx := cmd.Context()
			// get bridgeClient first to set cosmos SDK config
			bridgeClient, err := bcp(cmd)
			if err != nil {
				return err
			}
			clientCtx, err := client.GetClientQueryContext(cmd)
			if err != nil {
				return errors.Wrap(err, "failed to get client context")
			}
			coreumClientCtx, err := WithKeyring(clientCtx, cmd.Flags(), coreum.KeyringSuffix)
			if err != nil {
				return err
			}
			owner, err := readAddressFromKeyNameFlag(cmd, coreumClientCtx)
			if err != nil {
				return err
			}

			prohibitedXRPLRecipients, err := cmd.Flags().GetStringArray(FlagProhibitedXRPLRecipient)
			if err != nil {
				return err
			}

			return bridgeClient.UpdateProhibitedXRPLRecipients(
				ctx,
				owner,
				prohibitedXRPLRecipients,
			)
		},
	}

	addKeyringFlags(cmd)
	addKeyNameFlag(cmd)
	addHomeFlag(cmd)
	addGenerateOnlyFlag(cmd)
	cmd.PersistentFlags().StringArray(FlagProhibitedXRPLRecipient, []string{}, "Prohibited XRPL recipients")

	return cmd
}

// PendingOperationsCmd prints pending operations.
func PendingOperationsCmd(bcp BridgeClientProvider) *cobra.Command {
	cmd := &cobra.Command{
		Use:   "pending-operations",
		Short: "Prints pending operations.",
		RunE: runBridgeCmd(bcp,
			func(cmd *cobra.Command, args []string, components runner.Components, bridgeClient BridgeClient) error {
				ctx := cmd.Context()

				pendingOperations, err := bridgeClient.GetPendingOperations(ctx)
				if err != nil {
					return err
				}

				log, err := GetCLILogger()
				if err != nil {
					return err
				}
				log.Info(ctx, "Got pending operations", zap.Any("pendingOperations", pendingOperations))

				return nil
			}),
	}
	addHomeFlag(cmd)

	return cmd
}

// GetCLILogger returns the console logger initialised with the default logger config but with set `yaml` format.
func GetCLILogger() (*logger.ZapLogger, error) {
	zapLogger, err := logger.NewZapLogger(logger.ZapLoggerConfig{
		Level:  "info",
		Format: logger.YamlConsoleLoggerFormat,
	})
	if err != nil {
		return nil, err
	}

	return zapLogger, nil
}

func readAddressFromKeyNameFlag(cmd *cobra.Command, clientCtx coreumchainclient.Context) (sdk.AccAddress, error) {
	keyName, err := cmd.Flags().GetString(FlagKeyName)
	if err != nil {
		return nil, errors.Wrapf(err, "failed to get flag %s", FlagKeyName)
	}
	keyRecord, err := clientCtx.Keyring().Key(keyName)
	if err != nil {
		return nil, errors.Wrapf(err, "failed to get key by name:%s", keyName)
	}
	addr, err := keyRecord.GetAddress()
	if err != nil {
		return nil, errors.Wrapf(err, "failed to address for key name:%s", keyName)
	}

	return addr, nil
}

// GetHomeRunnerConfig reads runner config from home directory.
func GetHomeRunnerConfig(cmd *cobra.Command) (runner.Config, error) {
	home, err := getRelayerHome(cmd)
	if err != nil {
		return runner.Config{}, err
	}
	cfg, err := runner.ReadConfig(home)
	if err != nil {
		return runner.Config{}, err
	}

	cfg.Coreum.GenerateOnly = isGenerateOnly(cmd)
	return cfg, nil
}

func getRelayerHome(cmd *cobra.Command) (string, error) {
	return cmd.Flags().GetString(FlagHome)
}

func isGenerateOnly(cmd *cobra.Command) bool {
	flagSet := cmd.Flags()
	if flagSet.Changed(flags.FlagGenerateOnly) {
		genOnly, _ := flagSet.GetBool(flags.FlagGenerateOnly)
		return genOnly
	}

	return false
}

func addHomeFlag(cmd *cobra.Command) {
	cmd.PersistentFlags().String(FlagHome, DefaultHomeDir, "Relayer home directory")
}

func addCoreumChainIDFlag(cmd *cobra.Command) *string {
	return cmd.PersistentFlags().String(FlagCoreumChainID, string(runner.DefaultCoreumChainID), "Default coreum chain ID")
}

func addKeyringFlags(cmd *cobra.Command) {
	cmd.PersistentFlags().String(
		flags.FlagKeyringBackend,
		flags.DefaultKeyringBackend,
		"Select keyring's backend (os|file|kwallet|pass|test)",
	)
	cmd.PersistentFlags().String(
		flags.FlagKeyringDir,
		"", "The client Keyring directory; if omitted, the default 'home' directory will be used")
}

func addUpdateTokenFlags(cmd *cobra.Command) {
	cmd.PersistentFlags().String(
		FlagTokenState,
		"",
		fmt.Sprintf("Token state (%s/%s)", coreum.TokenStateEnabled, coreum.TokenStateDisabled),
	)
	cmd.PersistentFlags().Int32(
		FlagSendingPrecision,
		0, "Token sending precision")
	cmd.PersistentFlags().String(
		FlagMaxHoldingAmount,
		"", "Token max holding amount")
	cmd.PersistentFlags().String(
		FlagBridgingFee,
		"", "Token bridging fee")
}

func readUpdateTokenFlags(cmd *cobra.Command) (*string, *int32, *sdkmath.Int, *sdkmath.Int, error) {
	var (
		state *string
		err   error
	)
	if state, err = getFlagStringIfPresent(cmd, FlagTokenState); err != nil {
		return nil, nil, nil, nil, err
	}
	var sendingPrecision *int32
	if sendingPrecision, err = getFlagInt32IfPresent(cmd, FlagSendingPrecision); err != nil {
		return nil, nil, nil, nil, err
	}

	maxHoldingAmount, err := getFlagSDKIntIfPresent(cmd, FlagMaxHoldingAmount)
	if err != nil {
		return nil, nil, nil, nil, err
	}

	bridgingFee, err := getFlagSDKIntIfPresent(cmd, FlagBridgingFee)
	if err != nil {
		return nil, nil, nil, nil, err
	}

	return state, sendingPrecision, maxHoldingAmount, bridgingFee, nil
}

func convertStateStringTokenState(state *string) (*coreum.TokenState, error) {
	if state == nil {
		return nil, nil //nolint:nilnil // nil is expected value
	}
	tokenState := coreum.TokenState(*state)
	switch tokenState {
	case coreum.TokenStateEnabled, coreum.TokenStateDisabled:
		return lo.ToPtr(tokenState), nil
	default:
		return nil, errors.Errorf("invalid token state: %s", *state)
	}
}

func addKeyNameFlag(cmd *cobra.Command) {
	cmd.PersistentFlags().String(FlagKeyName, "", "Key name from the keyring")
}

func addGenerateOnlyFlag(cmd *cobra.Command) {
	cmd.PersistentFlags().Bool(flags.FlagGenerateOnly, false, "generate unsigned transaction")
}

func getFlagSDKIntIfPresent(cmd *cobra.Command, flag string) (*sdkmath.Int, error) {
	stringVal, err := getFlagStringIfPresent(cmd, flag)
	if err != nil {
		return nil, err
	}
	if stringVal != nil {
		bridgingFeeInt, ok := sdkmath.NewIntFromString(*stringVal)
		if !ok {
			return nil, errors.Errorf("failed to convert string to sdkmath.Int, string:%s", *stringVal)
		}
		return &bridgingFeeInt, nil
	}
	return nil, nil //nolint:nilnil // expected result
}

func getFlagStringIfPresent(cmd *cobra.Command, flagName string) (*string, error) {
	if !cmd.Flags().Lookup(flagName).Changed {
		return nil, nil //nolint:nilnil // nil is expected value
	}
	val, err := cmd.Flags().GetString(flagName)
	if err != nil {
		return nil, err
	}
	if val == "" {
		return nil, nil //nolint:nilnil // nil is expected value
	}

	return &val, nil
}

func getFlagInt32IfPresent(cmd *cobra.Command, flagName string) (*int32, error) {
	if !cmd.Flags().Lookup(flagName).Changed {
		return nil, nil //nolint:nilnil // nil is expected value
	}
	val, err := cmd.Flags().GetInt32(flagName)
	if err != nil {
		return nil, err
	}

	return &val, nil
}

func getFlagUint32IfPresent(cmd *cobra.Command, flagName string) (*uint32, error) {
	if !cmd.Flags().Lookup(flagName).Changed {
		return nil, nil //nolint:nilnil // nil is expected value
	}
	val, err := cmd.Flags().GetUint32(flagName)
	if err != nil {
		return nil, err
	}

	return &val, nil
}

func runBridgeCmd(
	bcp BridgeClientProvider,
	f func(cmd *cobra.Command, args []string, components runner.Components, bridgeClient BridgeClient) error,
) func(cmd *cobra.Command, args []string) error {
	return func(cmd *cobra.Command, args []string) error {
		log, err := GetCLILogger()
		if err != nil {
			return err
		}

		components, err := NewComponents(cmd, log)
		if err != nil {
			return err
		}

		var bridgeClient BridgeClient
		if bcp != nil {
			bridgeClient, err = bcp(components)
			if err != nil {
				return err
			}
		}

		return f(cmd, args, components, bridgeClient)
	}
}<|MERGE_RESOLUTION|>--- conflicted
+++ resolved
@@ -1354,16 +1354,6 @@
 					return err
 				}
 
-<<<<<<< HEAD
-			log, err := GetCLILogger()
-			if err != nil {
-				return err
-			}
-
-			log.Info(ctx, "pending refunds", zap.Any("refunds", refunds))
-			return nil
-		},
-=======
 				refunds, err := bridgeClient.GetPendingRefunds(ctx, address)
 				if err != nil {
 					return err
@@ -1372,7 +1362,6 @@
 				components.Log.Info(ctx, "pending refunds", zap.Any("refunds", refunds))
 				return nil
 			}),
->>>>>>> 5ca7d7bf
 	}
 	addHomeFlag(cmd)
 
@@ -1453,16 +1442,6 @@
 					return err
 				}
 
-<<<<<<< HEAD
-			log, err := GetCLILogger()
-			if err != nil {
-				return err
-			}
-
-			log.Info(ctx, "relayer fees", zap.String("fees", relayerFees.String()))
-			return nil
-		},
-=======
 				relayerFees, err := bridgeClient.GetFeesCollected(ctx, address)
 				if err != nil {
 					return err
@@ -1471,7 +1450,6 @@
 				components.Log.Info(ctx, "relayer fees", zap.String("fees", relayerFees.String()))
 				return nil
 			}),
->>>>>>> 5ca7d7bf
 	}
 	addHomeFlag(cmd)
 

--- conflicted
+++ resolved
@@ -537,7 +537,7 @@
 
 			bridgingFee, ok := sdkmath.NewIntFromString(args[4])
 			if !ok {
-				return errors.Wrapf(err, "invalid bridgeFee: %s", args[4])
+				return errors.Wrapf(err, "invalid bridgingFee: %s", args[4])
 			}
 
 			bridgeClient, err := bcp(cmd)
@@ -552,12 +552,7 @@
 				uint32(decimals),
 				int32(sendingPrecision),
 				maxHoldingAmount,
-<<<<<<< HEAD
-				// TODO check that we didn't miss the implementation
-				sdkmath.ZeroInt(),
-=======
 				bridgingFee,
->>>>>>> cc4f113b
 			)
 			return err
 		},
@@ -670,7 +665,7 @@
 				return errors.Wrapf(err, "invalid maxHoldingAmount: %s", args[3])
 			}
 
-			bridgeFee, ok := sdkmath.NewIntFromString(args[4])
+			bridgingFee, ok := sdkmath.NewIntFromString(args[4])
 			if !ok {
 				return errors.Wrapf(err, "invalid bridgeFee: %s", args[4])
 			}
@@ -686,12 +681,7 @@
 				currency,
 				int32(sendingPrecision),
 				maxHoldingAmount,
-<<<<<<< HEAD
-				// TODO check that we didn't miss the implementation
-				sdkmath.ZeroInt(),
-=======
-				bridgeFee,
->>>>>>> cc4f113b
+				bridgingFee,
 			)
 			return err
 		},

package cli

import (
	"bufio"
	"context"
	"fmt"
	"os"
	"path/filepath"
	"strconv"
	"strings"

	sdkmath "cosmossdk.io/math"
	"github.com/cosmos/cosmos-sdk/client"
	"github.com/cosmos/cosmos-sdk/client/flags"
	"github.com/cosmos/cosmos-sdk/client/keys"
	sdk "github.com/cosmos/cosmos-sdk/types"
	"github.com/pkg/errors"
	rippledata "github.com/rubblelabs/ripple/data"
	"github.com/samber/lo"
	"github.com/spf13/cobra"
	"github.com/spf13/pflag"
	"go.uber.org/zap"

	"github.com/CoreumFoundation/coreum/v4/pkg/config"
	"github.com/CoreumFoundation/coreum/v4/pkg/config/constant"
	bridgeclient "github.com/CoreumFoundation/coreumbridge-xrpl/relayer/client"
	"github.com/CoreumFoundation/coreumbridge-xrpl/relayer/coreum"
	"github.com/CoreumFoundation/coreumbridge-xrpl/relayer/logger"
	"github.com/CoreumFoundation/coreumbridge-xrpl/relayer/runner"
	"github.com/CoreumFoundation/coreumbridge-xrpl/relayer/xrpl"
)

//go:generate mockgen -destination=cli_mocks_test.go -package=cli_test . BridgeClient,Runner

func init() {
	userHomeDir, err := os.UserHomeDir()
	if err != nil {
		panic(err)
	}

	DefaultHomeDir = filepath.Join(userHomeDir, ".coreumbridge-xrpl-relayer")
}

// DefaultHomeDir is default home for the relayer.
var DefaultHomeDir string

const (
	sampleAmount = "100ucore"
)

const (
	// FlagAmount is the amount flag.
	FlagAmount = "amount"
	// FlagHome is home flag.
	FlagHome = "home"
	// FlagKeyName is key name flag.
	FlagKeyName = "key-name"
	// FlagCoreumChainID is chain-id flag.
	FlagCoreumChainID = "coreum-chain-id"
	// FlagCoreumGRPCURL is Coreum GRPC URL flag.
	FlagCoreumGRPCURL = "coreum-grpc-url"
	// FlagXRPLRPCURL is XRPL RPC URL flag.
	FlagXRPLRPCURL = "xrpl-rpc-url"
	// FlagInitOnly is init only flag.
	FlagInitOnly = "init-only"
	// FlagRelayersCount is relayers count flag.
	FlagRelayersCount = "relayers-count"
	// FlagTokenState is token state flag.
	FlagTokenState = "token-state"
	// FlagSendingPrecision is sending precision flag.
	FlagSendingPrecision = "sending-precision"
	// FlagBridgingFee is bridging fee flag.
	FlagBridgingFee = "bridging-fee"
	// FlagRefundID is id of a pending refund.
	FlagRefundID = "refund-id"
	// FlagMaxHoldingAmount is max holding amount flag.
	FlagMaxHoldingAmount = "max-holding-amount"
	// FlagDeliverAmount is deliver amount flag.
	FlagDeliverAmount = "deliver-amount"
<<<<<<< HEAD
	// FlagMetricsEnable enables metrics server.
	FlagMetricsEnable = "metrics-enable"
	// FlagsMetricsListenAddr sets listen address for metrics server.
	FlagsMetricsListenAddr = "metrics-listen-addr"
=======
	// FlagTicketsToAllocate is tickets to allocate flag.
	FlagTicketsToAllocate = "tickets-to-allocate"
>>>>>>> a2fea2b2
)

// BridgeClient is bridge client used to interact with the chains and contract.
//
//nolint:interfacebloat
type BridgeClient interface {
	Bootstrap(ctx context.Context,
		senderAddress sdk.AccAddress,
		bridgeAccountKeyName string,
		cfg bridgeclient.BootstrappingConfig,
	) (sdk.AccAddress, error)
	GetContractConfig(ctx context.Context) (coreum.ContractConfig, error)
	RecoverTickets(
		ctx context.Context,
		ownerAddress sdk.AccAddress,
		ticketsToAllocate *uint32,
	) error
	RegisterCoreumToken(
		ctx context.Context,
		ownerAddress sdk.AccAddress,
		denom string,
		decimals uint32,
		sendingPrecision int32,
		maxHoldingAmount sdkmath.Int,
		bridgingFee sdkmath.Int,
	) (coreum.CoreumToken, error)
	RegisterXRPLToken(
		ctx context.Context,
		ownerAddress sdk.AccAddress,
		issuer rippledata.Account, currency rippledata.Currency,
		sendingPrecision int32,
		maxHoldingAmount sdkmath.Int,
		bridgingFee sdkmath.Int,
	) (coreum.XRPLToken, error)
	GetAllTokens(ctx context.Context) ([]coreum.CoreumToken, []coreum.XRPLToken, error)
	SendFromCoreumToXRPL(
		ctx context.Context,
		sender sdk.AccAddress,
		recipient rippledata.Account,
		amount sdk.Coin,
		deliverAmount *sdkmath.Int,
	) error
	SendFromXRPLToCoreum(
		ctx context.Context,
		senderKeyName string,
		amount rippledata.Amount,
		recipient sdk.AccAddress,
	) error
	SetXRPLTrustSet(
		ctx context.Context,
		senderKeyName string,
		limitAmount rippledata.Amount,
	) error
	UpdateCoreumToken(
		ctx context.Context,
		sender sdk.AccAddress,
		denom string,
		state *coreum.TokenState,
		sendingPrecision *int32,
		maxHoldingAmount *sdkmath.Int,
		bridgingFee *sdkmath.Int,
	) error
	UpdateXRPLToken(
		ctx context.Context,
		sender sdk.AccAddress,
		issuer, currency string,
		state *coreum.TokenState,
		sendingPrecision *int32,
		maxHoldingAmount *sdkmath.Int,
		bridgingFee *sdkmath.Int,
	) error
	RotateKeys(
		ctx context.Context,
		sender sdk.AccAddress,
		cfg bridgeclient.KeysRotationConfig,
	) error
	UpdateXRPLBaseFee(
		ctx context.Context,
		sender sdk.AccAddress,
		xrplBaseFee uint32,
	) error
	GetCoreumBalances(ctx context.Context, address sdk.AccAddress) (sdk.Coins, error)
	GetXRPLBalances(ctx context.Context, acc rippledata.Account) ([]rippledata.Amount, error)
	GetPendingRefunds(ctx context.Context, address sdk.AccAddress) ([]coreum.PendingRefund, error)
	ClaimRefund(ctx context.Context, address sdk.AccAddress, pendingRefundID string) error
	GetFeesCollected(ctx context.Context, address sdk.Address) (sdk.Coins, error)
	ClaimRelayerFees(
		ctx context.Context,
		sender sdk.AccAddress,
		amounts sdk.Coins,
	) error
	RecoverXRPLTokenRegistration(
		ctx context.Context,
		sender sdk.AccAddress,
		issuer, currency string,
	) error
	HaltBridge(
		ctx context.Context,
		sender sdk.AccAddress,
	) error
	ResumeBridge(
		ctx context.Context,
		sender sdk.AccAddress,
	) error
}

// BridgeClientProvider is function which returns the BridgeClient from the input cmd.
type BridgeClientProvider func(cmd *cobra.Command) (BridgeClient, error)

// Runner is a runner interface.
type Runner interface {
	Start(ctx context.Context) error
}

// RunnerProvider is function which returns the Runner from the input cmd.
type RunnerProvider func(cmd *cobra.Command) (Runner, error)

// NewRunnerFromHome returns runner from home.
func NewRunnerFromHome(cmd *cobra.Command) (*runner.Runner, error) {
	clientCtx, err := client.GetClientQueryContext(cmd)
	if err != nil {
		return nil, errors.Wrap(err, "failed to get client context")
	}
	xrplClientCtx, err := WithKeyring(clientCtx, cmd.Flags(), xrpl.KeyringSuffix)
	if err != nil {
		return nil, errors.Wrap(err, "failed to configure xrpl keyring")
	}
	coreumClientCtx, err := WithKeyring(clientCtx, cmd.Flags(), coreum.KeyringSuffix)
	if err != nil {
		return nil, errors.Wrap(err, "failed to configure coreum keyring")
	}

	cfg, err := GetHomeRunnerConfig(cmd)
	if err != nil {
		return nil, err
	}

	zapLogger, err := logger.NewZapLogger(logger.ZapLoggerConfig(cfg.LoggingConfig))
	if err != nil {
		return nil, err
	}

	components, err := runner.NewComponents(cfg, xrplClientCtx.Keyring, coreumClientCtx.Keyring, zapLogger, true)
	if err != nil {
		return nil, err
	}

	rnr, err := runner.NewRunner(cmd.Context(), components, cfg)
	if err != nil {
		return nil, err
	}

	return rnr, nil
}

// InitCmd returns the init cmd.
func InitCmd() *cobra.Command {
	cmd := &cobra.Command{
		Use:   "init",
		Short: "Initializes the relayer home with the default config.",
		RunE: func(cmd *cobra.Command, args []string) error {
			ctx := cmd.Context()
			home, err := getRelayerHome(cmd)
			if err != nil {
				return err
			}
			log, err := GetCLILogger()
			if err != nil {
				return err
			}
			log.Info(ctx, "Generating settings", zap.String("home", home))

			chainID, err := cmd.Flags().GetString(FlagCoreumChainID)
			if err != nil {
				return errors.Wrapf(err, "failed to read %s", FlagCoreumChainID)
			}
			coreumGRPCURL, err := cmd.Flags().GetString(FlagCoreumGRPCURL)
			if err != nil {
				return errors.Wrapf(err, "failed to read %s", FlagCoreumGRPCURL)
			}

			xrplRPCURL, err := cmd.Flags().GetString(FlagXRPLRPCURL)
			if err != nil {
				return errors.Wrapf(err, "failed to read %s", FlagXRPLRPCURL)
			}

			metricsEnable, err := cmd.Flags().GetBool(FlagMetricsEnable)
			if err != nil {
				return errors.Wrapf(err, "failed to read %s", FlagMetricsEnable)
			}

			metricsListenAddr, err := cmd.Flags().GetString(FlagsMetricsListenAddr)
			if err != nil {
				return errors.Wrapf(err, "failed to read %s", FlagsMetricsListenAddr)
			}

			cfg := runner.DefaultConfig()
			cfg.Coreum.Network.ChainID = chainID
			cfg.Coreum.GRPC.URL = coreumGRPCURL

			cfg.XRPL.RPC.URL = xrplRPCURL

			cfg.Metrics.Server.Enable = metricsEnable
			cfg.Metrics.Server.ListenAddress = metricsListenAddr

			if err = runner.InitConfig(home, cfg); err != nil {
				return err
			}
			log.Info(ctx, "Settings are generated successfully")
			return nil
		},
	}

	addCoreumChainIDFlag(cmd)
	cmd.PersistentFlags().String(FlagXRPLRPCURL, "", "XRPL RPC address.")
	cmd.PersistentFlags().String(FlagCoreumGRPCURL, "", "Coreum GRPC address.")
	cmd.PersistentFlags().Bool(FlagMetricsEnable, false, "Start metric server in relayer.")
	cmd.PersistentFlags().String(FlagsMetricsListenAddr, "localhost:9090", "Address metrics server listens on.")

	addHomeFlag(cmd)

	return cmd
}

// StartCmd returns the start cmd.
func StartCmd(pp RunnerProvider) *cobra.Command {
	cmd := &cobra.Command{
		Use:   "start",
		Short: "Start relayer.",
		RunE: func(cmd *cobra.Command, args []string) error {
			ctx := cmd.Context()
			// scan helps to wait for any input infinitely and just then call the relayer. That handles
			// the relayer restart in the container. Because after the restart the container is detached, relayer
			// requests the keyring password and fail immediately.
			log, err := GetCLILogger()
			if err != nil {
				return err
			}
			log.Info(ctx, "Press any key to start the relayer.")
			input := bufio.NewScanner(os.Stdin)
			input.Scan()

			runner, err := pp(cmd)
			if err != nil {
				return err
			}

			return runner.Start(ctx)
		},
	}
	addHomeFlag(cmd)
	addKeyringFlags(cmd)

	return cmd
}

// WithKeyring adds suffix-specific keyring to the context.
func WithKeyring(clientCtx client.Context, flagSet *pflag.FlagSet, suffix string) (client.Context, error) {
	if flagSet.Lookup(flags.FlagKeyringDir) == nil || flagSet.Lookup(flags.FlagKeyringBackend) == nil {
		return clientCtx, nil
	}
	keyringDir, err := flagSet.GetString(flags.FlagKeyringDir)
	if err != nil {
		return client.Context{}, errors.WithStack(err)
	}
	if keyringDir == "" {
		keyringDir = filepath.Join(clientCtx.HomeDir, "keyring")
	}
	keyringDir += "-" + suffix
	clientCtx = clientCtx.WithKeyringDir(keyringDir)

	keyringBackend, err := flagSet.GetString(flags.FlagKeyringBackend)
	if err != nil {
		return client.Context{}, errors.WithStack(err)
	}
	kr, err := client.NewKeyringFromBackend(clientCtx, keyringBackend)
	if err != nil {
		return client.Context{}, errors.WithStack(err)
	}
	return clientCtx.WithKeyring(kr), nil
}

// KeyringCmd returns cosmos keyring cmd inti with the correct keys home.
// Based on provided suffix and coinType it uses keyring dedicated to xrpl or coreum.
func KeyringCmd(suffix string, coinType uint32) (*cobra.Command, error) {
	// We need to set CoinType before initializing keys commands because keys.Commands() sets default
	// flag value from sdk config. See github.com/cosmos/cosmos-sdk@v0.47.5/client/keys/add.go:78
	sdk.GetConfig().SetCoinType(coinType)

	// we set it for the keyring manually since it doesn't use the runner which does it for other CLI commands
	cmd := keys.Commands(DefaultHomeDir)
	for _, childCmd := range cmd.Commands() {
		childCmd.PreRunE = func(cmd *cobra.Command, args []string) error {
			clientCtx, err := client.GetClientQueryContext(cmd)
			if err != nil {
				return errors.WithStack(err)
			}

			clientCtx, err = WithKeyring(clientCtx, cmd.Flags(), suffix)
			if err != nil {
				return err
			}

			if err := client.SetCmdClientContext(cmd, clientCtx); err != nil {
				return errors.WithStack(err)
			}
			return setCoreumConfigFromHomeFlag(cmd)
		}
	}
	cmd.Use += "-" + suffix

	return cmd, nil
}

// RelayerKeyInfoCmd prints the relayer keys info.
func RelayerKeyInfoCmd() *cobra.Command {
	cmd := &cobra.Command{
		Use:   "relayer-keys-info",
		Short: "Prints the coreum and XRPL relayer keys info.",
		RunE: func(cmd *cobra.Command, args []string) error {
			if err := setCoreumConfigFromHomeFlag(cmd); err != nil {
				return err
			}

			ctx := cmd.Context()
			log, err := GetCLILogger()
			if err != nil {
				return err
			}
			clientCtx, err := client.GetClientQueryContext(cmd)
			if err != nil {
				return errors.Wrap(err, "failed to get client context")
			}

			// XRPL
			cfg, err := GetHomeRunnerConfig(cmd)
			if err != nil {
				return err
			}

			xrplClientCtx, err := WithKeyring(clientCtx, cmd.Flags(), xrpl.KeyringSuffix)
			if err != nil {
				return err
			}

			xrplKeyringTxSigner := xrpl.NewKeyringTxSigner(xrplClientCtx.Keyring)

			xrplAddress, err := xrplKeyringTxSigner.Account(cfg.XRPL.MultiSignerKeyName)
			if err != nil {
				return err
			}

			xrplPubKey, err := xrplKeyringTxSigner.PubKey(cfg.XRPL.MultiSignerKeyName)
			if err != nil {
				return err
			}

			// Coreum
			coreumClientCtx, err := WithKeyring(clientCtx, cmd.Flags(), coreum.KeyringSuffix)
			if err != nil {
				return err
			}

			coreumKeyRecord, err := coreumClientCtx.Keyring.Key(cfg.Coreum.RelayerKeyName)
			if err != nil {
				return errors.Wrapf(err, "failed to get coreum key, keyName:%s", cfg.Coreum.RelayerKeyName)
			}
			coreumAddress, err := coreumKeyRecord.GetAddress()
			if err != nil {
				return errors.Wrapf(err, "failed to get coreum address from key, keyName:%s", cfg.Coreum.RelayerKeyName)
			}

			log.Info(
				ctx,
				"Keys info",
				zap.String("coreumAddress", coreumAddress.String()),
				zap.String("xrplAddress", xrplAddress.String()),
				zap.String("xrplPubKey", xrplPubKey.String()),
			)

			return nil
		},
	}
	addKeyringFlags(cmd)
	addKeyNameFlag(cmd)
	addHomeFlag(cmd)

	return cmd
}

// BootstrapBridgeCmd safely creates XRPL bridge account with all required settings and deploys the bridge contract.
func BootstrapBridgeCmd(bcp BridgeClientProvider) *cobra.Command {
	cmd := &cobra.Command{
		Use:   "bootstrap-bridge [config-path]",
		Args:  cobra.ExactArgs(1),
		Short: "Sets up the XRPL bridge account with all required settings and deploys the bridge contract.",
		Long: strings.TrimSpace(fmt.Sprintf(
			`Sets up the XRPL bridge account with all required settings and deploys the bridge contract.
Example:
$ bootstrap-bridge bootstrapping.yaml --%s bridge-account
`, FlagKeyName)),
		RunE: func(cmd *cobra.Command, args []string) error {
			ctx := cmd.Context()
			clientCtx, err := client.GetClientQueryContext(cmd)
			if err != nil {
				return errors.Wrap(err, "failed to get client context")
			}

			log, err := GetCLILogger()
			if err != nil {
				return err
			}

			keyName, err := cmd.Flags().GetString(FlagKeyName)
			if err != nil {
				return errors.Wrapf(err, "failed to get %s", FlagKeyName)
			}

			xrplClientCtx, err := WithKeyring(clientCtx, cmd.Flags(), xrpl.KeyringSuffix)
			if err != nil {
				return err
			}

			xrplKeyringTxSigner := xrpl.NewKeyringTxSigner(xrplClientCtx.Keyring)
			xrplBridgeAddress, err := xrplKeyringTxSigner.Account(keyName)
			if err != nil {
				return err
			}
			log.Info(ctx, "XRPL bridge address", zap.String("address", xrplBridgeAddress.String()))

			filePath := args[0]
			initOnly, err := cmd.Flags().GetBool(FlagInitOnly)
			if err != nil {
				return errors.Wrapf(err, "failed to get %s", FlagInitOnly)
			}
			if initOnly {
				log.Info(ctx, "Initializing default bootstrapping config", zap.String("path", filePath))
				if err := bridgeclient.InitBootstrappingConfig(filePath); err != nil {
					return err
				}
				relayersCount, err := cmd.Flags().GetInt(FlagRelayersCount)
				if err != nil {
					return errors.Wrapf(err, "failed to get %s", FlagRelayersCount)
				}
				if relayersCount > 0 {
					minXrplBridgeBalance := bridgeclient.ComputeXRPLBrideAccountBalance(relayersCount)
					log.Info(ctx, "Computed minimum XRPL bridge balance", zap.Float64("balance", minXrplBridgeBalance))
				}

				return nil
			}

			record, err := xrplClientCtx.Keyring.Key(keyName)
			if err != nil {
				return errors.Wrapf(err, "failed to get key by name:%s", keyName)
			}
			addr, err := record.GetAddress()
			if err != nil {
				return errors.Wrapf(err, "failed to address for key name:%s", keyName)
			}
			cfg, err := bridgeclient.ReadBootstrappingConfig(filePath)
			if err != nil {
				return err
			}
			log.Info(ctx, "Bootstrapping XRPL bridge", zap.Any("config", cfg))
			log.Info(ctx, "Press any key to continue.")
			input := bufio.NewScanner(os.Stdin)
			input.Scan()

			bridgeClient, err := bcp(cmd)
			if err != nil {
				return err
			}

			_, err = bridgeClient.Bootstrap(ctx, addr, keyName, cfg)
			return err
		},
	}
	addKeyringFlags(cmd)
	addKeyNameFlag(cmd)
	addHomeFlag(cmd)

	cmd.PersistentFlags().Bool(FlagInitOnly, false, "Init default config")
	cmd.PersistentFlags().Int(FlagRelayersCount, 0, "Relayers count")

	return cmd
}

// ContractConfigCmd prints contracts config.
func ContractConfigCmd(bcp BridgeClientProvider) *cobra.Command {
	cmd := &cobra.Command{
		Use:   "contract-config",
		Short: "Prints contract config.",
		RunE: func(cmd *cobra.Command, args []string) error {
			ctx := cmd.Context()
			bridgeClient, err := bcp(cmd)
			if err != nil {
				return err
			}

			cfg, err := bridgeClient.GetContractConfig(ctx)
			if err != nil {
				return err
			}

			log, err := GetCLILogger()
			if err != nil {
				return err
			}
			log.Info(ctx, "Got contract config", zap.Any("config", cfg))

			return nil
		},
	}
	addHomeFlag(cmd)

	return cmd
}

// RecoverTicketsCmd recovers 250 tickets in the bridge contract.
func RecoverTicketsCmd(bcp BridgeClientProvider) *cobra.Command {
	cmd := &cobra.Command{
		Use:   "recovery-tickets",
		Short: "Recovers tickets in the bridge contract.",
		Long: strings.TrimSpace(fmt.Sprintf(
			`Recovers 250 tickets in the bridge contract.
Example:
$ recovery-tickets --%s 250 --%s owner
`, FlagTicketsToAllocate, FlagKeyName)),
		RunE: func(cmd *cobra.Command, args []string) error {
			ctx := cmd.Context()
			clientCtx, err := client.GetClientQueryContext(cmd)
			if err != nil {
				return errors.Wrap(err, "failed to get client context")
			}

			ticketsToAllocated, err := getFlagUint32IfPresent(cmd, FlagTicketsToAllocate)
			if err != nil {
				return errors.Wrapf(err, "failed to get %s", FlagTicketsToAllocate)
			}

			xrplClientCtx, err := WithKeyring(clientCtx, cmd.Flags(), xrpl.KeyringSuffix)
			if err != nil {
				return err
			}
			owner, err := readAddressFromKeyNameFlag(cmd, xrplClientCtx)
			if err != nil {
				return err
			}
			bridgeClient, err := bcp(cmd)
			if err != nil {
				return err
			}

			return bridgeClient.RecoverTickets(ctx, owner, ticketsToAllocated)
		},
	}
	addKeyringFlags(cmd)
	addKeyNameFlag(cmd)
	addHomeFlag(cmd)
	cmd.PersistentFlags().Uint32(
		FlagTicketsToAllocate, 0, "tickets to allocate (if not provided the contract uses used tickets count)",
	)

	return cmd
}

// RegisterCoreumTokenCmd registers the Coreum originated token in the bridge contract.
func RegisterCoreumTokenCmd(bcp BridgeClientProvider) *cobra.Command {
	cmd := &cobra.Command{
		Use:   "register-coreum-token [denom] [decimals] [sendingPrecision] [maxHoldingAmount] [bridgingFee]",
		Short: "Registers Coreum token in the bridge contract.",
		Long: strings.TrimSpace(
			fmt.Sprintf(`Registers Coreum token in the bridge contract.
Example:
$ register-coreum-token ucore 6 2 500000000000000 4000 --%s owner
`, FlagKeyName)),
		Args: cobra.ExactArgs(5),
		RunE: func(cmd *cobra.Command, args []string) error {
			ctx := cmd.Context()
			clientCtx, err := client.GetClientQueryContext(cmd)
			if err != nil {
				return errors.Wrap(err, "failed to get client context")
			}

			coreumClientCtx, err := WithKeyring(clientCtx, cmd.Flags(), coreum.KeyringSuffix)
			if err != nil {
				return err
			}

			owner, err := readAddressFromKeyNameFlag(cmd, coreumClientCtx)
			if err != nil {
				return err
			}

			denom := args[0]
			decimals, err := strconv.ParseUint(args[1], 10, 64)
			if err != nil {
				return errors.Wrapf(err, "invalid decimals: %s", args[1])
			}

			sendingPrecision, err := strconv.ParseInt(args[2], 10, 64)
			if err != nil {
				return errors.Wrapf(err, "invalid sendingPrecision: %s", args[2])
			}

			maxHoldingAmount, ok := sdkmath.NewIntFromString(args[3])
			if !ok {
				return errors.Wrapf(err, "invalid maxHoldingAmount: %s", args[3])
			}

			bridgingFee, ok := sdkmath.NewIntFromString(args[4])
			if !ok {
				return errors.Wrapf(err, "invalid bridgingFee: %s", args[4])
			}

			bridgeClient, err := bcp(cmd)
			if err != nil {
				return err
			}

			_, err = bridgeClient.RegisterCoreumToken(
				ctx,
				owner,
				denom,
				uint32(decimals),
				int32(sendingPrecision),
				maxHoldingAmount,
				bridgingFee,
			)
			return err
		},
	}
	addKeyringFlags(cmd)
	addKeyNameFlag(cmd)
	addHomeFlag(cmd)

	return cmd
}

// UpdateCoreumTokenCmd updates the Coreum originated token in the bridge contract.
func UpdateCoreumTokenCmd(bcp BridgeClientProvider) *cobra.Command {
	cmd := &cobra.Command{
		Use:   "update-coreum-token [denom]",
		Short: "Updates Coreum token in the bridge contract.",
		Long: strings.TrimSpace(
			fmt.Sprintf(`Updates Coreum token in the bridge contract.
Example:
$ update-coreum-token ucore --%s enabled --%s 2 --%s 10000000 --%s 4000 --%s owner
`, FlagTokenState, FlagSendingPrecision, FlagMaxHoldingAmount, FlagBridgingFee, FlagKeyName)),
		Args: cobra.ExactArgs(1),
		RunE: func(cmd *cobra.Command, args []string) error {
			ctx := cmd.Context()
			clientCtx, err := client.GetClientQueryContext(cmd)
			if err != nil {
				return errors.Wrap(err, "failed to get client context")
			}

			coreumClientCtx, err := WithKeyring(clientCtx, cmd.Flags(), coreum.KeyringSuffix)
			if err != nil {
				return err
			}

			owner, err := readAddressFromKeyNameFlag(cmd, coreumClientCtx)
			if err != nil {
				return err
			}
			denom := args[0]

			state, sendingPrecision, maxHoldingAmount, bridgingFee, err := readUpdateTokenFlags(cmd)
			if err != nil {
				return err
			}

			tokenState, err := convertStateStringTokenState(state)
			if err != nil {
				return err
			}

			bridgeClient, err := bcp(cmd)
			if err != nil {
				return err
			}
			return bridgeClient.UpdateCoreumToken(
				ctx,
				owner,
				denom,
				tokenState,
				sendingPrecision,
				maxHoldingAmount,
				bridgingFee,
			)
		},
	}

	addUpdateTokenFlags(cmd)
	addKeyringFlags(cmd)
	addKeyNameFlag(cmd)
	addHomeFlag(cmd)

	return cmd
}

// RegisterXRPLTokenCmd registers the XRPL originated token in the bridge contract.
func RegisterXRPLTokenCmd(bcp BridgeClientProvider) *cobra.Command {
	cmd := &cobra.Command{
		Use:   "register-xrpl-token [issuer] [currency] [sendingPrecision] [maxHoldingAmount] [bridgeFee]",
		Short: "Registers XRPL token in the bridge contract.",
		//nolint:lll // example
		Long: strings.TrimSpace(
			fmt.Sprintf(`Registers XRPL token in the bridge contract.
Example:
$ register-xrpl-token rcoreNywaoz2ZCQ8Lg2EbSLnGuRBmun6D 434F524500000000000000000000000000000000 2 500000000000000 4000 --%s owner
`, FlagKeyName)),
		Args: cobra.ExactArgs(5),
		RunE: func(cmd *cobra.Command, args []string) error {
			ctx := cmd.Context()
			clientCtx, err := client.GetClientQueryContext(cmd)
			if err != nil {
				return errors.Wrap(err, "failed to get client context")
			}

			coreumClientCtx, err := WithKeyring(clientCtx, cmd.Flags(), coreum.KeyringSuffix)
			if err != nil {
				return err
			}

			owner, err := readAddressFromKeyNameFlag(cmd, coreumClientCtx)
			if err != nil {
				return err
			}

			issuer, err := rippledata.NewAccountFromAddress(args[0])
			if err != nil {
				return errors.Wrapf(err, "failed to convert issuer string to rippledata.Account: %s", args[0])
			}

			currency, err := rippledata.NewCurrency(args[1])
			if err != nil {
				return errors.Wrapf(err, "failed to convert currency string to rippledata.Currency: %s", args[1])
			}

			sendingPrecision, err := strconv.ParseInt(args[2], 10, 64)
			if err != nil {
				return errors.Wrapf(err, "invalid sendingPrecision: %s", args[2])
			}

			maxHoldingAmount, ok := sdkmath.NewIntFromString(args[3])
			if !ok {
				return errors.Wrapf(err, "invalid maxHoldingAmount: %s", args[3])
			}

			bridgingFee, ok := sdkmath.NewIntFromString(args[4])
			if !ok {
				return errors.Wrapf(err, "invalid bridgeFee: %s", args[4])
			}

			bridgeClient, err := bcp(cmd)
			if err != nil {
				return err
			}
			_, err = bridgeClient.RegisterXRPLToken(
				ctx,
				owner,
				*issuer,
				currency,
				int32(sendingPrecision),
				maxHoldingAmount,
				bridgingFee,
			)
			return err
		},
	}
	addKeyringFlags(cmd)
	addKeyNameFlag(cmd)
	addHomeFlag(cmd)

	return cmd
}

// RecoverXRPLTokenRegistrationCmd recovers xrpl token registration.
func RecoverXRPLTokenRegistrationCmd(bcp BridgeClientProvider) *cobra.Command {
	cmd := &cobra.Command{
		Use:   "recover-xrpl-token-registration [issuer] [currency]",
		Short: "Recovers XRPL token registration.",
		Long: strings.TrimSpace(fmt.Sprintf(
			`Recovers XRPL token registration.
Example:
$ recover-xrpl-token-registration [issuer] [currency] --%s owner
`, FlagKeyName)),
		Args: cobra.ExactArgs(2),
		RunE: func(cmd *cobra.Command, args []string) error {
			ctx := cmd.Context()
			clientCtx, err := client.GetClientQueryContext(cmd)
			if err != nil {
				return errors.Wrap(err, "failed to get client context")
			}

			coreumClientCtx, err := WithKeyring(clientCtx, cmd.Flags(), coreum.KeyringSuffix)
			if err != nil {
				return err
			}

			owner, err := readAddressFromKeyNameFlag(cmd, coreumClientCtx)
			if err != nil {
				return err
			}

			issuer, err := rippledata.NewAccountFromAddress(args[0])
			if err != nil {
				return errors.Wrapf(err, "failed to convert issuer string to rippledata.Account: %s", args[0])
			}

			currency, err := rippledata.NewCurrency(args[1])
			if err != nil {
				return errors.Wrapf(err, "failed to convert currency string to rippledata.Currency: %s", args[1])
			}

			bridgeClient, err := bcp(cmd)
			if err != nil {
				return err
			}

			return bridgeClient.RecoverXRPLTokenRegistration(ctx, owner, issuer.String(), currency.String())
		},
	}
	addKeyringFlags(cmd)
	addKeyNameFlag(cmd)
	addHomeFlag(cmd)

	return cmd
}

// UpdateXRPLTokenCmd updates the XRPL originated token in the bridge contract.
func UpdateXRPLTokenCmd(bcp BridgeClientProvider) *cobra.Command {
	cmd := &cobra.Command{
		Use:   "update-xrpl-token [denom]",
		Short: "Updates XRPL token in the bridge contract.",
		//nolint:lll // long example
		Long: strings.TrimSpace(
			fmt.Sprintf(`Updates XRPL token in the bridge contract.
Example:
$ update-xrpl-token rcoreNywaoz2ZCQ8Lg2EbSLnGuRBmun6D 434F524500000000000000000000000000000000 --%s enabled --%s 2 --%s 10000000 --%s 4000 --%s owner
`, FlagTokenState, FlagSendingPrecision, FlagMaxHoldingAmount, FlagBridgingFee, FlagKeyName)),
		Args: cobra.ExactArgs(2),
		RunE: func(cmd *cobra.Command, args []string) error {
			ctx := cmd.Context()
			clientCtx, err := client.GetClientQueryContext(cmd)
			if err != nil {
				return errors.Wrap(err, "failed to get client context")
			}

			coreumClientCtx, err := WithKeyring(clientCtx, cmd.Flags(), coreum.KeyringSuffix)
			if err != nil {
				return err
			}

			owner, err := readAddressFromKeyNameFlag(cmd, coreumClientCtx)
			if err != nil {
				return err
			}
			issuer := args[0]
			currency := args[1]

			state, sendingPrecision, maxHoldingAmount, bridgingFee, err := readUpdateTokenFlags(cmd)
			if err != nil {
				return err
			}

			tokenState, err := convertStateStringTokenState(state)
			if err != nil {
				return err
			}

			bridgeClient, err := bcp(cmd)
			if err != nil {
				return err
			}
			return bridgeClient.UpdateXRPLToken(
				ctx,
				owner,
				issuer, currency,
				tokenState,
				sendingPrecision,
				maxHoldingAmount,
				bridgingFee,
			)
		},
	}

	addUpdateTokenFlags(cmd)
	addKeyringFlags(cmd)
	addKeyNameFlag(cmd)
	addHomeFlag(cmd)

	return cmd
}

// RotateKeysCmd starts the keys rotation.
func RotateKeysCmd(bcp BridgeClientProvider) *cobra.Command {
	cmd := &cobra.Command{
		Use:   "rotate-keys [config-path]",
		Args:  cobra.ExactArgs(1),
		Short: "Start the keys rotation of the bridge.",
		Long: strings.TrimSpace(fmt.Sprintf(
			`Start the keys rotation of the bridge.
Example:
$ rotate-keys new-keys.yaml --%s owner
`, FlagKeyName)),
		RunE: func(cmd *cobra.Command, args []string) error {
			ctx := cmd.Context()
			clientCtx, err := client.GetClientQueryContext(cmd)
			if err != nil {
				return errors.Wrap(err, "failed to get client context")
			}
			coreumClientCtx, err := WithKeyring(clientCtx, cmd.Flags(), coreum.KeyringSuffix)
			if err != nil {
				return err
			}

			log, err := GetCLILogger()
			if err != nil {
				return err
			}

			keyName, err := cmd.Flags().GetString(FlagKeyName)
			if err != nil {
				return errors.Wrapf(err, "failed to get %s", FlagKeyName)
			}

			filePath := args[0]
			initOnly, err := cmd.Flags().GetBool(FlagInitOnly)
			if err != nil {
				return errors.Wrapf(err, "failed to get %s", FlagInitOnly)
			}
			if initOnly {
				log.Info(ctx, "Initializing default keys rotation config", zap.String("path", filePath))
				return bridgeclient.InitKeysRotationConfig(filePath)
			}

			record, err := coreumClientCtx.Keyring.Key(keyName)
			if err != nil {
				return errors.Wrapf(err, "failed to get key by name:%s", keyName)
			}
			addr, err := record.GetAddress()
			if err != nil {
				return errors.Wrapf(err, "failed to address for key name:%s", keyName)
			}

			cfg, err := bridgeclient.ReadKeysRotationConfig(filePath)
			if err != nil {
				return err
			}
			log.Info(ctx, "Start keys rotation", zap.Any("config", cfg))
			log.Info(ctx, "Press any key to continue.")
			input := bufio.NewScanner(os.Stdin)
			input.Scan()

			bridgeClient, err := bcp(cmd)
			if err != nil {
				return err
			}

			return bridgeClient.RotateKeys(ctx, addr, cfg)
		},
	}
	addKeyringFlags(cmd)
	addKeyNameFlag(cmd)
	addHomeFlag(cmd)

	cmd.PersistentFlags().Bool(FlagInitOnly, false, "Init default config")

	return cmd
}

// UpdateXRPLBaseFeeCmd updates the XRPL base fee in the bridge contract.
func UpdateXRPLBaseFeeCmd(bcp BridgeClientProvider) *cobra.Command {
	cmd := &cobra.Command{
		Use:   "update-xrpl-base-fee [fee]",
		Short: "Update XRPL base fee in the bridge contract.",
		Long: strings.TrimSpace(
			fmt.Sprintf(`Update XRPL base fee in the bridge contract.
Example:
$ update-xrpl-base-fee 20 --%s owner
`, FlagKeyName)),
		Args: cobra.ExactArgs(1),
		RunE: func(cmd *cobra.Command, args []string) error {
			ctx := cmd.Context()
			clientCtx, err := client.GetClientQueryContext(cmd)
			if err != nil {
				return errors.Wrap(err, "failed to get client context")
			}

			coreumClientCtx, err := WithKeyring(clientCtx, cmd.Flags(), coreum.KeyringSuffix)
			if err != nil {
				return err
			}

			owner, err := readAddressFromKeyNameFlag(cmd, coreumClientCtx)
			if err != nil {
				return err
			}

			xrplBaseFee, err := strconv.ParseUint(args[0], 10, 64)
			if err != nil {
				return errors.Wrapf(err, "invalid XRPL base fee: %s", args[0])
			}

			bridgeClient, err := bcp(cmd)
			if err != nil {
				return err
			}

			return bridgeClient.UpdateXRPLBaseFee(
				ctx,
				owner,
				uint32(xrplBaseFee),
			)
		},
	}
	addKeyringFlags(cmd)
	addKeyNameFlag(cmd)
	addHomeFlag(cmd)

	return cmd
}

// RegisteredTokensCmd prints all registered tokens.
func RegisteredTokensCmd(bcp BridgeClientProvider) *cobra.Command {
	cmd := &cobra.Command{
		Use:   "registered-tokens",
		Short: "Prints all registered tokens.",
		RunE: func(cmd *cobra.Command, args []string) error {
			ctx := cmd.Context()
			bridgeClient, err := bcp(cmd)
			if err != nil {
				return err
			}
			coreumTokens, xrplTokens, err := bridgeClient.GetAllTokens(ctx)
			if err != nil {
				return err
			}
			log, err := GetCLILogger()
			if err != nil {
				return err
			}
			log.Info(ctx, "Coreum tokens", zap.Int("total", len(coreumTokens)))
			for _, token := range coreumTokens {
				log.Info(ctx, token.Denom, zap.Any("token", token))
			}
			log.Info(ctx, "XRPL tokens", zap.Int("total", len(xrplTokens)))
			for _, token := range xrplTokens {
				log.Info(ctx, fmt.Sprintf("%s/%s", token.Currency, token.Issuer), zap.Any("token", token))
			}

			return nil
		},
	}
	addHomeFlag(cmd)

	return cmd
}

// SendFromCoreumToXRPLCmd sends tokens from the Coreum to XRPL.
func SendFromCoreumToXRPLCmd(bcp BridgeClientProvider) *cobra.Command {
	cmd := &cobra.Command{
		Use:   "send-from-coreum-to-xrpl [amount] [recipient]",
		Short: "Sends tokens from the Coreum to XRPL.",
		Long: strings.TrimSpace(
			fmt.Sprintf(`Sends tokens from the Coreum to XRPL.
Example:
$ send-from-coreum-to-xrpl 1000000ucore rrrrrrrrrrrrrrrrrrrrrhoLvTp --%s sender --%s 100000
`, FlagKeyName, FlagDeliverAmount)),
		Args: cobra.ExactArgs(2),
		RunE: func(cmd *cobra.Command, args []string) error {
			ctx := cmd.Context()
			clientCtx, err := client.GetClientQueryContext(cmd)
			if err != nil {
				return errors.Wrap(err, "failed to get client context")
			}

			coreumClientCtx, err := WithKeyring(clientCtx, cmd.Flags(), coreum.KeyringSuffix)
			if err != nil {
				return err
			}
			deliverAmount, err := getFlagSDKIntIfPresent(cmd, FlagDeliverAmount)
			if err != nil {
				return err
			}

			sender, err := readAddressFromKeyNameFlag(cmd, coreumClientCtx)
			if err != nil {
				return err
			}

			amount, err := sdk.ParseCoinNormalized(args[0])
			if err != nil {
				return err
			}
			recipient, err := rippledata.NewAccountFromAddress(args[1])
			if err != nil {
				return errors.Wrapf(err, "failed to convert recipient string to rippledata.Account: %s", args[1])
			}
			bridgeClient, err := bcp(cmd)
			if err != nil {
				return err
			}

			return bridgeClient.SendFromCoreumToXRPL(ctx, sender, *recipient, amount, deliverAmount)
		},
	}

	cmd.PersistentFlags().String(FlagDeliverAmount, "", "Deliver amount")
	addKeyringFlags(cmd)
	addKeyNameFlag(cmd)
	addHomeFlag(cmd)

	return cmd
}

// SendFromXRPLToCoreumCmd sends tokens from the XRPL to Coreum.
func SendFromXRPLToCoreumCmd(bcp BridgeClientProvider) *cobra.Command {
	cmd := &cobra.Command{
		Use:   "send-from-xrpl-to-coreum [amount] [issuer] [currency] [recipient]",
		Short: "Sends tokens from the XRPL to Coreum.",
		Long: strings.TrimSpace(
			fmt.Sprintf(`Sends tokens from the XRPL to Coreum.
Example:
$ send-from-xrpl-to-coreum 1000000 %s %s %s --%s sender
`,
				xrpl.XRPTokenIssuer.String(),
				xrpl.ConvertCurrencyToString(xrpl.XRPTokenCurrency),
				constant.AddressSampleTest,
				FlagKeyName,
			),
		),
		Args: cobra.ExactArgs(4),
		RunE: func(cmd *cobra.Command, args []string) error {
			ctx := cmd.Context()

			issuer, err := rippledata.NewAccountFromAddress(args[1])
			if err != nil {
				return errors.Wrapf(err, "failed to convert issuer string to rippledata.Account: %s", args[2])
			}

			currency, err := rippledata.NewCurrency(args[2])
			if err != nil {
				return errors.Wrapf(err, "failed to convert currency string to rippledata.Currency: %s", args[1])
			}

			isNative := false
			if xrpl.ConvertCurrencyToString(currency) == xrpl.ConvertCurrencyToString(xrpl.XRPTokenCurrency) &&
				issuer.String() == xrpl.XRPTokenIssuer.String() {
				isNative = true
			}

			value, err := rippledata.NewValue(args[0], isNative)
			if err != nil {
				return errors.Wrapf(err, "failed to amount to rippledata.Value: %s", args[0])
			}

			recipient, err := sdk.AccAddressFromBech32(args[3])
			if err != nil {
				return errors.Wrapf(err, "failed to convert recipient string to sdk.AccAddress: %s", args[3])
			}

			keyName, err := cmd.Flags().GetString(FlagKeyName)
			if err != nil {
				return errors.Wrapf(err, "failed to get flag %s", FlagKeyName)
			}

			bridgeClient, err := bcp(cmd)
			if err != nil {
				return err
			}

			return bridgeClient.SendFromXRPLToCoreum(
				ctx,
				keyName,
				rippledata.Amount{
					Value:    value,
					Currency: currency,
					Issuer:   *issuer,
				},
				recipient,
			)
		},
	}
	addKeyringFlags(cmd)
	addKeyNameFlag(cmd)
	addHomeFlag(cmd)

	return cmd
}

// CoreumBalancesCmd prints coreum balances.
func CoreumBalancesCmd(bcp BridgeClientProvider) *cobra.Command {
	cmd := &cobra.Command{
		Use:   "coreum-balances [address]",
		Short: "Prints coreum balances of the provided address.",
		Args:  cobra.ExactArgs(1),
		RunE: func(cmd *cobra.Command, args []string) error {
			ctx := cmd.Context()
			address, err := sdk.AccAddressFromBech32(args[0])
			if err != nil {
				return errors.Wrapf(err, "failed to convert address string to sdk.AccAddress: %s", args[0])
			}

			bridgeClient, err := bcp(cmd)
			if err != nil {
				return err
			}
			coins, err := bridgeClient.GetCoreumBalances(ctx, address)
			if err != nil {
				return err
			}
			log, err := GetCLILogger()
			if err != nil {
				return err
			}
			log.Info(ctx, "Got balances", zap.Any("balances", coins))
			return nil
		},
	}
	addHomeFlag(cmd)

	return cmd
}

// XRPLBalancesCmd prints XRPL balances.
func XRPLBalancesCmd(bcp BridgeClientProvider) *cobra.Command {
	cmd := &cobra.Command{
		Use:   "xrpl-balances [address]",
		Short: "Prints XRPL balances of the provided address.",
		Args:  cobra.ExactArgs(1),
		RunE: func(cmd *cobra.Command, args []string) error {
			ctx := cmd.Context()
			acc, err := rippledata.NewAccountFromAddress(args[0])
			if err != nil {
				return errors.Wrapf(err, "failed to convert address to rippledata.Address, address:%s", args[0])
			}

			bridgeClient, err := bcp(cmd)
			if err != nil {
				return err
			}

			balances, err := bridgeClient.GetXRPLBalances(ctx, *acc)
			if err != nil {
				return err
			}

			balancesFormatted := lo.Map(balances, func(amount rippledata.Amount, index int) string {
				return fmt.Sprintf(
					"%s/%s %s",
					amount.Issuer.String(),
					xrpl.ConvertCurrencyToString(amount.Currency),
					amount.Value.String(),
				)
			})

			log, err := GetCLILogger()
			if err != nil {
				return err
			}
			log.Info(ctx, "Got balances: [issuer/currency amount]", zap.Any("balances", balancesFormatted))
			return nil
		},
	}
	addHomeFlag(cmd)

	return cmd
}

// SetXRPLTrustSetCmd sends the XRPL TrustSet transaction.
func SetXRPLTrustSetCmd(bcp BridgeClientProvider) *cobra.Command {
	cmd := &cobra.Command{
		Use:   "set-xrpl-trust-set [amount] [issuer] [currency]",
		Short: "Sends tokens from the XRPL to Coreum.",
		Long: strings.TrimSpace(
			fmt.Sprintf(`Sends tokens from the XRPL to Coreum.
Example:
$ set-xrpl-trust-set 1e80 %s %s --%s sender
`, xrpl.XRPTokenIssuer.String(), xrpl.ConvertCurrencyToString(xrpl.XRPTokenCurrency), FlagKeyName),
		),
		Args: cobra.ExactArgs(3),
		RunE: func(cmd *cobra.Command, args []string) error {
			ctx := cmd.Context()

			issuer, err := rippledata.NewAccountFromAddress(args[1])
			if err != nil {
				return errors.Wrapf(err, "failed to convert issuer string to rippledata.Account: %s", args[2])
			}

			currency, err := rippledata.NewCurrency(args[2])
			if err != nil {
				return errors.Wrapf(err, "failed to convert currency string to rippledata.Currency: %s", args[1])
			}

			isNative := false
			if xrpl.ConvertCurrencyToString(currency) == xrpl.ConvertCurrencyToString(xrpl.XRPTokenCurrency) &&
				issuer.String() == xrpl.XRPTokenIssuer.String() {
				isNative = true
			}

			value, err := rippledata.NewValue(args[0], isNative)
			if err != nil {
				return errors.Wrapf(err, "failed to amount to rippledata.Value: %s", args[0])
			}

			keyName, err := cmd.Flags().GetString(FlagKeyName)
			if err != nil {
				return errors.Wrapf(err, "failed to get flag %s", FlagKeyName)
			}

			bridgeClient, err := bcp(cmd)
			if err != nil {
				return err
			}

			return bridgeClient.SetXRPLTrustSet(
				ctx,
				keyName,
				rippledata.Amount{
					Value:    value,
					Currency: currency,
					Issuer:   *issuer,
				},
			)
		},
	}
	addKeyringFlags(cmd)
	addKeyNameFlag(cmd)
	addHomeFlag(cmd)

	return cmd
}

// VersionCmd returns a CLI command to interactively print the application binary version information.
func VersionCmd() *cobra.Command {
	return &cobra.Command{
		Use:   "version",
		Short: "Print the application binary version information",
		RunE: func(cmd *cobra.Command, _ []string) error {
			log, err := GetCLILogger()
			if err != nil {
				return err
			}
			log.Info(
				cmd.Context(),
				"Version Info",
				zap.String("Git Tag", runner.VersionTag),
				zap.String("Git Commit", runner.GitCommit),
			)
			return nil
		},
	}
}

// GetPendingRefundsCmd gets the pending refunds of and address.
func GetPendingRefundsCmd(bcp BridgeClientProvider) *cobra.Command {
	cmd := &cobra.Command{
		Use:   "pending-refunds [address]",
		Short: "Get pending refunds of an address",
		Long: strings.TrimSpace(fmt.Sprintf(
			`Get pending refunds.
Example:
$ pending-refunds %s 
`, constant.AddressSampleTest,
		)),
		Args: cobra.ExactArgs(1),
		RunE: func(cmd *cobra.Command, args []string) error {
			ctx := cmd.Context()

			bridgeClient, err := bcp(cmd)
			if err != nil {
				return err
			}

			address, err := sdk.AccAddressFromBech32(args[0])
			if err != nil {
				return err
			}

			refunds, err := bridgeClient.GetPendingRefunds(ctx, address)
			if err != nil {
				return err
			}

			logger, err := GetCLILogger()
			if err != nil {
				return err
			}

			logger.Info(ctx, "pending refunds", zap.Any("refunds", refunds))
			return nil
		},
	}
	addHomeFlag(cmd)

	return cmd
}

// ClaimRefundCmd claims pending refund.
func ClaimRefundCmd(bcp BridgeClientProvider) *cobra.Command {
	cmd := &cobra.Command{
		Use:   "claim-refund",
		Short: "Claim pending refund, either all pending refunds or with a refund id.",
		Long: strings.TrimSpace(fmt.Sprintf(
			`Claims pending refunds.
Example:
$ claim-refund --%s claimer --%s 1705664693-2
`, FlagKeyName, FlagRefundID,
		)),
		Args: cobra.ExactArgs(0),
		RunE: func(cmd *cobra.Command, args []string) error {
			ctx := cmd.Context()
			clientCtx, err := client.GetClientQueryContext(cmd)
			if err != nil {
				return errors.Wrap(err, "failed to get client context")
			}

			coreumClientCtx, err := WithKeyring(clientCtx, cmd.Flags(), coreum.KeyringSuffix)
			if err != nil {
				return err
			}

			address, err := readAddressFromKeyNameFlag(cmd, coreumClientCtx)
			if err != nil {
				return err
			}

			refundID, err := cmd.Flags().GetString(FlagRefundID)
			if err != nil {
				return err
			}

			bridgeClient, err := bcp(cmd)
			if err != nil {
				return err
			}

			if refundID != "" {
				return bridgeClient.ClaimRefund(ctx, address, refundID)
			}

			refunds, err := bridgeClient.GetPendingRefunds(ctx, address)
			if err != nil {
				return err
			}

			for _, refund := range refunds {
				err := bridgeClient.ClaimRefund(ctx, address, refund.ID)
				if err != nil {
					return err
				}
			}
			return nil
		},
	}
	addKeyringFlags(cmd)
	addKeyNameFlag(cmd)
	addHomeFlag(cmd)
	cmd.PersistentFlags().String(FlagRefundID, "", "pending refund id")

	return cmd
}

// GetRelayerFeesCmd gets the fees of a relayer.
func GetRelayerFeesCmd(bcp BridgeClientProvider) *cobra.Command {
	cmd := &cobra.Command{
		Use:   "relayer-fees [address]",
		Short: "Get the relayer fees",
		Long: strings.TrimSpace(fmt.Sprintf(
			`Get pending refunds.
Example:
$ relayer-fees %s 
`, constant.AddressSampleTest,
		)),
		Args: cobra.ExactArgs(1),
		RunE: func(cmd *cobra.Command, args []string) error {
			ctx := cmd.Context()

			bridgeClient, err := bcp(cmd)
			if err != nil {
				return err
			}

			address, err := sdk.AccAddressFromBech32(args[0])
			if err != nil {
				return err
			}

			relayerFees, err := bridgeClient.GetFeesCollected(ctx, address)
			if err != nil {
				return err
			}

			logger, err := GetCLILogger()
			if err != nil {
				return err
			}

			logger.Info(ctx, "relayer fees", zap.String("fees", relayerFees.String()))
			return nil
		},
	}
	addKeyringFlags(cmd)
	addKeyNameFlag(cmd)
	addHomeFlag(cmd)

	return cmd
}

// ClaimRelayerFeesCmd claims relayer fees.
func ClaimRelayerFeesCmd(bcp BridgeClientProvider) *cobra.Command {
	cmd := &cobra.Command{
		Use:   "claim-relayer-fees",
		Short: "Claim pending relayer fees,  either all or specific amount.",
		Long: strings.TrimSpace(fmt.Sprintf(
			`Claims relayer fees.
Example:
$ claim-relayer-fees --key-name address --%s %s
`, FlagAmount, sampleAmount,
		)),
		Args: cobra.ExactArgs(0),
		RunE: func(cmd *cobra.Command, args []string) error {
			ctx := cmd.Context()
			clientCtx, err := client.GetClientQueryContext(cmd)
			if err != nil {
				return errors.Wrap(err, "failed to get client context")
			}

			coreumClientCtx, err := WithKeyring(clientCtx, cmd.Flags(), coreum.KeyringSuffix)
			if err != nil {
				return err
			}

			address, err := readAddressFromKeyNameFlag(cmd, coreumClientCtx)
			if err != nil {
				return err
			}

			amountStr, err := cmd.Flags().GetString(FlagAmount)
			if err != nil {
				return err
			}

			bridgeClient, err := bcp(cmd)
			if err != nil {
				return err
			}

			if amountStr != "" {
				amount, err := sdk.ParseCoinsNormalized(amountStr)
				if err != nil {
					return err
				}
				return bridgeClient.ClaimRelayerFees(ctx, address, amount)
			}

			feesCollected, err := bridgeClient.GetFeesCollected(ctx, address)
			if err != nil {
				return err
			}

			return bridgeClient.ClaimRelayerFees(ctx, address, feesCollected)
		},
	}
	addKeyringFlags(cmd)
	addKeyNameFlag(cmd)
	addHomeFlag(cmd)
	cmd.PersistentFlags().String(FlagAmount, "", "specific amount to be collected")

	return cmd
}

// HaltBridgeCmd halts the bridge and stops its operation.
//
//nolint:dupl // abstracting this code will make it less readable.
func HaltBridgeCmd(bcp BridgeClientProvider) *cobra.Command {
	cmd := &cobra.Command{
		Use:   "halt-bridge",
		Short: "Halts the bridge and stops its operation.",
		Long: strings.TrimSpace(
			fmt.Sprintf(`Halts the bridge and stops its operation.
Example:
$ halt-bridge --%s owner
`, FlagKeyName)),
		Args: cobra.NoArgs,
		RunE: func(cmd *cobra.Command, args []string) error {
			ctx := cmd.Context()
			clientCtx, err := client.GetClientQueryContext(cmd)
			if err != nil {
				return errors.Wrap(err, "failed to get client context")
			}
			coreumClientCtx, err := WithKeyring(clientCtx, cmd.Flags(), coreum.KeyringSuffix)
			if err != nil {
				return err
			}
			owner, err := readAddressFromKeyNameFlag(cmd, coreumClientCtx)
			if err != nil {
				return err
			}

			bridgeClient, err := bcp(cmd)
			if err != nil {
				return err
			}
			return bridgeClient.HaltBridge(
				ctx,
				owner,
			)
		},
	}

	addKeyringFlags(cmd)
	addKeyNameFlag(cmd)
	addHomeFlag(cmd)

	return cmd
}

// ResumeBridgeCmd resumes the bridge and restarts its operation.
//
//nolint:dupl // abstracting this code will make it less readable.
func ResumeBridgeCmd(bcp BridgeClientProvider) *cobra.Command {
	cmd := &cobra.Command{
		Use:   "resume-bridge",
		Short: "Resume the bridge and restarts its operation.",
		Long: strings.TrimSpace(
			fmt.Sprintf(`Resumes the bridge and restarts its operation.
Example:
$ resume-bridge --%s owner
`, FlagKeyName)),
		Args: cobra.NoArgs,
		RunE: func(cmd *cobra.Command, args []string) error {
			ctx := cmd.Context()
			clientCtx, err := client.GetClientQueryContext(cmd)
			if err != nil {
				return errors.Wrap(err, "failed to get client context")
			}
			coreumClientCtx, err := WithKeyring(clientCtx, cmd.Flags(), coreum.KeyringSuffix)
			if err != nil {
				return err
			}
			owner, err := readAddressFromKeyNameFlag(cmd, coreumClientCtx)
			if err != nil {
				return err
			}

			bridgeClient, err := bcp(cmd)
			if err != nil {
				return err
			}
			return bridgeClient.ResumeBridge(
				ctx,
				owner,
			)
		},
	}

	addKeyringFlags(cmd)
	addKeyNameFlag(cmd)
	addHomeFlag(cmd)

	return cmd
}

// GetCLILogger returns the console logger initialised with the default logger config but with set `yaml` format.
func GetCLILogger() (*logger.ZapLogger, error) {
	zapLogger, err := logger.NewZapLogger(logger.ZapLoggerConfig{
		Level:  "info",
		Format: logger.YamlConsoleLoggerFormat,
	})
	if err != nil {
		return nil, err
	}

	return zapLogger, nil
}

func readAddressFromKeyNameFlag(cmd *cobra.Command, clientCtx client.Context) (sdk.AccAddress, error) {
	keyName, err := cmd.Flags().GetString(FlagKeyName)
	if err != nil {
		return nil, errors.Wrapf(err, "failed to get flag %s", FlagKeyName)
	}
	keyRecord, err := clientCtx.Keyring.Key(keyName)
	if err != nil {
		return nil, errors.Wrapf(err, "failed to get key by name:%s", keyName)
	}
	addr, err := keyRecord.GetAddress()
	if err != nil {
		return nil, errors.Wrapf(err, "failed to address for key name:%s", keyName)
	}

	return addr, nil
}

func setCoreumConfigFromHomeFlag(cmd *cobra.Command) error {
	cfg, err := GetHomeRunnerConfig(cmd)
	if err != nil {
		return err
	}
	network, err := config.NetworkConfigByChainID(constant.ChainID(cfg.Coreum.Network.ChainID))
	if err != nil {
		return err
	}
	network.SetSDKConfig()

	return nil
}

// GetHomeRunnerConfig reads runner config from home directory.
func GetHomeRunnerConfig(cmd *cobra.Command) (runner.Config, error) {
	home, err := getRelayerHome(cmd)
	if err != nil {
		return runner.Config{}, err
	}
	return runner.ReadConfig(home)
}

func getRelayerHome(cmd *cobra.Command) (string, error) {
	return cmd.Flags().GetString(FlagHome)
}

func addHomeFlag(cmd *cobra.Command) {
	cmd.PersistentFlags().String(FlagHome, DefaultHomeDir, "Relayer home directory")
}

func addCoreumChainIDFlag(cmd *cobra.Command) *string {
	return cmd.PersistentFlags().String(FlagCoreumChainID, string(runner.DefaultCoreumChainID), "Default coreum chain ID")
}

func addKeyringFlags(cmd *cobra.Command) {
	cmd.PersistentFlags().String(
		flags.FlagKeyringBackend,
		flags.DefaultKeyringBackend,
		"Select keyring's backend (os|file|kwallet|pass|test)",
	)
	cmd.PersistentFlags().String(
		flags.FlagKeyringDir,
		"", "The client Keyring directory; if omitted, the default 'home' directory will be used")
}

func addUpdateTokenFlags(cmd *cobra.Command) {
	cmd.PersistentFlags().String(
		FlagTokenState,
		"",
		fmt.Sprintf("Token state (%s/%s)", coreum.TokenStateEnabled, coreum.TokenStateDisabled),
	)
	cmd.PersistentFlags().Int32(
		FlagSendingPrecision,
		0, "Token sending precision")
	cmd.PersistentFlags().String(
		FlagMaxHoldingAmount,
		"", "Token max holding amount")
	cmd.PersistentFlags().String(
		FlagBridgingFee,
		"", "Token bridging fee")
}

func readUpdateTokenFlags(cmd *cobra.Command) (*string, *int32, *sdkmath.Int, *sdkmath.Int, error) {
	var (
		state *string
		err   error
	)
	if state, err = getFlagStringIfPresent(cmd, FlagTokenState); err != nil {
		return nil, nil, nil, nil, err
	}
	var sendingPrecision *int32
	if sendingPrecision, err = getFlagInt32IfPresent(cmd, FlagSendingPrecision); err != nil {
		return nil, nil, nil, nil, err
	}

	maxHoldingAmount, err := getFlagSDKIntIfPresent(cmd, FlagMaxHoldingAmount)
	if err != nil {
		return nil, nil, nil, nil, err
	}

	bridgingFee, err := getFlagSDKIntIfPresent(cmd, FlagBridgingFee)
	if err != nil {
		return nil, nil, nil, nil, err
	}

	return state, sendingPrecision, maxHoldingAmount, bridgingFee, nil
}

func convertStateStringTokenState(state *string) (*coreum.TokenState, error) {
	if state == nil {
		return nil, nil //nolint:nilnil // nil is expected value
	}
	tokenState := coreum.TokenState(*state)
	switch tokenState {
	case coreum.TokenStateEnabled, coreum.TokenStateDisabled:
		return lo.ToPtr(tokenState), nil
	default:
		return nil, errors.Errorf("invalid token state: %s", *state)
	}
}

func addKeyNameFlag(cmd *cobra.Command) {
	cmd.PersistentFlags().String(FlagKeyName, "", "Key name from the keyring")
}

func getFlagSDKIntIfPresent(cmd *cobra.Command, flag string) (*sdkmath.Int, error) {
	stringVal, err := getFlagStringIfPresent(cmd, flag)
	if err != nil {
		return nil, err
	}
	if stringVal != nil {
		bridgingFeeInt, ok := sdkmath.NewIntFromString(*stringVal)
		if !ok {
			return nil, errors.Errorf("failed to convert string to sdkmath.Int, string:%s", *stringVal)
		}
		return &bridgingFeeInt, nil
	}
	return nil, nil //nolint:nilnil // expected result
}

func getFlagStringIfPresent(cmd *cobra.Command, flagName string) (*string, error) {
	if !cmd.Flags().Lookup(flagName).Changed {
		return nil, nil //nolint:nilnil // nil is expected value
	}
	val, err := cmd.Flags().GetString(flagName)
	if err != nil {
		return nil, err
	}
	if val == "" {
		return nil, nil //nolint:nilnil // nil is expected value
	}

	return &val, nil
}

func getFlagInt32IfPresent(cmd *cobra.Command, flagName string) (*int32, error) {
	if !cmd.Flags().Lookup(flagName).Changed {
		return nil, nil //nolint:nilnil // nil is expected value
	}
	val, err := cmd.Flags().GetInt32(flagName)
	if err != nil {
		return nil, err
	}

	return &val, nil
}

func getFlagUint32IfPresent(cmd *cobra.Command, flagName string) (*uint32, error) {
	if !cmd.Flags().Lookup(flagName).Changed {
		return nil, nil //nolint:nilnil // nil is expected value
	}
	val, err := cmd.Flags().GetUint32(flagName)
	if err != nil {
		return nil, err
	}

	return &val, nil
}<|MERGE_RESOLUTION|>--- conflicted
+++ resolved
@@ -77,15 +77,12 @@
 	FlagMaxHoldingAmount = "max-holding-amount"
 	// FlagDeliverAmount is deliver amount flag.
 	FlagDeliverAmount = "deliver-amount"
-<<<<<<< HEAD
+	// FlagTicketsToAllocate is tickets to allocate flag.
+	FlagTicketsToAllocate = "tickets-to-allocate"
 	// FlagMetricsEnable enables metrics server.
 	FlagMetricsEnable = "metrics-enable"
 	// FlagsMetricsListenAddr sets listen address for metrics server.
 	FlagsMetricsListenAddr = "metrics-listen-addr"
-=======
-	// FlagTicketsToAllocate is tickets to allocate flag.
-	FlagTicketsToAllocate = "tickets-to-allocate"
->>>>>>> a2fea2b2
 )
 
 // BridgeClient is bridge client used to interact with the chains and contract.

package cli

import (
	"bufio"
	"os"
	"path"

	"github.com/cosmos/cosmos-sdk/client"
	"github.com/cosmos/cosmos-sdk/client/flags"
	"github.com/cosmos/cosmos-sdk/client/keys"
	"github.com/pkg/errors"
	"github.com/spf13/cobra"

	"github.com/CoreumFoundation/coreum/v3/pkg/config"
	"github.com/CoreumFoundation/coreum/v3/pkg/config/constant"
	bridgeclient "github.com/CoreumFoundation/coreumbridge-xrpl/relayer/client"
	"github.com/CoreumFoundation/coreumbridge-xrpl/relayer/logger"
	"github.com/CoreumFoundation/coreumbridge-xrpl/relayer/runner"
	"github.com/CoreumFoundation/coreumbridge-xrpl/relayer/xrpl"
)

const (
	// DefaultHomeDir is default home for the relayer.
	DefaultHomeDir = ".coreumbridge-xrpl-relayer"
	// FlagHome is home flag.
	FlagHome = "home"
	// FlagKeyName is key name flag.
	FlagKeyName = "key-name"
	// FlagCoreumChainID is chain-id flag.
	FlagCoreumChainID = "coreum-chain-id"
	// FlagCoreumGRPCURL is Coreum GRPC URL flag.
	FlagCoreumGRPCURL = "coreum-grpc-url"
	// FlagXRPLRPCURL is XRPL RPC URL flag.
	FlagXRPLRPCURL = "xrpl-rpc-url"
	// FlagInitOnly is init only flag.
	FlagInitOnly = "init-only"
	// FlagRelayersCount is relayers count flag.
	FlagRelayersCount = "relayers-count"
)

// InitCmd returns the init cmd.
func InitCmd() *cobra.Command {
	cmd := &cobra.Command{
		Use:   "init",
		Short: "Initializes the relayer home with the default config.",
		RunE: func(cmd *cobra.Command, args []string) error {
			ctx := cmd.Context()
			home, err := getRelayerHome(cmd)
			if err != nil {
				return err
			}
			log, err := getConsoleLogger()
			if err != nil {
				return err
			}
			log.Info(ctx, "Generating settings", logger.StringField("home", home))

			chainID, err := cmd.Flags().GetString(FlagCoreumChainID)
			if err != nil {
				return errors.Wrapf(err, "failed to read %s", FlagCoreumChainID)
			}
			coreumGRPCURL, err := cmd.Flags().GetString(FlagCoreumGRPCURL)
			if err != nil {
				return errors.Wrapf(err, "failed to read %s", FlagCoreumGRPCURL)
			}

			xrplRPCURL, err := cmd.Flags().GetString(FlagXRPLRPCURL)
			if err != nil {
				return errors.Wrapf(err, "failed to read %s", FlagXRPLRPCURL)
			}

			cfg := runner.DefaultConfig()
			cfg.Coreum.Network.ChainID = chainID
			cfg.Coreum.GRPC.URL = coreumGRPCURL

			cfg.XRPL.RPC.URL = xrplRPCURL

			if err = runner.InitConfig(home, cfg); err != nil {
				return err
			}
			log.Info(ctx, "Settings are generated successfully")
			return nil
		},
	}

	addCoreumChainIDFlag(cmd)
	cmd.PersistentFlags().String(FlagXRPLRPCURL, "", "XRPL RPC address")
	cmd.PersistentFlags().String(FlagCoreumGRPCURL, "", "Coreum GRPC address.")

	addHomeFlag(cmd)

	return cmd
}

// StartCmd returns the start cmd.
func StartCmd() *cobra.Command {
	cmd := &cobra.Command{
		Use:   "start",
		Short: "Start relayer.",
		RunE: func(cmd *cobra.Command, args []string) error {
			ctx := cmd.Context()
			// scan helps to wait for any input infinitely and just then call the relayer. That handles
			// the relayer restart in the container. Because after the restart the container is detached, relayer
			// requests the keyring password and fail inanimately.
			log, err := getConsoleLogger()
			if err != nil {
				return err
			}
			log.Info(ctx, "Press any key to start the relayer.")
			input := bufio.NewScanner(os.Stdin)
			input.Scan()

			rnr, err := getRunnerFromHome(cmd)
			if err != nil {
				return err
			}
			return rnr.Processor.StartProcesses(ctx, rnr.Processes.XRPLTxSubmitter, rnr.Processes.XRPLTxObserver)
		},
	}
	addHomeFlag(cmd)
	addKeyringFlags(cmd)

	return cmd
}

// KeyringCmd returns cosmos keyring cmd inti with the correct keys home.
func KeyringCmd() (*cobra.Command, error) {
	// we set it for the keyring manually since it doesn't use the runner which does it for other CLI commands
	cmd := keys.Commands(DefaultHomeDir)
	for _, childCmd := range cmd.Commands() {
		childCmd.PreRunE = func(cmd *cobra.Command, args []string) error {
			return setCoreumConfigFromHomeFlag(cmd)
		}
	}

	return cmd, nil
}

// XRPLKeyInfoCmd prints the XRPL key info.
func XRPLKeyInfoCmd() *cobra.Command {
	cmd := &cobra.Command{
		Use:   "relayer-keys-info",
		Short: "Prints the coreum and XRPL relayer key info.",
		RunE: func(cmd *cobra.Command, args []string) error {
			if err := setCoreumConfigFromHomeFlag(cmd); err != nil {
				return err
			}

			ctx := cmd.Context()
			log, err := getConsoleLogger()
			if err != nil {
				return err
			}
			clientCtx, err := client.GetClientQueryContext(cmd)
			if err != nil {
				return errors.Wrap(err, "failed to get client context")
			}

			// XRPL
			cfg, err := getRelayerHomeRunnerConfig(cmd)
			if err != nil {
				return err
			}

			kr := clientCtx.Keyring
			xrplKeyringTxSigner := xrpl.NewKeyringTxSigner(kr)

			xrplAddress, err := xrplKeyringTxSigner.Account(cfg.XRPL.MultiSignerKeyName)
			if err != nil {
				return err
			}

			xrplPubKey, err := xrplKeyringTxSigner.PubKey(cfg.XRPL.MultiSignerKeyName)
			if err != nil {
				return err
			}

			// Coreum
			coreumKeyRecord, err := kr.Key(cfg.Coreum.RelayerKeyName)
			if err != nil {
				return errors.Wrapf(err, "failed to get coreum key, keyName:%s", cfg.Coreum.RelayerKeyName)
			}
			coreumAddress, err := coreumKeyRecord.GetAddress()
			if err != nil {
				return errors.Wrapf(err, "failed to get coreum address from key, keyName:%s", cfg.Coreum.RelayerKeyName)
			}

			log.Info(
				ctx,
				"Keys info",
				logger.StringField("coreumAddress", coreumAddress.String()),
				logger.StringField("xrplAddress", xrplAddress.String()),
				logger.StringField("xrplPubKey", xrplPubKey.String()),
			)

			return nil
		},
	}
	addKeyringFlags(cmd)
	addKeyNameFlag(cmd)
	addHomeFlag(cmd)

	return cmd
}

// BootstrapBridge safely creates XRPL bridge account with all required settings and deploys the bridge contract.
func BootstrapBridge() *cobra.Command {
	cmd := &cobra.Command{
		Use:   "bootstrap-bridge [config-path]",
		Args:  cobra.ExactArgs(1),
		Short: "Sets up the XRPL bridge account with all required settings and deploys the bridge contract",
		RunE: func(cmd *cobra.Command, args []string) error {
			ctx := cmd.Context()
			clientCtx, err := client.GetClientQueryContext(cmd)
			if err != nil {
				return errors.Wrap(err, "failed to get client context")
			}

			log, err := getConsoleLogger()
			if err != nil {
				return err
			}

			keyName, err := cmd.Flags().GetString(FlagKeyName)
			if err != nil {
				return errors.Wrapf(err, "failed to get %s", FlagKeyName)
			}

			kr := clientCtx.Keyring
			xrplKeyringTxSigner := xrpl.NewKeyringTxSigner(kr)
			xrplBridgeAddress, err := xrplKeyringTxSigner.Account(keyName)
			if err != nil {
				return err
			}
			log.Info(ctx, "XRPL bridge address", logger.AnyField("address", xrplBridgeAddress.String()))

			filePath := args[0]
			initOnly, err := cmd.Flags().GetBool(FlagInitOnly)
			if err != nil {
				return errors.Wrapf(err, "failed to get %s", FlagInitOnly)
			}
			if initOnly {
				log.Info(ctx, "Initializing default bootstrapping config", logger.AnyField("path", filePath))
				if err := bridgeclient.InitBootstrappingConfig(filePath); err != nil {
					return err
				}
				relayersCount, err := cmd.Flags().GetInt(FlagRelayersCount)
				if err != nil {
					return errors.Wrapf(err, "failed to get %s", FlagRelayersCount)
				}
				if relayersCount > 0 {
					minXrplBridgeBalance := bridgeclient.ComputeXRPLBrideAccountBalance(relayersCount)
					log.Info(ctx, "Computed minimum XRPL bridge balance", logger.Float64Field("balance", minXrplBridgeBalance))
				}

				return nil
			}

			rnr, err := getRunnerFromHome(cmd)
			if err != nil {
				return err
			}
			record, err := clientCtx.Keyring.Key(keyName)
			if err != nil {
				return errors.Wrapf(err, "failed to get key by name:%s", keyName)
			}
			addr, err := record.GetAddress()
			if err != nil {
				return errors.Wrapf(err, "failed to address for key name:%s", keyName)
			}
			cfg, err := bridgeclient.ReadBootstrappingConfig(filePath)
			if err != nil {
				return err
			}
			log.Info(ctx, "Bootstrapping XRPL bridge", logger.AnyField("config", cfg))
			log.Info(ctx, "Press any key to continue.")
			input := bufio.NewScanner(os.Stdin)
			input.Scan()

			_, err = rnr.BridgeClient.Bootstrap(ctx, addr, keyName, cfg)
			return err
		},
	}
	addKeyringFlags(cmd)
	addKeyNameFlag(cmd)
	addHomeFlag(cmd)

	cmd.PersistentFlags().Bool(FlagInitOnly, false, "Init default config")
	cmd.PersistentFlags().Int(FlagRelayersCount, 0, "Relayers count")

	return cmd
}

func getRunnerFromHome(cmd *cobra.Command) (*runner.Runner, error) {
	cfg, err := getRelayerHomeRunnerConfig(cmd)
	if err != nil {
		return nil, err
	}
	clientCtx, err := client.GetClientQueryContext(cmd)
	if err != nil {
		return nil, errors.Wrap(err, "failed to get client context")
	}
	rnr, err := runner.NewRunner(cmd.Context(), cfg, clientCtx.Keyring)
	if err != nil {
		return nil, err
	}

	return rnr, nil
}

func setCoreumConfigFromHomeFlag(cmd *cobra.Command) error {
	cfg, err := getRelayerHomeRunnerConfig(cmd)
	if err != nil {
		return err
	}
	network, err := config.NetworkConfigByChainID(constant.ChainID(cfg.Coreum.Network.ChainID))
	if err != nil {
		return err
	}
	network.SetSDKConfig()

	return nil
}

func getRelayerHomeRunnerConfig(cmd *cobra.Command) (runner.Config, error) {
	home, err := getRelayerHome(cmd)
	if err != nil {
		return runner.Config{}, err
	}
	return runner.ReadConfig(home)
}

func getRelayerHome(cmd *cobra.Command) (string, error) {
	home, err := cmd.Flags().GetString(FlagHome)
	if err != nil {
		return "", errors.WithStack(err)
	}
	if home == "" || home == DefaultHomeDir {
		home, err = getUserHomeDir(DefaultHomeDir)
		if err != nil {
			return "", err
		}
	}

	return home, nil
}

func getUserHomeDir(subPath ...string) (string, error) {
	dirname, err := os.UserHomeDir()
	if err != nil {
		return "", errors.Wrap(err, "failed to get user home dir")
	}
	for _, item := range subPath {
		dirname = path.Join(dirname, item)
	}

	return dirname, nil
}

func addHomeFlag(cmd *cobra.Command) {
	cmd.PersistentFlags().String(FlagHome, DefaultHomeDir, "Relayer home directory")
}

func addCoreumChainIDFlag(cmd *cobra.Command) *string {
	return cmd.PersistentFlags().String(FlagCoreumChainID, string(runner.DefaultCoreumChainID), "Default coreum chain ID")
}

func addKeyringFlags(cmd *cobra.Command) {
<<<<<<< HEAD
	cmd.PersistentFlags().String(flags.FlagKeyringBackend, flags.DefaultKeyringBackend, "Select keyring's backend (os|file|kwallet|pass|test)")
	cmd.PersistentFlags().String(flags.FlagKeyringDir, DefaultHomeDir, "The client Keyring directory; if omitted, the default 'home' directory will be used")
}

func addKeyNameFlag(cmd *cobra.Command) {
	cmd.PersistentFlags().String(FlagKeyName, "", "Key name from the keyring")
=======
	cmd.PersistentFlags().String(
		flags.FlagKeyringBackend,
		flags.DefaultKeyringBackend,
		"Select keyring's backend (os|file|kwallet|pass|test)",
	)
	cmd.PersistentFlags().String(
		flags.FlagKeyringDir,
		path.Join(DefaultHomeDir, "keys"),
		"The client Keyring directory; if omitted, the default 'home' directory will be used",
	)
>>>>>>> 3094ba08
}

// returns the console logger initialised with the default logger config but with set `console` format.
func getConsoleLogger() (*logger.ZapLogger, error) {
	cfg := runner.DefaultConfig().LoggingConfig
	cfg.Format = "console"
	zapLogger, err := logger.NewZapLogger(logger.ZapLoggerConfig(cfg))
	if err != nil {
		return nil, err
	}

	return zapLogger, nil
}<|MERGE_RESOLUTION|>--- conflicted
+++ resolved
@@ -366,14 +366,6 @@
 }
 
 func addKeyringFlags(cmd *cobra.Command) {
-<<<<<<< HEAD
-	cmd.PersistentFlags().String(flags.FlagKeyringBackend, flags.DefaultKeyringBackend, "Select keyring's backend (os|file|kwallet|pass|test)")
-	cmd.PersistentFlags().String(flags.FlagKeyringDir, DefaultHomeDir, "The client Keyring directory; if omitted, the default 'home' directory will be used")
-}
-
-func addKeyNameFlag(cmd *cobra.Command) {
-	cmd.PersistentFlags().String(FlagKeyName, "", "Key name from the keyring")
-=======
 	cmd.PersistentFlags().String(
 		flags.FlagKeyringBackend,
 		flags.DefaultKeyringBackend,
@@ -381,10 +373,11 @@
 	)
 	cmd.PersistentFlags().String(
 		flags.FlagKeyringDir,
-		path.Join(DefaultHomeDir, "keys"),
-		"The client Keyring directory; if omitted, the default 'home' directory will be used",
-	)
->>>>>>> 3094ba08
+		DefaultHomeDir, "The client Keyring directory; if omitted, the default 'home' directory will be used",)
+}
+
+func addKeyNameFlag(cmd *cobra.Command) {
+	cmd.PersistentFlags().String(FlagKeyName, "", "Key name from the keyring")
 }
 
 // returns the console logger initialised with the default logger config but with set `console` format.

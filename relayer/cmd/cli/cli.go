package cli

import (
	"bufio"
	"context"
	"fmt"
	"os"
	"path/filepath"
	"strconv"
	"strings"

	sdkmath "cosmossdk.io/math"
	"github.com/cosmos/cosmos-sdk/client"
	"github.com/cosmos/cosmos-sdk/client/flags"
	"github.com/cosmos/cosmos-sdk/client/keys"
	sdk "github.com/cosmos/cosmos-sdk/types"
	"github.com/pkg/errors"
	rippledata "github.com/rubblelabs/ripple/data"
	"github.com/samber/lo"
	"github.com/spf13/cobra"
	"go.uber.org/zap"

	"github.com/CoreumFoundation/coreum/v4/pkg/config"
	"github.com/CoreumFoundation/coreum/v4/pkg/config/constant"
	bridgeclient "github.com/CoreumFoundation/coreumbridge-xrpl/relayer/client"
	"github.com/CoreumFoundation/coreumbridge-xrpl/relayer/coreum"
	"github.com/CoreumFoundation/coreumbridge-xrpl/relayer/logger"
	"github.com/CoreumFoundation/coreumbridge-xrpl/relayer/runner"
	"github.com/CoreumFoundation/coreumbridge-xrpl/relayer/xrpl"
)

//go:generate mockgen -destination=cli_mocks_test.go -package=cli_test . BridgeClient,Processor

func init() {
	userHomeDir, err := os.UserHomeDir()
	if err != nil {
		panic(err)
	}

	DefaultHomeDir = filepath.Join(userHomeDir, ".coreumbridge-xrpl-relayer")
}

// DefaultHomeDir is default home for the relayer.
var DefaultHomeDir string

const (
	// FlagHome is home flag.
	FlagHome = "home"
	// FlagKeyName is key name flag.
	FlagKeyName = "key-name"
	// FlagCoreumChainID is chain-id flag.
	FlagCoreumChainID = "coreum-chain-id"
	// FlagCoreumGRPCURL is Coreum GRPC URL flag.
	FlagCoreumGRPCURL = "coreum-grpc-url"
	// FlagXRPLRPCURL is XRPL RPC URL flag.
	FlagXRPLRPCURL = "xrpl-rpc-url"
	// FlagInitOnly is init only flag.
	FlagInitOnly = "init-only"
	// FlagRelayersCount is relayers count flag.
	FlagRelayersCount = "relayers-count"
)

// BridgeClient is bridge client used to interact with the chains and contract.
//
//nolint:interfacebloat
type BridgeClient interface {
	Bootstrap(ctx context.Context,
		senderAddress sdk.AccAddress,
		bridgeAccountKeyName string,
		cfg bridgeclient.BootstrappingConfig,
	) (sdk.AccAddress, error)
	GetContractConfig(ctx context.Context) (coreum.ContractConfig, error)
	RecoverTickets(
		ctx context.Context,
		ownerAddress sdk.AccAddress,
		ticketsToAllocate uint32,
	) error
	RegisterCoreumToken(
		ctx context.Context,
		ownerAddress sdk.AccAddress,
		denom string,
		decimals uint32,
		sendingPrecision int32,
		maxHoldingAmount sdkmath.Int,
	) (coreum.CoreumToken, error)
	RegisterXRPLToken(
		ctx context.Context,
		ownerAddress sdk.AccAddress,
		issuer rippledata.Account, currency rippledata.Currency,
		sendingPrecision int32,
		maxHoldingAmount sdkmath.Int,
	) (coreum.XRPLToken, error)
	GetAllTokens(ctx context.Context) ([]coreum.CoreumToken, []coreum.XRPLToken, error)
	SendFromCoreumToXRPL(
		ctx context.Context,
		sender sdk.AccAddress,
		amount sdk.Coin,
		recipient rippledata.Account,
	) error
	SendFromXRPLToCoreum(
		ctx context.Context,
		senderKeyName string,
		amount rippledata.Amount,
		recipient sdk.AccAddress,
	) error
	SetXRPLTrustSet(
		ctx context.Context,
		senderKeyName string,
		limitAmount rippledata.Amount,
	) error
	GetCoreumBalances(ctx context.Context, address sdk.AccAddress) (sdk.Coins, error)
	GetXRPLBalances(ctx context.Context, acc rippledata.Account) ([]rippledata.Amount, error)
}

// BridgeClientProvider is function which returns the BridgeClient from the input cmd.
type BridgeClientProvider func(cmd *cobra.Command) (BridgeClient, error)

// Processor is processor interface responsible for the process start.
type Processor interface {
	StartAllProcesses(ctx context.Context) error
}

// ProcessorProvider is function which returns the Processor from the input cmd.
type ProcessorProvider func(cmd *cobra.Command) (Processor, error)

// GetRunnerFromHome returns runner from home.
func GetRunnerFromHome(cmd *cobra.Command) (*runner.Runner, error) {
	cfg, err := getRelayerHomeRunnerConfig(cmd)
	if err != nil {
		return nil, err
	}
	clientCtx, err := client.GetClientQueryContext(cmd)
	if err != nil {
		return nil, errors.Wrap(err, "failed to get client context")
	}
	rnr, err := runner.NewRunner(cmd.Context(), cfg, clientCtx.Keyring, true)
	if err != nil {
		return nil, err
	}

	return rnr, nil
}

// InitCmd returns the init cmd.
func InitCmd() *cobra.Command {
	cmd := &cobra.Command{
		Use:   "init",
		Short: "Initializes the relayer home with the default config.",
		RunE: func(cmd *cobra.Command, args []string) error {
			ctx := cmd.Context()
			home, err := getRelayerHome(cmd)
			if err != nil {
				return err
			}
			log, err := getConsoleLogger()
			if err != nil {
				return err
			}
			log.Info(ctx, "Generating settings", zap.String("home", home))

			chainID, err := cmd.Flags().GetString(FlagCoreumChainID)
			if err != nil {
				return errors.Wrapf(err, "failed to read %s", FlagCoreumChainID)
			}
			coreumGRPCURL, err := cmd.Flags().GetString(FlagCoreumGRPCURL)
			if err != nil {
				return errors.Wrapf(err, "failed to read %s", FlagCoreumGRPCURL)
			}

			xrplRPCURL, err := cmd.Flags().GetString(FlagXRPLRPCURL)
			if err != nil {
				return errors.Wrapf(err, "failed to read %s", FlagXRPLRPCURL)
			}

			cfg := runner.DefaultConfig()
			cfg.Coreum.Network.ChainID = chainID
			cfg.Coreum.GRPC.URL = coreumGRPCURL

			cfg.XRPL.RPC.URL = xrplRPCURL

			if err = runner.InitConfig(home, cfg); err != nil {
				return err
			}
			log.Info(ctx, "Settings are generated successfully")
			return nil
		},
	}

	addCoreumChainIDFlag(cmd)
	cmd.PersistentFlags().String(FlagXRPLRPCURL, "", "XRPL RPC address")
	cmd.PersistentFlags().String(FlagCoreumGRPCURL, "", "Coreum GRPC address.")

	addHomeFlag(cmd)

	return cmd
}

// StartCmd returns the start cmd.
func StartCmd(pp ProcessorProvider) *cobra.Command {
	cmd := &cobra.Command{
		Use:   "start",
		Short: "Start relayer.",
		RunE: func(cmd *cobra.Command, args []string) error {
			ctx := cmd.Context()
			// scan helps to wait for any input infinitely and just then call the relayer. That handles
			// the relayer restart in the container. Because after the restart the container is detached, relayer
			// requests the keyring password and fail immediately.
			log, err := getConsoleLogger()
			if err != nil {
				return err
			}
			log.Info(ctx, "Press any key to start the relayer.")
			input := bufio.NewScanner(os.Stdin)
			input.Scan()

			processor, err := pp(cmd)
			if err != nil {
				return err
			}
			return processor.StartAllProcesses(ctx)
		},
	}
	addHomeFlag(cmd)
	addKeyringFlags(cmd)

	return cmd
}

// KeyringCmd returns cosmos keyring cmd inti with the correct keys home.
func KeyringCmd() (*cobra.Command, error) {
	// We need to set CoinType to Coreum value before initializing keys commands because keys.Commands() sets default
	// flag value from sdk config. See github.com/cosmos/cosmos-sdk@v0.47.5/client/keys/add.go:78
	sdk.GetConfig().SetCoinType(constant.CoinType)

	// we set it for the keyring manually since it doesn't use the runner which does it for other CLI commands
	cmd := keys.Commands(DefaultHomeDir)
	for _, childCmd := range cmd.Commands() {
		childCmd.PreRunE = func(cmd *cobra.Command, args []string) error {
			return setCoreumConfigFromHomeFlag(cmd)
		}
	}

	return cmd, nil
}

// RelayerKeyInfoCmd prints the relayer keys info.
func RelayerKeyInfoCmd() *cobra.Command {
	cmd := &cobra.Command{
		Use:   "relayer-keys-info",
		Short: "Prints the coreum and XRPL relayer keys info.",
		RunE: func(cmd *cobra.Command, args []string) error {
			if err := setCoreumConfigFromHomeFlag(cmd); err != nil {
				return err
			}

			ctx := cmd.Context()
			log, err := getConsoleLogger()
			if err != nil {
				return err
			}
			clientCtx, err := client.GetClientQueryContext(cmd)
			if err != nil {
				return errors.Wrap(err, "failed to get client context")
			}

			// XRPL
			cfg, err := getRelayerHomeRunnerConfig(cmd)
			if err != nil {
				return err
			}

			kr := clientCtx.Keyring
			xrplKeyringTxSigner := xrpl.NewKeyringTxSigner(kr)

			xrplAddress, err := xrplKeyringTxSigner.Account(cfg.XRPL.MultiSignerKeyName)
			if err != nil {
				return err
			}

			xrplPubKey, err := xrplKeyringTxSigner.PubKey(cfg.XRPL.MultiSignerKeyName)
			if err != nil {
				return err
			}

			// Coreum
			coreumKeyRecord, err := kr.Key(cfg.Coreum.RelayerKeyName)
			if err != nil {
				return errors.Wrapf(err, "failed to get coreum key, keyName:%s", cfg.Coreum.RelayerKeyName)
			}
			coreumAddress, err := coreumKeyRecord.GetAddress()
			if err != nil {
				return errors.Wrapf(err, "failed to get coreum address from key, keyName:%s", cfg.Coreum.RelayerKeyName)
			}

			log.Info(
				ctx,
				"Keys info",
				zap.String("coreumAddress", coreumAddress.String()),
				zap.String("xrplAddress", xrplAddress.String()),
				zap.String("xrplPubKey", xrplPubKey.String()),
			)

			return nil
		},
	}
	addKeyringFlags(cmd)
	addKeyNameFlag(cmd)
	addHomeFlag(cmd)

	return cmd
}

// BootstrapBridgeCmd safely creates XRPL bridge account with all required settings and deploys the bridge contract.
func BootstrapBridgeCmd(bcp BridgeClientProvider) *cobra.Command {
	cmd := &cobra.Command{
		Use:   "bootstrap-bridge [config-path]",
		Args:  cobra.ExactArgs(1),
		Short: "Sets up the XRPL bridge account with all required settings and deploys the bridge contract.",
		Long: strings.TrimSpace(
			`Sets up the XRPL bridge account with all required settings and deploys the bridge contract.
Example:
$ bootstrap-bridge bootstrapping.yaml --key-name bridge-account
`,
		),
		RunE: func(cmd *cobra.Command, args []string) error {
			ctx := cmd.Context()
			clientCtx, err := client.GetClientQueryContext(cmd)
			if err != nil {
				return errors.Wrap(err, "failed to get client context")
			}

			log, err := getConsoleLogger()
			if err != nil {
				return err
			}

			keyName, err := cmd.Flags().GetString(FlagKeyName)
			if err != nil {
				return errors.Wrapf(err, "failed to get %s", FlagKeyName)
			}

			kr := clientCtx.Keyring
			xrplKeyringTxSigner := xrpl.NewKeyringTxSigner(kr)
			xrplBridgeAddress, err := xrplKeyringTxSigner.Account(keyName)
			if err != nil {
				return err
			}
			log.Info(ctx, "XRPL bridge address", zap.Any("address", xrplBridgeAddress.String()))

			filePath := args[0]
			initOnly, err := cmd.Flags().GetBool(FlagInitOnly)
			if err != nil {
				return errors.Wrapf(err, "failed to get %s", FlagInitOnly)
			}
			if initOnly {
				log.Info(ctx, "Initializing default bootstrapping config", zap.Any("path", filePath))
				if err := bridgeclient.InitBootstrappingConfig(filePath); err != nil {
					return err
				}
				relayersCount, err := cmd.Flags().GetInt(FlagRelayersCount)
				if err != nil {
					return errors.Wrapf(err, "failed to get %s", FlagRelayersCount)
				}
				if relayersCount > 0 {
					minXrplBridgeBalance := bridgeclient.ComputeXRPLBrideAccountBalance(relayersCount)
					log.Info(ctx, "Computed minimum XRPL bridge balance", zap.Float64("balance", minXrplBridgeBalance))
				}

				return nil
			}

			record, err := clientCtx.Keyring.Key(keyName)
			if err != nil {
				return errors.Wrapf(err, "failed to get key by name:%s", keyName)
			}
			addr, err := record.GetAddress()
			if err != nil {
				return errors.Wrapf(err, "failed to address for key name:%s", keyName)
			}
			cfg, err := bridgeclient.ReadBootstrappingConfig(filePath)
			if err != nil {
				return err
			}
			log.Info(ctx, "Bootstrapping XRPL bridge", zap.Any("config", cfg))
			log.Info(ctx, "Press any key to continue.")
			input := bufio.NewScanner(os.Stdin)
			input.Scan()

			bridgeClient, err := bcp(cmd)
			if err != nil {
				return err
			}

			_, err = bridgeClient.Bootstrap(ctx, addr, keyName, cfg)
			return err
		},
	}
	addKeyringFlags(cmd)
	addKeyNameFlag(cmd)
	addHomeFlag(cmd)

	cmd.PersistentFlags().Bool(FlagInitOnly, false, "Init default config")
	cmd.PersistentFlags().Int(FlagRelayersCount, 0, "Relayers count")

	return cmd
}

// ContractConfigCmd prints contracts config.
func ContractConfigCmd(bcp BridgeClientProvider) *cobra.Command {
	cmd := &cobra.Command{
		Use:   "contract-config",
		Short: "Prints contract config.",
		RunE: func(cmd *cobra.Command, args []string) error {
			ctx := cmd.Context()
			bridgeClient, err := bcp(cmd)
			if err != nil {
				return err
			}

			cfg, err := bridgeClient.GetContractConfig(ctx)
			if err != nil {
				return err
			}

			log, err := getConsoleLogger()
			if err != nil {
				return err
			}

			log.Info(ctx, "Got contract config", zap.Any("config", cfg))
			return nil
		},
	}
	addHomeFlag(cmd)

	return cmd
}

// RecoverTicketsCmd recovers 250 tickets in the bridge contract.
func RecoverTicketsCmd(bcp BridgeClientProvider) *cobra.Command {
	cmd := &cobra.Command{
		Use:   "recovery-tickets",
		Short: "Recovers 250 tickets in the bridge contract.",
		Long: strings.TrimSpace(
			`Recovers 250 tickets in the bridge contract.
Example:
$ recovery-tickets --key-name owner
`,
		),
		RunE: func(cmd *cobra.Command, args []string) error {
			ctx := cmd.Context()
			clientCtx, err := client.GetClientQueryContext(cmd)
			if err != nil {
				return errors.Wrap(err, "failed to get client context")
			}
			owner, err := readAddressFromKeyNameFlag(cmd, clientCtx)
			if err != nil {
				return err
			}
			bridgeClient, err := bcp(cmd)
			if err != nil {
				return err
			}

			return bridgeClient.RecoverTickets(ctx, owner, xrpl.MaxTicketsToAllocate)
		},
	}
	addKeyringFlags(cmd)
	addKeyNameFlag(cmd)
	addHomeFlag(cmd)

	return cmd
}

// RegisterCoreumTokenCmd registers the Coreum originated token in the bridge contract.
func RegisterCoreumTokenCmd(bcp BridgeClientProvider) *cobra.Command {
	cmd := &cobra.Command{
		Use:   "register-coreum-token [denom] [decimals] [sendingPrecision] [maxHoldingAmount] [bridgingFee]",
		Short: "Registers Coreum token in the bridge contract.",
		Long: strings.TrimSpace(
			`Registers Coreum token in the bridge contract.
Example:
$ register-coreum-token ucore 6 2 500000000000000 4000 --key-name owner
`,
		),
		Args: cobra.ExactArgs(5),
		RunE: func(cmd *cobra.Command, args []string) error {
			ctx := cmd.Context()
			clientCtx, err := client.GetClientQueryContext(cmd)
			if err != nil {
				return errors.Wrap(err, "failed to get client context")
			}
			owner, err := readAddressFromKeyNameFlag(cmd, clientCtx)
			if err != nil {
				return err
			}

			denom := args[0]
			decimals, err := strconv.ParseUint(args[1], 10, 64)
			if err != nil {
				return errors.Wrapf(err, "invalid decimals: %s", args[1])
			}

			sendingPrecision, err := strconv.ParseInt(args[2], 10, 64)
			if err != nil {
				return errors.Wrapf(err, "invalid sendingPrecision: %s", args[2])
			}

			maxHoldingAmount, ok := sdkmath.NewIntFromString(args[3])
			if !ok {
				return errors.Wrapf(err, "invalid maxHoldingAmount: %s", args[3])
			}

<<<<<<< HEAD
			bridgingFee, ok := sdkmath.NewIntFromString(args[4])
			if !ok {
				return errors.Wrapf(err, "invalid bridgeFee: %s", args[4])
			}

			_, err = rnr.BridgeClient.RegisterCoreumToken(
=======
			bridgeClient, err := bcp(cmd)
			if err != nil {
				return err
			}

			_, err = bridgeClient.RegisterCoreumToken(
>>>>>>> f2629c53
				ctx,
				owner,
				denom,
				uint32(decimals),
				int32(sendingPrecision),
				maxHoldingAmount,
				bridgingFee,
			)
			return err
		},
	}
	addKeyringFlags(cmd)
	addKeyNameFlag(cmd)
	addHomeFlag(cmd)

	return cmd
}

// RegisterXRPLTokenCmd registers the XRPL originated token in the bridge contract.
func RegisterXRPLTokenCmd(bcp BridgeClientProvider) *cobra.Command {
	cmd := &cobra.Command{
		Use:   "register-xrpl-token [issuer] [currency] [sendingPrecision] [maxHoldingAmount] [bridgeFee]",
		Short: "Registers XRPL token in the bridge contract.",
		//nolint:lll // example
		Long: strings.TrimSpace(
			`Registers XRPL token in the bridge contract.
Example:
$ register-xrpl-token rcoreNywaoz2ZCQ8Lg2EbSLnGuRBmun6D 434F524500000000000000000000000000000000 2 500000000000000 4000 --key-name owner
`,
		),
		Args: cobra.ExactArgs(5),
		RunE: func(cmd *cobra.Command, args []string) error {
			ctx := cmd.Context()
			clientCtx, err := client.GetClientQueryContext(cmd)
			if err != nil {
				return errors.Wrap(err, "failed to get client context")
			}
			owner, err := readAddressFromKeyNameFlag(cmd, clientCtx)
			if err != nil {
				return err
			}

			issuer, err := rippledata.NewAccountFromAddress(args[0])
			if err != nil {
				return errors.Wrapf(err, "failed to convert issuer string to rippledata.Account: %s", args[0])
			}

			currency, err := rippledata.NewCurrency(args[1])
			if err != nil {
				return errors.Wrapf(err, "failed to convert currency string to rippledata.Currency: %s", args[1])
			}

			sendingPrecision, err := strconv.ParseInt(args[2], 10, 64)
			if err != nil {
				return errors.Wrapf(err, "invalid sendingPrecision: %s", args[2])
			}

			maxHoldingAmount, ok := sdkmath.NewIntFromString(args[3])
			if !ok {
				return errors.Wrapf(err, "invalid maxHoldingAmount: %s", args[3])
			}

<<<<<<< HEAD
			bridgeFee, ok := sdkmath.NewIntFromString(args[4])
			if !ok {
				return errors.Wrapf(err, "invalid bridgeFee: %s", args[4])
			}

			_, err = rnr.BridgeClient.RegisterXRPLToken(
=======
			bridgeClient, err := bcp(cmd)
			if err != nil {
				return err
			}
			_, err = bridgeClient.RegisterXRPLToken(
>>>>>>> f2629c53
				ctx,
				owner,
				*issuer,
				currency,
				int32(sendingPrecision),
				maxHoldingAmount,
				bridgeFee,
			)
			return err
		},
	}
	addKeyringFlags(cmd)
	addKeyNameFlag(cmd)
	addHomeFlag(cmd)

	return cmd
}

// RegisteredTokensCmd prints all registered tokens.
func RegisteredTokensCmd(bcp BridgeClientProvider) *cobra.Command {
	cmd := &cobra.Command{
		Use:   "registered-tokens",
		Short: "Prints all registered tokens.",
		RunE: func(cmd *cobra.Command, args []string) error {
			ctx := cmd.Context()
			bridgeClient, err := bcp(cmd)
			if err != nil {
				return err
			}
			coreumTokens, xrplTokens, err := bridgeClient.GetAllTokens(ctx)
			if err != nil {
				return err
			}
			log, err := getConsoleLogger()
			if err != nil {
				return err
			}
			log.Info(ctx, "Coreum tokens", zap.Int("total", len(coreumTokens)))
			for _, token := range coreumTokens {
				log.Info(ctx, token.Denom, zap.Any("token", token))
			}
			log.Info(ctx, "XRPL tokens", zap.Int("total", len(xrplTokens)))
			for _, token := range xrplTokens {
				log.Info(ctx, fmt.Sprintf("%s/%s", token.Currency, token.Issuer), zap.Any("token", token))
			}

			return nil
		},
	}
	addHomeFlag(cmd)

	return cmd
}

// SendFromCoreumToXRPLCmd sends tokens from the Coreum to XRPL.
func SendFromCoreumToXRPLCmd(bcp BridgeClientProvider) *cobra.Command {
	cmd := &cobra.Command{
		Use:   "send-from-coreum-to-xrpl [amount] [recipient]",
		Short: "Sends tokens from the Coreum to XRPL.",
		Long: strings.TrimSpace(
			`Sends tokens from the Coreum to XRPL.
Example:
$ send-from-coreum-to-xrpl 1000000ucore rrrrrrrrrrrrrrrrrrrrrhoLvTp --key-name sender
`,
		),
		Args: cobra.ExactArgs(2),
		RunE: func(cmd *cobra.Command, args []string) error {
			ctx := cmd.Context()
			clientCtx, err := client.GetClientQueryContext(cmd)
			if err != nil {
				return errors.Wrap(err, "failed to get client context")
			}
			sender, err := readAddressFromKeyNameFlag(cmd, clientCtx)
			if err != nil {
				return err
			}

			amount, err := sdk.ParseCoinNormalized(args[0])
			if err != nil {
				return err
			}
			recipient, err := rippledata.NewAccountFromAddress(args[1])
			if err != nil {
				return errors.Wrapf(err, "failed to convert recipient string to rippledata.Account: %s", args[1])
			}
			bridgeClient, err := bcp(cmd)
			if err != nil {
				return err
			}

			return bridgeClient.SendFromCoreumToXRPL(ctx, sender, amount, *recipient)
		},
	}
	addKeyringFlags(cmd)
	addKeyNameFlag(cmd)
	addHomeFlag(cmd)

	return cmd
}

// SendFromXRPLToCoreumCmd sends tokens from the XRPL to Coreum.
func SendFromXRPLToCoreumCmd(bcp BridgeClientProvider) *cobra.Command {
	cmd := &cobra.Command{
		Use:   "send-from-xrpl-to-coreum [amount] [issuer] [currency] [recipient]",
		Short: "Sends tokens from the XRPL to Coreum.",
		Long: strings.TrimSpace(
			fmt.Sprintf(`Sends tokens from the XRPL to Coreum.
Example:
$ send-from-xrpl-to-coreum 1000000 %s %s %s  --key-name sender
`, xrpl.XRPTokenIssuer.String(), xrpl.ConvertCurrencyToString(xrpl.XRPTokenCurrency), constant.AddressSampleTest),
		),
		Args: cobra.ExactArgs(4),
		RunE: func(cmd *cobra.Command, args []string) error {
			ctx := cmd.Context()

			issuer, err := rippledata.NewAccountFromAddress(args[1])
			if err != nil {
				return errors.Wrapf(err, "failed to convert issuer string to rippledata.Account: %s", args[2])
			}

			currency, err := rippledata.NewCurrency(args[2])
			if err != nil {
				return errors.Wrapf(err, "failed to convert currency string to rippledata.Currency: %s", args[1])
			}

			isNative := false
			if xrpl.ConvertCurrencyToString(currency) == xrpl.ConvertCurrencyToString(xrpl.XRPTokenCurrency) &&
				issuer.String() == xrpl.XRPTokenIssuer.String() {
				isNative = true
			}

			value, err := rippledata.NewValue(args[0], isNative)
			if err != nil {
				return errors.Wrapf(err, "failed to amount to rippledata.Value: %s", args[0])
			}

			recipient, err := sdk.AccAddressFromBech32(args[3])
			if err != nil {
				return errors.Wrapf(err, "failed to convert recipient string to sdk.AccAddress: %s", args[3])
			}

			keyName, err := cmd.Flags().GetString(FlagKeyName)
			if err != nil {
				return errors.Wrapf(err, "failed to get flag %s", FlagKeyName)
			}

			bridgeClient, err := bcp(cmd)
			if err != nil {
				return err
			}

			return bridgeClient.SendFromXRPLToCoreum(
				ctx,
				keyName,
				rippledata.Amount{
					Value:    value,
					Currency: currency,
					Issuer:   *issuer,
				},
				recipient,
			)
		},
	}
	addKeyringFlags(cmd)
	addKeyNameFlag(cmd)
	addHomeFlag(cmd)

	return cmd
}

// CoreumBalancesCmd prints coreum balances.
func CoreumBalancesCmd(bcp BridgeClientProvider) *cobra.Command {
	cmd := &cobra.Command{
		Use:   "coreum-balances [address]",
		Short: "Prints coreum balances of the provided address.",
		Args:  cobra.ExactArgs(1),
		RunE: func(cmd *cobra.Command, args []string) error {
			ctx := cmd.Context()
			address, err := sdk.AccAddressFromBech32(args[0])
			if err != nil {
				return errors.Wrapf(err, "failed to convert address string to sdk.AccAddress: %s", args[0])
			}

			bridgeClient, err := bcp(cmd)
			if err != nil {
				return err
			}
			coins, err := bridgeClient.GetCoreumBalances(ctx, address)
			if err != nil {
				return err
			}
			log, err := getConsoleLogger()
			if err != nil {
				return err
			}
			log.Info(ctx, "Got balances", zap.Any("balances", coins))
			return nil
		},
	}
	addHomeFlag(cmd)

	return cmd
}

// XRPLBalancesCmd prints XRPL balances.
func XRPLBalancesCmd(bcp BridgeClientProvider) *cobra.Command {
	cmd := &cobra.Command{
		Use:   "xrpl-balances [address]",
		Short: "Prints XRPL balances of the provided address.",
		Args:  cobra.ExactArgs(1),
		RunE: func(cmd *cobra.Command, args []string) error {
			ctx := cmd.Context()
			acc, err := rippledata.NewAccountFromAddress(args[0])
			if err != nil {
				return errors.Wrapf(err, "failed to convert address to rippledata.Address, address:%s", args[0])
			}

			bridgeClient, err := bcp(cmd)
			if err != nil {
				return err
			}

			balances, err := bridgeClient.GetXRPLBalances(ctx, *acc)
			if err != nil {
				return err
			}

			balancesFormatted := lo.Map(balances, func(amount rippledata.Amount, index int) string {
				return fmt.Sprintf(
					"%s/%s %s",
					amount.Issuer.String(),
					xrpl.ConvertCurrencyToString(amount.Currency),
					amount.Value.String(),
				)
			})

			log, err := getConsoleLogger()
			if err != nil {
				return err
			}
			log.Info(ctx, "Got balances: [issuer/currency amount]", zap.Any("balances", balancesFormatted))
			return nil
		},
	}
	addHomeFlag(cmd)

	return cmd
}

// SetXRPLTrustSetCmd sends the XRPL TrustSet transaction.
func SetXRPLTrustSetCmd(bcp BridgeClientProvider) *cobra.Command {
	cmd := &cobra.Command{
		Use:   "set-xrpl-trust-set [amount] [issuer] [currency]",
		Short: "Sends tokens from the XRPL to Coreum.",
		Long: strings.TrimSpace(
			fmt.Sprintf(`Sends tokens from the XRPL to Coreum.
Example:
$ set-xrpl-trust-set 1e80 %s %s --key-name sender
`, xrpl.XRPTokenIssuer.String(), xrpl.ConvertCurrencyToString(xrpl.XRPTokenCurrency)),
		),
		Args: cobra.ExactArgs(3),
		RunE: func(cmd *cobra.Command, args []string) error {
			ctx := cmd.Context()

			issuer, err := rippledata.NewAccountFromAddress(args[1])
			if err != nil {
				return errors.Wrapf(err, "failed to convert issuer string to rippledata.Account: %s", args[2])
			}

			currency, err := rippledata.NewCurrency(args[2])
			if err != nil {
				return errors.Wrapf(err, "failed to convert currency string to rippledata.Currency: %s", args[1])
			}

			isNative := false
			if xrpl.ConvertCurrencyToString(currency) == xrpl.ConvertCurrencyToString(xrpl.XRPTokenCurrency) &&
				issuer.String() == xrpl.XRPTokenIssuer.String() {
				isNative = true
			}

			value, err := rippledata.NewValue(args[0], isNative)
			if err != nil {
				return errors.Wrapf(err, "failed to amount to rippledata.Value: %s", args[0])
			}

			keyName, err := cmd.Flags().GetString(FlagKeyName)
			if err != nil {
				return errors.Wrapf(err, "failed to get flag %s", FlagKeyName)
			}

			bridgeClient, err := bcp(cmd)
			if err != nil {
				return err
			}

			return bridgeClient.SetXRPLTrustSet(
				ctx,
				keyName,
				rippledata.Amount{
					Value:    value,
					Currency: currency,
					Issuer:   *issuer,
				},
			)
		},
	}
	addKeyringFlags(cmd)
	addKeyNameFlag(cmd)
	addHomeFlag(cmd)

	return cmd
}

func readAddressFromKeyNameFlag(cmd *cobra.Command, clientCtx client.Context) (sdk.AccAddress, error) {
	keyName, err := cmd.Flags().GetString(FlagKeyName)
	if err != nil {
		return nil, errors.Wrapf(err, "failed to get flag %s", FlagKeyName)
	}
	keyRecord, err := clientCtx.Keyring.Key(keyName)
	if err != nil {
		return nil, errors.Wrapf(err, "failed to get key by name:%s", keyName)
	}
	addr, err := keyRecord.GetAddress()
	if err != nil {
		return nil, errors.Wrapf(err, "failed to address for key name:%s", keyName)
	}

	return addr, nil
}

func setCoreumConfigFromHomeFlag(cmd *cobra.Command) error {
	cfg, err := getRelayerHomeRunnerConfig(cmd)
	if err != nil {
		return err
	}
	network, err := config.NetworkConfigByChainID(constant.ChainID(cfg.Coreum.Network.ChainID))
	if err != nil {
		return err
	}
	network.SetSDKConfig()

	return nil
}

func getRelayerHomeRunnerConfig(cmd *cobra.Command) (runner.Config, error) {
	home, err := getRelayerHome(cmd)
	if err != nil {
		return runner.Config{}, err
	}
	return runner.ReadConfig(home)
}

func getRelayerHome(cmd *cobra.Command) (string, error) {
	return cmd.Flags().GetString(FlagHome)
}

func addHomeFlag(cmd *cobra.Command) {
	cmd.PersistentFlags().String(FlagHome, DefaultHomeDir, "Relayer home directory")
}

func addCoreumChainIDFlag(cmd *cobra.Command) *string {
	return cmd.PersistentFlags().String(FlagCoreumChainID, string(runner.DefaultCoreumChainID), "Default coreum chain ID")
}

func addKeyringFlags(cmd *cobra.Command) {
	cmd.PersistentFlags().String(
		flags.FlagKeyringBackend,
		flags.DefaultKeyringBackend,
		"Select keyring's backend (os|file|kwallet|pass|test)",
	)
	cmd.PersistentFlags().String(
		flags.FlagKeyringDir,
		DefaultHomeDir, "The client Keyring directory; if omitted, the default 'home' directory will be used")
}

func addKeyNameFlag(cmd *cobra.Command) {
	cmd.PersistentFlags().String(FlagKeyName, "", "Key name from the keyring")
}

// returns the console logger initialised with the default logger config but with set `console` format.
func getConsoleLogger() (*logger.ZapLogger, error) {
	cfg := runner.DefaultConfig().LoggingConfig
	cfg.Format = "console"
	zapLogger, err := logger.NewZapLogger(logger.ZapLoggerConfig(cfg))
	if err != nil {
		return nil, err
	}

	return zapLogger, nil
}<|MERGE_RESOLUTION|>--- conflicted
+++ resolved
@@ -82,6 +82,7 @@
 		decimals uint32,
 		sendingPrecision int32,
 		maxHoldingAmount sdkmath.Int,
+		bridgingFee sdkmath.Int,
 	) (coreum.CoreumToken, error)
 	RegisterXRPLToken(
 		ctx context.Context,
@@ -89,6 +90,7 @@
 		issuer rippledata.Account, currency rippledata.Currency,
 		sendingPrecision int32,
 		maxHoldingAmount sdkmath.Int,
+		bridgingFee sdkmath.Int,
 	) (coreum.XRPLToken, error)
 	GetAllTokens(ctx context.Context) ([]coreum.CoreumToken, []coreum.XRPLToken, error)
 	SendFromCoreumToXRPL(
@@ -511,21 +513,17 @@
 				return errors.Wrapf(err, "invalid maxHoldingAmount: %s", args[3])
 			}
 
-<<<<<<< HEAD
 			bridgingFee, ok := sdkmath.NewIntFromString(args[4])
 			if !ok {
 				return errors.Wrapf(err, "invalid bridgeFee: %s", args[4])
 			}
 
-			_, err = rnr.BridgeClient.RegisterCoreumToken(
-=======
 			bridgeClient, err := bcp(cmd)
 			if err != nil {
 				return err
 			}
 
 			_, err = bridgeClient.RegisterCoreumToken(
->>>>>>> f2629c53
 				ctx,
 				owner,
 				denom,
@@ -588,20 +586,16 @@
 				return errors.Wrapf(err, "invalid maxHoldingAmount: %s", args[3])
 			}
 
-<<<<<<< HEAD
 			bridgeFee, ok := sdkmath.NewIntFromString(args[4])
 			if !ok {
 				return errors.Wrapf(err, "invalid bridgeFee: %s", args[4])
 			}
 
-			_, err = rnr.BridgeClient.RegisterXRPLToken(
-=======
 			bridgeClient, err := bcp(cmd)
 			if err != nil {
 				return err
 			}
 			_, err = bridgeClient.RegisterXRPLToken(
->>>>>>> f2629c53
 				ctx,
 				owner,
 				*issuer,

package processes

import (
	"github.com/pkg/errors"
	rippledata "github.com/rubblelabs/ripple/data"

	"github.com/CoreumFoundation/coreumbridge-xrpl/relayer/coreum"
	"github.com/CoreumFoundation/coreumbridge-xrpl/relayer/xrpl"
)

// BuildTicketCreateTxForMultiSigning builds TicketCreate transaction operation from the contract operation.
func BuildTicketCreateTxForMultiSigning(
	bridgeXRPLAddress rippledata.Account,
	operation coreum.Operation,
) (*rippledata.TicketCreate, error) {
	tx := rippledata.TicketCreate{
		TxBase: rippledata.TxBase{
			Account:         bridgeXRPLAddress,
			TransactionType: rippledata.TICKET_CREATE,
		},
		TicketCount: &operation.OperationType.AllocateTickets.Number,
	}
	if operation.TicketSequence != 0 {
		tx.TicketSequence = &operation.TicketSequence
	} else {
		tx.TxBase.Sequence = operation.AccountSequence
	}
	// important for the multi-signing
	tx.TxBase.SigningPubKey = &rippledata.PublicKey{}

	fee, err := xrpl.GetTxFee(&tx)
	if err != nil {
		return nil, err
	}
	tx.TxBase.Fee = fee

	return &tx, nil
}

// BuildTrustSetTxForMultiSigning builds TrustSet transaction operation from the contract operation.
func BuildTrustSetTxForMultiSigning(
	bridgeXRPLAddress rippledata.Account,
	operation coreum.Operation,
) (*rippledata.TrustSet, error) {
	trustSetType := operation.OperationType.TrustSet
	value, err := ConvertXRPLOriginatedTokenCoreumAmountToXRPLAmount(
		trustSetType.TrustSetLimitAmount,
		trustSetType.Issuer,
		trustSetType.Currency,
	)
	if err != nil {
		return nil, err
	}
	tx := rippledata.TrustSet{
		TxBase: rippledata.TxBase{
			Account:         bridgeXRPLAddress,
			TransactionType: rippledata.TRUST_SET,
		},
		LimitAmount: value,
	}
	tx.TicketSequence = &operation.TicketSequence
	// important for the multi-signing
	tx.TxBase.SigningPubKey = &rippledata.PublicKey{}

	fee, err := xrpl.GetTxFee(&tx)
	if err != nil {
		return nil, err
	}
	tx.TxBase.Fee = fee

	return &tx, nil
}

// BuildCoreumToXRPLXRPLOriginatedTokenTransferPaymentTxForMultiSigning builds Payment transaction for
// XRPL originated token from the contract operation.
func BuildCoreumToXRPLXRPLOriginatedTokenTransferPaymentTxForMultiSigning(
	bridgeXRPLAddress rippledata.Account,
	operation coreum.Operation,
) (*rippledata.Payment, error) {
	coreumToXRPLTransferOperationType := operation.OperationType.CoreumToXRPLTransfer
	value, err := ConvertXRPLOriginatedTokenCoreumAmountToXRPLAmount(
		coreumToXRPLTransferOperationType.Amount,
		coreumToXRPLTransferOperationType.Issuer,
		coreumToXRPLTransferOperationType.Currency,
	)
	if err != nil {
		return nil, err
	}

	tx, err := buildPaymentTx(bridgeXRPLAddress, operation, value)
	if err != nil {
		return nil, err
	}

	return &tx, nil
}

<<<<<<< HEAD
=======
// BuildCoreumToXRPLCoreumOriginatedTokenTransferPaymentTxForMultiSigning builds Payment transaction for coreum
// originated token from the contract operation.
func BuildCoreumToXRPLCoreumOriginatedTokenTransferPaymentTxForMultiSigning(
	bridgeXRPLAddress rippledata.Account,
	operation coreum.Operation,
) (*rippledata.Payment, error) {
	coreumToXRPLTransferOperationType := operation.OperationType.CoreumToXRPLTransfer
	value, err := ConvertXRPLOriginatedTokenCoreumAmountToXRPLAmount(
		coreumToXRPLTransferOperationType.Amount,
		coreumToXRPLTransferOperationType.Issuer,
		coreumToXRPLTransferOperationType.Currency,
	)
	if err != nil {
		return nil, err
	}

	tx, err := buildPaymentTx(bridgeXRPLAddress, operation, value)
	if err != nil {
		return nil, err
	}

	return &tx, nil
}

>>>>>>> 3094ba08
func buildPaymentTx(
	bridgeXRPLAddress rippledata.Account,
	operation coreum.Operation,
	value rippledata.Amount,
) (rippledata.Payment, error) {
	recipient, err := rippledata.NewAccountFromAddress(operation.OperationType.CoreumToXRPLTransfer.Recipient)
	if err != nil {
		return rippledata.Payment{}, errors.Wrapf(
			err,
			"failed to convert XRPL recipient to rippledata.Account, recipient:%s",
			operation.OperationType.CoreumToXRPLTransfer.Recipient,
		)
	}
	tx := rippledata.Payment{
		Destination: *recipient,
		TxBase: rippledata.TxBase{
			Account:         bridgeXRPLAddress,
			TransactionType: rippledata.PAYMENT,
		},
		Amount: value,
	}
	tx.TicketSequence = &operation.TicketSequence
	// important for the multi-signing
	tx.TxBase.SigningPubKey = &rippledata.PublicKey{}

	fee, err := xrpl.GetTxFee(&tx)
	if err != nil {
		return rippledata.Payment{}, err
	}
	tx.TxBase.Fee = fee
	return tx, nil
}<|MERGE_RESOLUTION|>--- conflicted
+++ resolved
@@ -95,33 +95,6 @@
 	return &tx, nil
 }
 
-<<<<<<< HEAD
-=======
-// BuildCoreumToXRPLCoreumOriginatedTokenTransferPaymentTxForMultiSigning builds Payment transaction for coreum
-// originated token from the contract operation.
-func BuildCoreumToXRPLCoreumOriginatedTokenTransferPaymentTxForMultiSigning(
-	bridgeXRPLAddress rippledata.Account,
-	operation coreum.Operation,
-) (*rippledata.Payment, error) {
-	coreumToXRPLTransferOperationType := operation.OperationType.CoreumToXRPLTransfer
-	value, err := ConvertXRPLOriginatedTokenCoreumAmountToXRPLAmount(
-		coreumToXRPLTransferOperationType.Amount,
-		coreumToXRPLTransferOperationType.Issuer,
-		coreumToXRPLTransferOperationType.Currency,
-	)
-	if err != nil {
-		return nil, err
-	}
-
-	tx, err := buildPaymentTx(bridgeXRPLAddress, operation, value)
-	if err != nil {
-		return nil, err
-	}
-
-	return &tx, nil
-}
-
->>>>>>> 3094ba08
 func buildPaymentTx(
 	bridgeXRPLAddress rippledata.Account,
 	operation coreum.Operation,

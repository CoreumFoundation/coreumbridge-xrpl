--- conflicted
+++ resolved
@@ -61,7 +61,6 @@
 	MultiSign(tx rippledata.MultiSignable, keyName string) (rippledata.Signer, error)
 }
 
-<<<<<<< HEAD
 // IsExpectedEvidenceSubmissionError returns true is error is a part of expected business logic e.g:
 // - error caused by tx resubmission;
 // - maximum bridged amount reached;
@@ -70,14 +69,6 @@
 	return coreum.IsEvidenceAlreadyProvidedError(err) ||
 		coreum.IsOperationAlreadyExecutedError(err) ||
 		coreum.IsPendingOperationNotFoundError(err) ||
-		coreum.IsMaximumBridgedAmountReachedError(err)
-=======
-// IsEvidenceErrorCausedByResubmissionOrDisabledToken returns true if the error is caused by the re-submitting
-// of the transaction or disabled token.
-func IsEvidenceErrorCausedByResubmissionOrDisabledToken(err error) bool {
-	return coreum.IsEvidenceAlreadyProvidedError(err) ||
-		coreum.IsOperationAlreadyExecutedError(err) ||
-		coreum.IsPendingOperationNotFoundError(err) ||
+		coreum.IsMaximumBridgedAmountReachedError(err) ||
 		coreum.IsTokenNotEnabledError(err)
->>>>>>> 181ddba8
 }
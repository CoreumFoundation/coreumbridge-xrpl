package processes

import (
	"context"
	"strings"

	sdk "github.com/cosmos/cosmos-sdk/types"
	"github.com/pkg/errors"
	rippledata "github.com/rubblelabs/ripple/data"
	"github.com/samber/lo"
	"go.uber.org/zap"

	"github.com/CoreumFoundation/coreum-tools/pkg/parallel"
	"github.com/CoreumFoundation/coreumbridge-xrpl/relayer/coreum"
	"github.com/CoreumFoundation/coreumbridge-xrpl/relayer/logger"
	"github.com/CoreumFoundation/coreumbridge-xrpl/relayer/tracing"
	"github.com/CoreumFoundation/coreumbridge-xrpl/relayer/xrpl"
)

// XRPLTxObserverConfig is XRPLTxObserver config.
type XRPLTxObserverConfig struct {
	BridgeXRPLAddress    rippledata.Account
	RelayerCoreumAddress sdk.AccAddress
}

// XRPLTxObserver is process which observes the XRPL txs and register the evidences in the contract.
type XRPLTxObserver struct {
	cfg            XRPLTxObserverConfig
	log            logger.Logger
	txScanner      XRPLAccountTxScanner
	contractClient ContractClient
}

// NewXRPLTxObserver returns a new instance of the XRPLTxObserver.
func NewXRPLTxObserver(
	cfg XRPLTxObserverConfig,
	log logger.Logger,
	txScanner XRPLAccountTxScanner,
	contractClient ContractClient,
) *XRPLTxObserver {
	return &XRPLTxObserver{
		cfg:            cfg,
		log:            log,
		txScanner:      txScanner,
		contractClient: contractClient,
	}
}

// Init validates the process state.
func (o *XRPLTxObserver) Init(ctx context.Context) error {
	o.log.Debug(ctx, "Initializing process")

	if o.cfg.RelayerCoreumAddress.Empty() {
		return errors.Errorf("failed to init process, relayer address is nil or empty")
	}
	if !o.contractClient.IsInitialized() {
		return errors.Errorf("failed to init process, contract client is not initialized")
	}

	return nil
}

// Start starts the process.
func (o *XRPLTxObserver) Start(ctx context.Context) error {
	txCh := make(chan rippledata.TransactionWithMetaData)
	return parallel.Run(ctx, func(ctx context.Context, spawn parallel.SpawnFn) error {
		spawn("tx-scanner", parallel.Continue, func(ctx context.Context) error {
			defer close(txCh)
			return o.txScanner.ScanTxs(ctx, txCh)
		})
		spawn("tx-processor", parallel.Fail, func(ctx context.Context) error {
			for tx := range txCh {
				if err := o.processTx(ctx, tx); err != nil {
					if errors.Is(err, context.Canceled) {
						o.log.Warn(ctx, "Context canceled during the XRPL tx processing", zap.String("error", err.Error()))
					} else {
						return errors.Wrapf(err, "failed to process XRPL tx, txHash:%s", strings.ToUpper(tx.GetHash().String()))
					}
				}
			}
			return errors.WithStack(ctx.Err())
		})

		return nil
	}, parallel.WithGroupLogger(o.log))
}

func (o *XRPLTxObserver) processTx(ctx context.Context, tx rippledata.TransactionWithMetaData) error {
	ctx = tracing.WithTracingXRPLTxHash(tracing.WithTracingID(ctx), strings.ToUpper(tx.GetHash().String()))
	if !txIsFinal(tx) {
		o.log.Debug(ctx, "Transaction is not final", zap.String("txStatus", tx.MetaData.TransactionResult.String()))
		return nil
	}
	if o.cfg.BridgeXRPLAddress == tx.GetBase().Account {
		return o.processOutgoingTx(ctx, tx)
	}

	return o.processIncomingTx(ctx, tx)
}

func (o *XRPLTxObserver) processIncomingTx(ctx context.Context, tx rippledata.TransactionWithMetaData) error {
	txType := tx.GetType()
	if !tx.MetaData.TransactionResult.Success() {
		o.log.Debug(
			ctx,
			"Skipping not successful transaction",
			zap.String("type", txType),
			zap.String("txResult", tx.MetaData.TransactionResult.String()),
		)
		return nil
	}

	o.log.Debug(ctx, "Start processing of XRPL incoming tx", zap.String("type", txType))
	// we process only incoming payment transactions, other transactions are ignored
	if txType != rippledata.PAYMENT.String() {
		o.log.Debug(ctx, "Skipping not payment transaction", zap.String("type", txType))
		return nil
	}
	paymentTx, ok := tx.Transaction.(*rippledata.Payment)
	if !ok {
		return errors.Errorf("failed to cast tx to Payment, data:%+v", tx)
	}
	coreumRecipient := xrpl.DecodeCoreumRecipientFromMemo(paymentTx.Memos)
	if coreumRecipient == nil {
		o.log.Info(ctx, "Bridge memo does not include expected structure", zap.Any("memos", paymentTx.Memos))
		return nil
	}

	deliveredXRPLAmount := tx.MetaData.DeliveredAmount

	coreumAmount, err := ConvertXRPLAmountToCoreumAmount(*deliveredXRPLAmount)
	if err != nil {
		return err
	}

	if coreumAmount.IsZero() {
		o.log.Info(ctx, "Nothing to send, amount is zero")
		return nil
	}

	evidence := coreum.XRPLToCoreumTransferEvidence{
		TxHash:    strings.ToUpper(paymentTx.GetHash().String()),
		Issuer:    deliveredXRPLAmount.Issuer.String(),
		Currency:  xrpl.ConvertCurrencyToString(deliveredXRPLAmount.Currency),
		Amount:    coreumAmount,
		Recipient: coreumRecipient,
	}

	_, err = o.contractClient.SendXRPLToCoreumTransferEvidence(ctx, o.cfg.RelayerCoreumAddress, evidence)
	if err == nil {
		return nil
	}

	if coreum.IsTokenNotRegisteredError(err) {
		o.log.Info(ctx, "Token not registered")
		return nil
	}

<<<<<<< HEAD
	if IsExpectedEvidenceSubmissionError(err) {
		o.log.Debug(ctx, "Received expected evidence submission error", zap.String("errText", err.Error()))
=======
	if IsEvidenceErrorCausedByResubmissionOrDisabledToken(err) {
		o.log.Debug(ctx, "Received expected send evidence error")
>>>>>>> 181ddba8
		return nil
	}

	if coreum.IsAssetFTWhitelistedLimitExceededError(err) {
		o.log.Info(
			ctx,
			"The evidence saving is failed because of the asset FT rules, the evidence is skipped",
			zap.Any("evidence", evidence),
		)
		return nil
	}

	return err
}

func (o *XRPLTxObserver) processOutgoingTx(ctx context.Context, tx rippledata.TransactionWithMetaData) error {
	txType := tx.GetType()
	o.log.Debug(ctx, "Start processing of XRPL outgoing tx",
		zap.String("type", txType),
	)

	switch txType {
	case rippledata.TICKET_CREATE.String():
		return o.sendXRPLTicketsAllocationTransactionResultEvidence(ctx, tx)
	case rippledata.TRUST_SET.String():
		return o.sendXRPLTrustSetTransactionResultEvidence(ctx, tx)
	case rippledata.PAYMENT.String():
		return o.sendCoreumToXRPLTransferTransactionResultEvidence(ctx, tx)
	// types which we use initially for the account set up
	case rippledata.ACCOUNT_SET.String(),
		rippledata.SIGNER_LIST_SET.String():
		o.log.Debug(ctx, "Skipped expected tx type", zap.String("txType", txType), zap.Any("tx", tx))
		return nil
	default:
		// TODO(dzmitryhil) replace with the error once we integrate all supported types
		o.log.Warn(ctx, "Found unsupported transaction type", zap.Any("tx", tx))
		return nil
	}
}

func (o *XRPLTxObserver) sendXRPLTicketsAllocationTransactionResultEvidence(
	ctx context.Context,
	tx rippledata.TransactionWithMetaData,
) error {
	tickets := extractTicketSequencesFromMetaData(tx.MetaData)
	txResult := getTransactionResult(tx)
	if txResult == coreum.TransactionResultRejected {
		tickets = nil
	}
	evidence := coreum.XRPLTransactionResultTicketsAllocationEvidence{
		XRPLTransactionResultEvidence: coreum.XRPLTransactionResultEvidence{
			TxHash:            strings.ToUpper(tx.GetHash().String()),
			TransactionResult: txResult,
		},
		Tickets: tickets,
	}
	ticketCreateTx, ok := tx.Transaction.(*rippledata.TicketCreate)
	if !ok {
		return errors.Errorf("failed to cast tx to TicketCreate, data:%+v", tx)
	}
	if ticketCreateTx.Sequence != 0 {
		evidence.AccountSequence = lo.ToPtr(ticketCreateTx.Sequence)
	}
	if ticketCreateTx.TicketSequence != nil && *ticketCreateTx.TicketSequence != 0 {
		evidence.TicketSequence = lo.ToPtr(*ticketCreateTx.TicketSequence)
	}
	_, err := o.contractClient.SendXRPLTicketsAllocationTransactionResultEvidence(
		ctx,
		o.cfg.RelayerCoreumAddress,
		evidence,
	)

	return o.handleEvidenceSubmissionError(ctx, err, tx, evidence.XRPLTransactionResultEvidence)
}

func (o *XRPLTxObserver) sendXRPLTrustSetTransactionResultEvidence(
	ctx context.Context,
	tx rippledata.TransactionWithMetaData,
) error {
	trustSetTx, ok := tx.Transaction.(*rippledata.TrustSet)
	if !ok {
		return errors.Errorf("failed to cast tx to TrustSet, data:%+v", tx)
	}
	evidence := coreum.XRPLTransactionResultTrustSetEvidence{
		XRPLTransactionResultEvidence: coreum.XRPLTransactionResultEvidence{
			TxHash:            strings.ToUpper(tx.GetHash().String()),
			TransactionResult: getTransactionResult(tx),
			TicketSequence:    trustSetTx.TicketSequence,
		},
		Issuer:   trustSetTx.LimitAmount.Issuer.String(),
		Currency: xrpl.ConvertCurrencyToString(trustSetTx.LimitAmount.Currency),
	}

	_, err := o.contractClient.SendXRPLTrustSetTransactionResultEvidence(
		ctx,
		o.cfg.RelayerCoreumAddress,
		evidence,
	)

	return o.handleEvidenceSubmissionError(ctx, err, tx, evidence.XRPLTransactionResultEvidence)
}

func (o *XRPLTxObserver) sendCoreumToXRPLTransferTransactionResultEvidence(
	ctx context.Context,
	tx rippledata.TransactionWithMetaData,
) error {
	paymentTx, ok := tx.Transaction.(*rippledata.Payment)
	if !ok {
		return errors.Errorf("failed to cast tx to Payment, data:%+v", tx)
	}
	evidence := coreum.XRPLTransactionResultCoreumToXRPLTransferEvidence{
		XRPLTransactionResultEvidence: coreum.XRPLTransactionResultEvidence{
			TxHash:            strings.ToUpper(tx.GetHash().String()),
			TransactionResult: getTransactionResult(tx),
			TicketSequence:    paymentTx.TicketSequence,
		},
	}

	_, err := o.contractClient.SendCoreumToXRPLTransferTransactionResultEvidence(
		ctx,
		o.cfg.RelayerCoreumAddress,
		evidence,
	)

	return o.handleEvidenceSubmissionError(ctx, err, tx, evidence.XRPLTransactionResultEvidence)
}

func (o *XRPLTxObserver) handleEvidenceSubmissionError(
	ctx context.Context,
	err error,
	tx rippledata.TransactionWithMetaData,
	evidence coreum.XRPLTransactionResultEvidence,
) error {
	if err == nil {
		if evidence.TransactionResult != coreum.TransactionResultAccepted {
			o.log.Warn(ctx, "Transaction was rejected", zap.String("txResult", tx.MetaData.TransactionResult.String()))
		}
		return nil
	}
<<<<<<< HEAD
	if IsExpectedEvidenceSubmissionError(err) {
		o.log.Debug(ctx, "Received expected evidence submission error", zap.String("errText", err.Error()))
=======
	if IsEvidenceErrorCausedByResubmissionOrDisabledToken(err) {
		o.log.Debug(ctx, "Received expected send evidence error")
>>>>>>> 181ddba8
		return nil
	}
	return err
}

// txIsFinal returns value which indicates whether the transaction if final and can be used.
// Result Code	 Finality.
// tesSUCCESS	 Final when included in a validated ledger.
// Any tec code	 Final when included in a validated ledger.
// Any tem code	 Final unless the protocol changes to make the transaction valid.
// tefPAST_SEQ	 Final when another transaction with the same sequence number is included in a validated ledger.
// tefMAX_LEDGER Final when a validated ledger has a ledger index higher than the transaction's LastLedgerSequence
// field, and no validated ledger includes the transaction.
func txIsFinal(tx rippledata.TransactionWithMetaData) bool {
	txResult := tx.MetaData.TransactionResult
	return tx.MetaData.TransactionResult.Success() ||
		strings.HasPrefix(txResult.String(), xrpl.TecTxResultPrefix) ||
		strings.HasPrefix(txResult.String(), xrpl.TemTxResultPrefix) ||
		txResult.String() == xrpl.TefPastSeqTxResult ||
		txResult.String() == xrpl.TefMaxLedgerTxResult
}

func getTransactionResult(tx rippledata.TransactionWithMetaData) coreum.TransactionResult {
	if tx.MetaData.TransactionResult.Success() {
		return coreum.TransactionResultAccepted
	}
	return coreum.TransactionResultRejected
}

func extractTicketSequencesFromMetaData(metaData rippledata.MetaData) []uint32 {
	ticketSequences := make([]uint32, 0)
	for _, node := range metaData.AffectedNodes {
		createdNode := node.CreatedNode
		if createdNode == nil {
			continue
		}
		newFields := createdNode.NewFields
		if newFields == nil {
			continue
		}
		if rippledata.TICKET.String() != newFields.GetType() {
			continue
		}
		ticket, ok := newFields.(*rippledata.Ticket)
		if !ok {
			continue
		}

		ticketSequences = append(ticketSequences, *ticket.TicketSequence)
	}

	return ticketSequences
}<|MERGE_RESOLUTION|>--- conflicted
+++ resolved
@@ -156,13 +156,8 @@
 		return nil
 	}
 
-<<<<<<< HEAD
 	if IsExpectedEvidenceSubmissionError(err) {
 		o.log.Debug(ctx, "Received expected evidence submission error", zap.String("errText", err.Error()))
-=======
-	if IsEvidenceErrorCausedByResubmissionOrDisabledToken(err) {
-		o.log.Debug(ctx, "Received expected send evidence error")
->>>>>>> 181ddba8
 		return nil
 	}
 
@@ -302,13 +297,8 @@
 		}
 		return nil
 	}
-<<<<<<< HEAD
 	if IsExpectedEvidenceSubmissionError(err) {
 		o.log.Debug(ctx, "Received expected evidence submission error", zap.String("errText", err.Error()))
-=======
-	if IsEvidenceErrorCausedByResubmissionOrDisabledToken(err) {
-		o.log.Debug(ctx, "Received expected send evidence error")
->>>>>>> 181ddba8
 		return nil
 	}
 	return err

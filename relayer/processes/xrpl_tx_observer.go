package processes

import (
	"context"
	"strings"

	sdk "github.com/cosmos/cosmos-sdk/types"
	"github.com/pkg/errors"
	rippledata "github.com/rubblelabs/ripple/data"
	"github.com/samber/lo"

	"github.com/CoreumFoundation/coreumbridge-xrpl/relayer/coreum"
	"github.com/CoreumFoundation/coreumbridge-xrpl/relayer/logger"
	"github.com/CoreumFoundation/coreumbridge-xrpl/relayer/tracing"
	"github.com/CoreumFoundation/coreumbridge-xrpl/relayer/xrpl"
)

// XRPLTxObserverConfig is XRPLTxObserver config.
type XRPLTxObserverConfig struct {
	BridgeXRPLAddress    rippledata.Account
	RelayerCoreumAddress sdk.AccAddress
}

// XRPLTxObserver is process which observes the XRPL txs and register the evidences in the contract.
type XRPLTxObserver struct {
	cfg            XRPLTxObserverConfig
	log            logger.Logger
	txScanner      XRPLAccountTxScanner
	contractClient ContractClient
}

// NewXRPLTxObserver returns a new instance of the XRPLTxObserver.
func NewXRPLTxObserver(
	cfg XRPLTxObserverConfig,
	log logger.Logger,
	txScanner XRPLAccountTxScanner,
	contractClient ContractClient,
) *XRPLTxObserver {
	return &XRPLTxObserver{
		cfg:            cfg,
		log:            log,
		txScanner:      txScanner,
		contractClient: contractClient,
	}
}

// Init validates the process state.
func (o *XRPLTxObserver) Init(ctx context.Context) error {
	o.log.Debug(ctx, "Initializing process")

	if o.cfg.RelayerCoreumAddress.Empty() {
		return errors.Errorf("failed to init process, relayer address is nil or empty")
	}
	if !o.contractClient.IsInitialized() {
		return errors.Errorf("failed to init process, contract client is not initialized")
	}

	return nil
}

// Start starts the process.
func (o *XRPLTxObserver) Start(ctx context.Context) error {
	txCh := make(chan rippledata.TransactionWithMetaData)
	if err := o.txScanner.ScanTxs(ctx, txCh); err != nil {
		return err
	}

	for {
		select {
		case <-ctx.Done():
			return errors.WithStack(ctx.Err())
		case tx := <-txCh:
			if err := o.processTx(ctx, tx); err != nil {
				if errors.Is(err, context.Canceled) {
					o.log.Warn(ctx, "Context canceled during the XRPL tx processing", logger.StringField("error", err.Error()))
				} else {
					o.log.Error(ctx, "Failed to process XRPL tx", logger.Error(err))
				}
			}
		}
	}
}

func (o *XRPLTxObserver) processTx(ctx context.Context, tx rippledata.TransactionWithMetaData) error {
	ctx = tracing.WithTracingXRPLTxHash(tracing.WithTracingID(ctx), tx.GetHash().String())
<<<<<<< HEAD
	if !txIsFinal(tx) {
		o.log.Debug(ctx, "Transaction is not final", logger.StringField("txStatus", tx.MetaData.TransactionResult.String()))
		return nil
	}
	if o.cfg.BridgeAccount == tx.GetBase().Account {
=======
	if o.cfg.BridgeXRPLAddress == tx.GetBase().Account {
>>>>>>> 52558e7d
		return o.processOutgoingTx(ctx, tx)
	}

	return o.processIncomingTx(ctx, tx)
}

func (o *XRPLTxObserver) processIncomingTx(ctx context.Context, tx rippledata.TransactionWithMetaData) error {
	txType := tx.GetType()
	if !tx.MetaData.TransactionResult.Success() {
		o.log.Debug(
			ctx,
			"Skipping not successful transaction",
			logger.StringField("type", txType),
			logger.StringField("txResult", tx.MetaData.TransactionResult.String()),
		)
		return nil
	}

	o.log.Debug(ctx, "Start processing of XRPL incoming tx", logger.StringField("type", txType))
	// we process only incoming payment transactions, other transactions are ignored
	if txType != rippledata.PAYMENT.String() {
		o.log.Debug(ctx, "Skipping not payment transaction", logger.StringField("type", txType))
		return nil
	}
	paymentTx, ok := tx.Transaction.(*rippledata.Payment)
	if !ok {
		return errors.Errorf("failed to cast tx to Payment, data:%+v", tx)
	}
	coreumRecipient := xrpl.DecodeCoreumRecipientFromMemo(paymentTx.Memos)
	if coreumRecipient == nil {
		o.log.Info(ctx, "Bridge memo does not include expected structure", logger.AnyField("memos", paymentTx.Memos))
		return nil
	}

	deliveredXRPLAmount := tx.MetaData.DeliveredAmount
	coreumAmount, err := ConvertXRPLOriginatedTokenXRPLAmountToCoreumAmount(*deliveredXRPLAmount)
	if err != nil {
		return err
	}
	if coreumAmount.IsZero() {
		o.log.Info(ctx, "Nothing to send, amount is zero")
		return nil
	}

	evidence := coreum.XRPLToCoreumTransferEvidence{
		TxHash:    paymentTx.GetHash().String(),
		Issuer:    deliveredXRPLAmount.Issuer.String(),
		Currency:  xrpl.ConvertCurrencyToString(deliveredXRPLAmount.Currency),
		Amount:    coreumAmount,
		Recipient: coreumRecipient,
	}

	_, err = o.contractClient.SendXRPLToCoreumTransferEvidence(ctx, o.cfg.RelayerCoreumAddress, evidence)
	if err == nil {
		return nil
	}

	if coreum.IsTokenNotRegisteredError(err) {
		o.log.Info(ctx, "Token not registered")
		return nil
	}

	if IsEvidenceErrorCausedByResubmission(err) {
		o.log.Debug(ctx, "Received expected send evidence error caused by re-submission")
		return nil
	}

	return err
}

func (o *XRPLTxObserver) processOutgoingTx(ctx context.Context, tx rippledata.TransactionWithMetaData) error {
	txType := tx.GetType()
	o.log.Debug(ctx, "Start processing of XRPL outgoing tx",
		logger.StringField("type", txType),
	)

	switch txType {
	case rippledata.TICKET_CREATE.String():
		return o.sendXRPLTicketsAllocationTransactionResultEvidence(ctx, tx)
	case rippledata.TRUST_SET.String():
		return o.sendXRPLTrustSetTransactionResultEvidence(ctx, tx)
	case rippledata.PAYMENT.String():
		return o.sendCoreumToXRPLTransferTransactionResultEvidence(ctx, tx)
	default:
		// TODO(dzmitryhil) replace with the error once we integrate all supported types
		o.log.Warn(ctx, "Found unsupported transaction type", logger.AnyField("tx", tx))
		return nil
	}
}

func (o *XRPLTxObserver) sendXRPLTicketsAllocationTransactionResultEvidence(ctx context.Context, tx rippledata.TransactionWithMetaData) error {
	tickets := extractTicketSequencesFromMetaData(tx.MetaData)
	txResult := getTransactionResult(tx)
	if txResult == coreum.TransactionResultRejected {
		tickets = nil
	}
	evidence := coreum.XRPLTransactionResultTicketsAllocationEvidence{
		XRPLTransactionResultEvidence: coreum.XRPLTransactionResultEvidence{
			TxHash:            tx.GetHash().String(),
			TransactionResult: txResult,
		},
		Tickets: tickets,
	}
	ticketCreateTx, ok := tx.Transaction.(*rippledata.TicketCreate)
	if !ok {
		return errors.Errorf("failed to cast tx to TicketCreate, data:%+v", tx)
	}
	if ticketCreateTx.Sequence != 0 {
		evidence.AccountSequence = lo.ToPtr(ticketCreateTx.Sequence)
	}
	if ticketCreateTx.TicketSequence != nil && *ticketCreateTx.TicketSequence != 0 {
		evidence.TicketSequence = lo.ToPtr(*ticketCreateTx.TicketSequence)
	}
	_, err := o.contractClient.SendXRPLTicketsAllocationTransactionResultEvidence(
		ctx,
		o.cfg.RelayerCoreumAddress,
		evidence,
	)

	return o.handleEvidenceSubmissionError(ctx, err, tx, evidence.XRPLTransactionResultEvidence)
}

func (o *XRPLTxObserver) sendXRPLTrustSetTransactionResultEvidence(ctx context.Context, tx rippledata.TransactionWithMetaData) error {
	trustSetTx, ok := tx.Transaction.(*rippledata.TrustSet)
	if !ok {
		return errors.Errorf("failed to cast tx to TrustSet, data:%+v", tx)
	}
	evidence := coreum.XRPLTransactionResultTrustSetEvidence{
		XRPLTransactionResultEvidence: coreum.XRPLTransactionResultEvidence{
			TxHash:            tx.GetHash().String(),
			TransactionResult: getTransactionResult(tx),
			TicketSequence:    trustSetTx.TicketSequence,
		},
		Issuer:   trustSetTx.LimitAmount.Issuer.String(),
		Currency: xrpl.ConvertCurrencyToString(trustSetTx.LimitAmount.Currency),
	}

	_, err := o.contractClient.SendXRPLTrustSetTransactionResultEvidence(
		ctx,
		o.cfg.RelayerCoreumAddress,
		evidence,
	)

	return o.handleEvidenceSubmissionError(ctx, err, tx, evidence.XRPLTransactionResultEvidence)
}

func (o *XRPLTxObserver) sendCoreumToXRPLTransferTransactionResultEvidence(ctx context.Context, tx rippledata.TransactionWithMetaData) error {
	paymentTx, ok := tx.Transaction.(*rippledata.Payment)
	if !ok {
		return errors.Errorf("failed to cast tx to Payment, data:%+v", tx)
	}
	evidence := coreum.XRPLTransactionResultCoreumToXRPLTransferEvidence{
		XRPLTransactionResultEvidence: coreum.XRPLTransactionResultEvidence{
			TxHash:            tx.GetHash().String(),
			TransactionResult: getTransactionResult(tx),
			TicketSequence:    paymentTx.TicketSequence,
		},
	}

	_, err := o.contractClient.SendCoreumToXRPLTransferTransactionResultEvidence(
		ctx,
		o.cfg.RelayerCoreumAddress,
		evidence,
	)

	return o.handleEvidenceSubmissionError(ctx, err, tx, evidence.XRPLTransactionResultEvidence)
}

func (o *XRPLTxObserver) handleEvidenceSubmissionError(
	ctx context.Context,
	err error,
	tx rippledata.TransactionWithMetaData,
	evidence coreum.XRPLTransactionResultEvidence,
) error {
	if err == nil {
		if evidence.TransactionResult != coreum.TransactionResultAccepted {
			o.log.Warn(ctx, "Transaction was rejected", logger.StringField("txResult", tx.MetaData.TransactionResult.String()))
		}
		return nil
	}
	if IsEvidenceErrorCausedByResubmission(err) {
		o.log.Debug(ctx, "Received expected send evidence error")
		return nil
	}
	return err
}

<<<<<<< HEAD
// txIsFinal returns value which indicates whether the transaction if final and can be used.
// Result Code	 Finality.
// tesSUCCESS	 Final when included in a validated ledger.
// Any tec code	 Final when included in a validated ledger.
// Any tem code	 Final unless the protocol changes to make the transaction valid.
// tefPAST_SEQ	 Final when another transaction with the same sequence number is included in a validated ledger.
// tefMAX_LEDGER Final when a validated ledger has a ledger index higher than the transaction's LastLedgerSequence field, and no validated ledger includes the transaction.
func txIsFinal(tx rippledata.TransactionWithMetaData) bool {
	txResult := tx.MetaData.TransactionResult
	return tx.MetaData.TransactionResult.Success() ||
		strings.HasPrefix(txResult.String(), xrpl.TecTxResultPrefix) ||
		strings.HasPrefix(txResult.String(), xrpl.TemTxResultPrefix) ||
		txResult.String() == xrpl.TefPastSeqTxResult ||
		txResult.String() == xrpl.TefMaxLedgerTxResult
=======
func getTransactionResult(tx rippledata.TransactionWithMetaData) coreum.TransactionResult {
	if tx.MetaData.TransactionResult.Success() {
		return coreum.TransactionResultAccepted
	}
	return coreum.TransactionResultRejected
>>>>>>> 52558e7d
}

func extractTicketSequencesFromMetaData(metaData rippledata.MetaData) []uint32 {
	ticketSequences := make([]uint32, 0)
	for _, node := range metaData.AffectedNodes {
		createdNode := node.CreatedNode
		if createdNode == nil {
			continue
		}
		newFields := createdNode.NewFields
		if newFields == nil {
			continue
		}
		if rippledata.TICKET.String() != newFields.GetType() {
			continue
		}
		ticket, ok := newFields.(*rippledata.Ticket)
		if !ok {
			continue
		}

		ticketSequences = append(ticketSequences, *ticket.TicketSequence)
	}

	return ticketSequences
}<|MERGE_RESOLUTION|>--- conflicted
+++ resolved
@@ -83,15 +83,11 @@
 
 func (o *XRPLTxObserver) processTx(ctx context.Context, tx rippledata.TransactionWithMetaData) error {
 	ctx = tracing.WithTracingXRPLTxHash(tracing.WithTracingID(ctx), tx.GetHash().String())
-<<<<<<< HEAD
 	if !txIsFinal(tx) {
 		o.log.Debug(ctx, "Transaction is not final", logger.StringField("txStatus", tx.MetaData.TransactionResult.String()))
 		return nil
 	}
-	if o.cfg.BridgeAccount == tx.GetBase().Account {
-=======
 	if o.cfg.BridgeXRPLAddress == tx.GetBase().Account {
->>>>>>> 52558e7d
 		return o.processOutgoingTx(ctx, tx)
 	}
 
@@ -279,7 +275,6 @@
 	return err
 }
 
-<<<<<<< HEAD
 // txIsFinal returns value which indicates whether the transaction if final and can be used.
 // Result Code	 Finality.
 // tesSUCCESS	 Final when included in a validated ledger.
@@ -294,13 +289,13 @@
 		strings.HasPrefix(txResult.String(), xrpl.TemTxResultPrefix) ||
 		txResult.String() == xrpl.TefPastSeqTxResult ||
 		txResult.String() == xrpl.TefMaxLedgerTxResult
-=======
+}
+
 func getTransactionResult(tx rippledata.TransactionWithMetaData) coreum.TransactionResult {
 	if tx.MetaData.TransactionResult.Success() {
 		return coreum.TransactionResultAccepted
 	}
 	return coreum.TransactionResultRejected
->>>>>>> 52558e7d
 }
 
 func extractTicketSequencesFromMetaData(metaData rippledata.MetaData) []uint32 {

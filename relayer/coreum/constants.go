package coreum

import (
	"math/big"

	sdkmath "cosmossdk.io/math"
)

<<<<<<< HEAD
=======
const (
	// KeyringSuffix is used as suffix for coreum keyring.
	KeyringSuffix = "coreum"
	// TokenDecimals is decimals of the coreum token.
	TokenDecimals = 6
)

>>>>>>> 1228459e
// MaxContractAmount is max coins amount you can use for the wasm coin type.
// The value is ((2^128)-1) = 340282366920938463463374607431768211455.
var MaxContractAmount = sdkmath.NewIntFromBigInt(big.NewInt(0).Exp(big.NewInt(2), big.NewInt(128), nil)).SubRaw(1)<|MERGE_RESOLUTION|>--- conflicted
+++ resolved
@@ -6,8 +6,6 @@
 	sdkmath "cosmossdk.io/math"
 )
 
-<<<<<<< HEAD
-=======
 const (
 	// KeyringSuffix is used as suffix for coreum keyring.
 	KeyringSuffix = "coreum"
@@ -15,7 +13,6 @@
 	TokenDecimals = 6
 )
 
->>>>>>> 1228459e
 // MaxContractAmount is max coins amount you can use for the wasm coin type.
 // The value is ((2^128)-1) = 340282366920938463463374607431768211455.
 var MaxContractAmount = sdkmath.NewIntFromBigInt(big.NewInt(0).Exp(big.NewInt(2), big.NewInt(128), nil)).SubRaw(1)
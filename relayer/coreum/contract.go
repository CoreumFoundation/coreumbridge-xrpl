--- conflicted
+++ resolved
@@ -1568,15 +1568,14 @@
 	return isError(err, "OperationVersionMismatch")
 }
 
-<<<<<<< HEAD
+// IsProhibitedRecipientError returns true if error is `ProhibitedRecipient`.
+func IsProhibitedRecipientError(err error) bool {
+	return isError(err, "ProhibitedRecipient")
+}
+
 // IsNotOwnerOrRelayerError returns true if error is `NotOwnerOrRelayer`.
 func IsNotOwnerOrRelayerError(err error) bool {
 	return isError(err, "NotOwnerOrRelayer")
-=======
-// IsProhibitedRecipientError returns true if error is `ProhibitedRecipient`.
-func IsProhibitedRecipientError(err error) bool {
-	return isError(err, "ProhibitedRecipient")
->>>>>>> 93b1d776
 }
 
 // ******************** Asset FT errors ********************

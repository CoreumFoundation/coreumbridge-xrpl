--- conflicted
+++ resolved
@@ -1875,30 +1875,7 @@
 	return executePayloads, nil
 }
 
-<<<<<<< HEAD
-func isEventValueEqual(
-	events sdk.StringEvents,
-	etype, key, value string,
-) bool {
-	for _, ev := range events {
-		if ev.Type != etype {
-			continue
-		}
-		for _, attr := range ev.Attributes {
-			if attr.Key != key {
-				continue
-			}
-
-			return attr.Value == value
-		}
-	}
-	return false
-}
-
 func (c *ContractClient) getSendToXRPLOperationSequences(
-=======
-func (c *ContractClient) getSendToXRPLOperationIDs(
->>>>>>> 5229bda4
 	ctx context.Context,
 	sendReq SendToXRPLRequest,
 	txHeight int64,

//nolint:tagliatelle // contract spec
package coreum

import (
	"context"
	"encoding/json"
	"strings"
	"sync"

	sdkmath "cosmossdk.io/math"
	wasmtypes "github.com/CosmWasm/wasmd/x/wasm/types"
	"github.com/cosmos/cosmos-sdk/client/flags"
	sdk "github.com/cosmos/cosmos-sdk/types"
	"github.com/pkg/errors"
	"go.uber.org/zap"

	"github.com/CoreumFoundation/coreum/v4/pkg/client"
	"github.com/CoreumFoundation/coreum/v4/testutil/event"
	assetfttypes "github.com/CoreumFoundation/coreum/v4/x/asset/ft/types"
	"github.com/CoreumFoundation/coreumbridge-xrpl/relayer/logger"
)

const (
	contractLabel = "coreumbridge-xrpl"
)

// ExecMethod is contract exec method.
type ExecMethod string

// ExecMethods.
const (
	ExecMethodUpdateOwnership         ExecMethod = "update_ownership"
	ExecMethodRegisterCoreumToken     ExecMethod = "register_coreum_token"
	ExecMethodRegisterXRPLToken       ExecMethod = "register_xrpl_token"
	ExecMethodSaveEvidence            ExecMethod = "save_evidence"
	ExecMethodRecoverTickets          ExecMethod = "recover_tickets"
	ExecMethodSaveSignature           ExecMethod = "save_signature"
	ExecSendToXRPL                    ExecMethod = "send_to_xrpl"
	ExecRecoveryXRPLTokenRegistration ExecMethod = "recover_xrpl_token_registration"
	ExecClaimRelayersFees             ExecMethod = "claim_relayer_fees"
	ExecUpdateXRPLToken               ExecMethod = "update_xrpl_token"
	ExecUpdateCoreumToken             ExecMethod = "update_coreum_token"
	ExecClaimRefund                   ExecMethod = "claim_refund"
	ExecRotateKeys                    ExecMethod = "rotate_keys"
	ExecHaltBridge                    ExecMethod = "halt_bridge"
	ExecResumeBridge                  ExecMethod = "resume_bridge"
)

// TransactionResult is transaction result.
type TransactionResult string

// TransactionResult values.
const (
	TransactionResultAccepted TransactionResult = "accepted"
	TransactionResultRejected TransactionResult = "rejected"
	TransactionResultInvalid  TransactionResult = "invalid"
)

// TokenState is token state.
type TokenState string

// TokenState values.
const (
	TokenStateEnabled    TokenState = "enabled"
	TokenStateDisabled   TokenState = "disabled"
	TokenStateProcessing TokenState = "processing"
	TokenStateInactive   TokenState = "inactive"
)

// BridgeState is bridge state.
type BridgeState string

// BridgeState values.
const (
	BridgeStateActive BridgeState = "active"
	BridgeStateHalted BridgeState = "halted"
)

// QueryMethod is contract query method.
type QueryMethod string

// QueryMethods.
const (
	QueryMethodConfig            QueryMethod = "config"
	QueryMethodOwnership         QueryMethod = "ownership"
	QueryMethodXRPLTokens        QueryMethod = "xrpl_tokens"
	QueryMethodFeesCollected     QueryMethod = "fees_collected"
	QueryMethodCoreumTokens      QueryMethod = "coreum_tokens"
	QueryMethodPendingOperations QueryMethod = "pending_operations"
	QueryMethodAvailableTickets  QueryMethod = "available_tickets"
	QueryMethodPendingRefunds    QueryMethod = "pending_refunds"
)

// Relayer is the relayer information in the contract config.
type Relayer struct {
	CoreumAddress sdk.AccAddress `json:"coreum_address"`
	XRPLAddress   string         `json:"xrpl_address"`
	XRPLPubKey    string         `json:"xrpl_pub_key"`
}

// InstantiationConfig holds attributes used for the contract instantiation.
type InstantiationConfig struct {
	Owner                       sdk.AccAddress
	Admin                       sdk.AccAddress
	Relayers                    []Relayer
	EvidenceThreshold           int
	UsedTicketSequenceThreshold int
	TrustSetLimitAmount         sdkmath.Int
	BridgeXRPLAddress           string
}

// ContractConfig is contract config.
type ContractConfig struct {
	Relayers                    []Relayer   `json:"relayers"`
	EvidenceThreshold           int         `json:"evidence_threshold"`
	UsedTicketSequenceThreshold int         `json:"used_ticket_sequence_threshold"`
	TrustSetLimitAmount         sdkmath.Int `json:"trust_set_limit_amount"`
	BridgeXRPLAddress           string      `json:"bridge_xrpl_address"`
	BridgeState                 string      `json:"bridge_state"`
}

// ContractOwnership is owner contract config.
type ContractOwnership struct {
	Owner        sdk.AccAddress `json:"owner"`
	PendingOwner sdk.AccAddress `json:"pending_owner"`
}

// XRPLToken is XRPL token representation on coreum.
type XRPLToken struct {
	Issuer           string      `json:"issuer"`
	Currency         string      `json:"currency"`
	CoreumDenom      string      `json:"coreum_denom"`
	SendingPrecision int32       `json:"sending_precision"`
	MaxHoldingAmount sdkmath.Int `json:"max_holding_amount"`
	State            TokenState  `json:"state"`
	BridgingFee      sdkmath.Int `json:"bridging_fee"`
}

// CoreumToken is coreum token registered on the contract.
//
//nolint:revive //kept for the better naming convention.
type CoreumToken struct {
	Denom            string      `json:"denom"`
	Decimals         uint32      `json:"decimals"`
	XRPLCurrency     string      `json:"xrpl_currency"`
	SendingPrecision int32       `json:"sending_precision"`
	MaxHoldingAmount sdkmath.Int `json:"max_holding_amount"`
	State            TokenState  `json:"state"`
	BridgingFee      sdkmath.Int `json:"bridging_fee"`
}

// XRPLToCoreumTransferEvidence is evidence with values represented sending from XRPL to coreum.
type XRPLToCoreumTransferEvidence struct {
	TxHash    string         `json:"tx_hash"`
	Issuer    string         `json:"issuer"`
	Currency  string         `json:"currency"`
	Amount    sdkmath.Int    `json:"amount"`
	Recipient sdk.AccAddress `json:"recipient"`
}

// XRPLTransactionResultEvidence is type which contains common transaction result data.
type XRPLTransactionResultEvidence struct {
	TxHash            string            `json:"tx_hash,omitempty"`
	AccountSequence   *uint32           `json:"account_sequence"`
	TicketSequence    *uint32           `json:"ticket_sequence"`
	TransactionResult TransactionResult `json:"transaction_result"`
}

// XRPLTransactionResultTicketsAllocationEvidence is evidence of the tickets allocation transaction.
type XRPLTransactionResultTicketsAllocationEvidence struct {
	XRPLTransactionResultEvidence
	// we don't use the tag here since we don't use that struct as transport object
	Tickets []uint32
}

// XRPLTransactionResultTrustSetEvidence is evidence of the trust set transaction.
type XRPLTransactionResultTrustSetEvidence struct {
	XRPLTransactionResultEvidence
}

// XRPLTransactionResultCoreumToXRPLTransferEvidence is evidence of the sending from XRPL to coreum.
type XRPLTransactionResultCoreumToXRPLTransferEvidence struct {
	XRPLTransactionResultEvidence
}

// XRPLTransactionResultKeysRotationEvidence is evidence of the multi-signing account keys rotation.
type XRPLTransactionResultKeysRotationEvidence struct {
	XRPLTransactionResultEvidence
}

// Signature is a pair of the relayer provided the signature and signature string.
type Signature struct {
	RelayerCoreumAddress sdk.AccAddress `json:"relayer_coreum_address"`
	Signature            string         `json:"signature"`
}

// OperationTypeAllocateTickets is allocated tickets operation type.
type OperationTypeAllocateTickets struct {
	Number uint32 `json:"number"`
}

// OperationTypeTrustSet is trust set operation type.
type OperationTypeTrustSet struct {
	Issuer              string      `json:"issuer"`
	Currency            string      `json:"currency"`
	TrustSetLimitAmount sdkmath.Int `json:"trust_set_limit_amount"`
}

// OperationTypeCoreumToXRPLTransfer is coreum to XRPL transfer operation type.
type OperationTypeCoreumToXRPLTransfer struct {
	Issuer    string      `json:"issuer"`
	Currency  string      `json:"currency"`
	Amount    sdkmath.Int `json:"amount"`
	Recipient string      `json:"recipient"`
}

// OperationTypeRotateKeys is XRPL multi-signing address keys rotation operation type.
type OperationTypeRotateKeys struct {
	NewRelayers          []Relayer `json:"new_relayers"`
	NewEvidenceThreshold int       `json:"new_evidence_threshold"`
}

// OperationType is operation type.
type OperationType struct {
	AllocateTickets      *OperationTypeAllocateTickets      `json:"allocate_tickets,omitempty"`
	TrustSet             *OperationTypeTrustSet             `json:"trust_set,omitempty"`
	CoreumToXRPLTransfer *OperationTypeCoreumToXRPLTransfer `json:"coreum_to_xrpl_transfer,omitempty"`
	RotateKeys           *OperationTypeRotateKeys           `json:"rotate_keys,omitempty"`
}

// Operation is contract operation which should be signed and executed.
type Operation struct {
	TicketSequence  uint32        `json:"ticket_sequence"`
	AccountSequence uint32        `json:"account_sequence"`
	Signatures      []Signature   `json:"signatures"`
	OperationType   OperationType `json:"operation_type"`
}

// GetOperationID returns operation ID.
func (o Operation) GetOperationID() uint32 {
	if o.TicketSequence != 0 {
		return o.TicketSequence
	}

	return o.AccountSequence
}

// ******************** Internal transport object  ********************

type instantiateRequest struct {
	Owner                       sdk.AccAddress `json:"owner"`
	Relayers                    []Relayer      `json:"relayers"`
	EvidenceThreshold           int            `json:"evidence_threshold"`
	UsedTicketSequenceThreshold int            `json:"used_ticket_sequence_threshold"`
	TrustSetLimitAmount         sdkmath.Int    `json:"trust_set_limit_amount"`
	BridgeXRPLAddress           string         `json:"bridge_xrpl_address"`
}

type transferOwnershipRequest struct {
	TransferOwnership struct {
		NewOwner sdk.AccAddress `json:"new_owner"`
	} `json:"transfer_ownership"`
}

type registerCoreumTokenRequest struct {
	Denom            string      `json:"denom"`
	Decimals         uint32      `json:"decimals"`
	SendingPrecision int32       `json:"sending_precision"`
	MaxHoldingAmount sdkmath.Int `json:"max_holding_amount"`
	BridgingFee      sdkmath.Int `json:"bridging_fee"`
}

type registerXRPLTokenRequest struct {
	Issuer           string      `json:"issuer"`
	Currency         string      `json:"currency"`
	SendingPrecision int32       `json:"sending_precision"`
	MaxHoldingAmount sdkmath.Int `json:"max_holding_amount"`
	BridgingFee      sdkmath.Int `json:"bridging_fee"`
}

type saveEvidenceRequest struct {
	Evidence evidence `json:"evidence"`
}

type recoverTicketsRequest struct {
	AccountSequence uint32  `json:"account_sequence"`
	NumberOfTickets *uint32 `json:"number_of_tickets,omitempty"`
}

type rotateKeysRequest struct {
	NewRelayers          []Relayer `json:"new_relayers"`
	NewEvidenceThreshold int       `json:"new_evidence_threshold"`
}

type saveSignatureRequest struct {
	OperationID uint32 `json:"operation_id"`
	Signature   string `json:"signature"`
}

type sendToXRPLRequest struct {
	Recipient string `json:"recipient"`
}

type recoverXRPLTokenRegistrationRequest struct {
	Issuer   string `json:"issuer"`
	Currency string `json:"currency"`
}

type claimFeesRequest struct {
	Amounts []sdk.Coin `json:"amounts"`
}

type updateXRPLTokenRequest struct {
	Issuer           string       `json:"issuer"`
	Currency         string       `json:"currency"`
	State            *TokenState  `json:"state,omitempty"`
	SendingPrecision *int32       `json:"sending_precision,omitempty"`
	MaxHoldingAmount *sdkmath.Int `json:"max_holding_amount,omitempty"`
	BridgingFee      *sdkmath.Int `json:"bridging_fee,omitempty"`
}

type updateCoreumTokenRequest struct {
	Denom            string       `json:"denom"`
	State            *TokenState  `json:"state,omitempty"`
	SendingPrecision *int32       `json:"sending_precision,omitempty"`
	MaxHoldingAmount *sdkmath.Int `json:"max_holding_amount,omitempty"`
	BridgingFee      *sdkmath.Int `json:"bridging_fee,omitempty"`
}

type claimRefundRequest struct {
	PendingRefundID string `json:"pending_refund_id"`
}

type xrplTransactionEvidenceTicketsAllocationOperationResult struct {
	Tickets []uint32 `json:"tickets"`
}

type xrplTransactionEvidenceOperationResult struct {
	TicketsAllocation *xrplTransactionEvidenceTicketsAllocationOperationResult `json:"tickets_allocation,omitempty"`
}

type xrplTransactionResultEvidence struct {
	XRPLTransactionResultEvidence
	OperationResult *xrplTransactionEvidenceOperationResult `json:"operation_result,omitempty"`
}

type evidence struct {
	XRPLToCoreumTransfer  *XRPLToCoreumTransferEvidence  `json:"xrpl_to_coreum_transfer,omitempty"`
	XRPLTransactionResult *xrplTransactionResultEvidence `json:"xrpl_transaction_result,omitempty"`
}

type xrplTokensResponse struct {
	Tokens []XRPLToken `json:"tokens"`
}

type coreumTokensResponse struct {
	Tokens []CoreumToken `json:"tokens"`
}

type pendingOperationsResponse struct {
	Operations []Operation `json:"operations"`
}

type availableTicketsResponse struct {
	Tickets []uint32 `json:"tickets"`
}

type feesCollectedResponse struct {
	FeesCollected []sdk.Coin `json:"fees_collected"`
}

type pendingRefundsResponse struct {
	PendingRefunds []PendingRefund `json:"pending_refunds"`
}

// PendingRefund holds the pending refund information.
type PendingRefund struct {
	ID   string   `json:"id"`
	Coin sdk.Coin `json:"coin"`
}

type pagingRequest struct {
	Offset *uint64 `json:"offset"`
	Limit  *uint32 `json:"limit"`
}

type execRequest struct {
	Body  any
	Funds sdk.Coins
}

// ******************** Client ********************

// ContractClientConfig represent the ContractClient config.
type ContractClientConfig struct {
	ContractAddress    sdk.AccAddress
	GasAdjustment      float64
	GasPriceAdjustment sdk.Dec
	PageLimit          uint32
}

// DefaultContractClientConfig returns default ContractClient config.
func DefaultContractClientConfig(contractAddress sdk.AccAddress) ContractClientConfig {
	return ContractClientConfig{
		ContractAddress:    contractAddress,
		GasAdjustment:      2,
		GasPriceAdjustment: sdk.MustNewDecFromStr("1.2"),
		PageLimit:          250,
	}
}

// ContractClient is the bridge contract client.
type ContractClient struct {
	cfg           ContractClientConfig
	log           logger.Logger
	clientCtx     client.Context
	wasmClient    wasmtypes.QueryClient
	assetftClient assetfttypes.QueryClient

	execMu sync.Mutex
}

// NewContractClient returns a new instance of the ContractClient.
func NewContractClient(cfg ContractClientConfig, log logger.Logger, clientCtx client.Context) *ContractClient {
	return &ContractClient{
		cfg: cfg,
		log: log,
		clientCtx: clientCtx.
			WithBroadcastMode(flags.BroadcastSync).
			WithAwaitTx(true).WithGasPriceAdjustment(cfg.GasPriceAdjustment).
			WithGasAdjustment(cfg.GasAdjustment),
		wasmClient:    wasmtypes.NewQueryClient(clientCtx),
		assetftClient: assetfttypes.NewQueryClient(clientCtx),

		execMu: sync.Mutex{},
	}
}

// DeployAndInstantiate instantiates the contract.
func (c *ContractClient) DeployAndInstantiate(
	ctx context.Context,
	sender sdk.AccAddress,
	byteCode []byte,
	config InstantiationConfig,
) (sdk.AccAddress, error) {
	msgStoreCode := &wasmtypes.MsgStoreCode{
		Sender:       sender.String(),
		WASMByteCode: byteCode,
	}
	c.log.Info(ctx, "Deploying contract bytecode.")

	res, err := client.BroadcastTx(ctx, c.clientCtx.WithFromAddress(sender), c.getTxFactory(), msgStoreCode)
	if err != nil {
		return nil, errors.Wrap(err, "failed to deploy wasm bytecode")
	}
	codeID, err := event.FindUint64EventAttribute(res.Events, wasmtypes.EventTypeStoreCode, wasmtypes.AttributeKeyCodeID)
	if err != nil {
		return nil, errors.Wrap(err, "failed to find code ID in the tx result")
	}
	c.log.Info(ctx, "The contract bytecode is deployed.", zap.Uint64("codeID", codeID))

	reqPayload, err := json.Marshal(instantiateRequest{
		Owner:                       config.Owner,
		Relayers:                    config.Relayers,
		EvidenceThreshold:           config.EvidenceThreshold,
		UsedTicketSequenceThreshold: config.UsedTicketSequenceThreshold,
		TrustSetLimitAmount:         config.TrustSetLimitAmount,
		BridgeXRPLAddress:           config.BridgeXRPLAddress,
	})
	if err != nil {
		return nil, errors.Wrap(err, "failed to marshal instantiate payload")
	}

	issuerFee, err := c.queryAssetFTIssueFee(ctx)
	if err != nil {
		return nil, err
	}

	msg := &wasmtypes.MsgInstantiateContract{
		Sender: sender.String(),
		Admin:  config.Admin.String(),
		CodeID: codeID,
		Label:  contractLabel,
		Msg:    reqPayload,
		// the instantiation requires fee to cover XRP token issuance
		Funds: sdk.NewCoins(issuerFee),
	}

	c.log.Info(ctx, "Instantiating contract.", zap.Any("msg", msg))
	res, err = client.BroadcastTx(ctx, c.clientCtx.WithFromAddress(sender), c.getTxFactory(), msg)
	if err != nil {
		return nil, errors.Wrap(err, "failed to deploy bytecode")
	}

	contractAddr, err := event.FindStringEventAttribute(
		res.Events, wasmtypes.EventTypeInstantiate, wasmtypes.AttributeKeyContractAddr,
	)
	if err != nil {
		return nil, errors.Wrap(err, "failed to find contract address in the tx result")
	}

	sdkContractAddr, err := sdk.AccAddressFromBech32(contractAddr)
	if err != nil {
		return nil, errors.Wrap(err, "failed to convert contract address to sdk.AccAddress")
	}
	c.log.Info(ctx, "The contract is instantiated.", zap.String("address", sdkContractAddr.String()))

	return sdkContractAddr, nil
}

// SetContractAddress sets the client contract address if it was not set before.
func (c *ContractClient) SetContractAddress(contractAddress sdk.AccAddress) error {
	if c.cfg.ContractAddress != nil {
		return errors.New("contract address is already set")
	}

	c.cfg.ContractAddress = contractAddress

	return nil
}

// GetContractAddress returns contract address used by the client.
func (c *ContractClient) GetContractAddress() sdk.AccAddress {
	return c.cfg.ContractAddress
}

// IsInitialized returns true if address used by the client is set.
func (c *ContractClient) IsInitialized() bool {
	return !c.cfg.ContractAddress.Empty()
}

// ******************** Execute ********************

// TransferOwnership executes `update_ownership` method with transfer action.
func (c *ContractClient) TransferOwnership(
	ctx context.Context, sender, newOwner sdk.AccAddress,
) (*sdk.TxResponse, error) {
	req := transferOwnershipRequest{}
	req.TransferOwnership.NewOwner = newOwner

	txRes, err := c.execute(ctx, sender, execRequest{
		Body: map[ExecMethod]transferOwnershipRequest{
			ExecMethodUpdateOwnership: req,
		},
	})
	if err != nil {
		return nil, err
	}

	return txRes, nil
}

// AcceptOwnership executes `update_ownership` method with accept action.
func (c *ContractClient) AcceptOwnership(ctx context.Context, sender sdk.AccAddress) (*sdk.TxResponse, error) {
	txRes, err := c.execute(ctx, sender, execRequest{
		Body: map[ExecMethod]string{
			ExecMethodUpdateOwnership: "accept_ownership",
		},
	})
	if err != nil {
		return nil, err
	}

	return txRes, nil
}

// RegisterCoreumToken executes `register_coreum_token` method.
func (c *ContractClient) RegisterCoreumToken(
	ctx context.Context,
	sender sdk.AccAddress,
	denom string,
	decimals uint32,
	sendingPrecision int32,
	maxHoldingAmount sdkmath.Int,
	bridgingFee sdkmath.Int,
) (*sdk.TxResponse, error) {
	txRes, err := c.execute(ctx, sender, execRequest{
		Body: map[ExecMethod]registerCoreumTokenRequest{
			ExecMethodRegisterCoreumToken: {
				Denom:            denom,
				Decimals:         decimals,
				SendingPrecision: sendingPrecision,
				MaxHoldingAmount: maxHoldingAmount,
				BridgingFee:      bridgingFee,
			},
		},
	})
	if err != nil {
		return nil, err
	}

	return txRes, nil
}

// RegisterXRPLToken executes `register_xrpl_token` method.
func (c *ContractClient) RegisterXRPLToken(
	ctx context.Context,
	sender sdk.AccAddress,
	issuer, currency string,
	sendingPrecision int32,
	maxHoldingAmount sdkmath.Int,
	bridgingFee sdkmath.Int,
) (*sdk.TxResponse, error) {
	fee, err := c.queryAssetFTIssueFee(ctx)
	if err != nil {
		return nil, err
	}

	txRes, err := c.execute(ctx, sender, execRequest{
		Body: map[ExecMethod]registerXRPLTokenRequest{
			ExecMethodRegisterXRPLToken: {
				Issuer:           issuer,
				Currency:         currency,
				SendingPrecision: sendingPrecision,
				MaxHoldingAmount: maxHoldingAmount,
				BridgingFee:      bridgingFee,
			},
		},
		Funds: sdk.NewCoins(fee),
	})
	if err != nil {
		return nil, err
	}

	return txRes, nil
}

// SendXRPLToCoreumTransferEvidence sends an Evidence of an accepted XRPL to coreum transfer transaction.
func (c *ContractClient) SendXRPLToCoreumTransferEvidence(
	ctx context.Context,
	sender sdk.AccAddress,
	evd XRPLToCoreumTransferEvidence,
) (*sdk.TxResponse, error) {
	req := saveEvidenceRequest{
		Evidence: evidence{
			XRPLToCoreumTransfer: &evd,
		},
	}
	txRes, err := c.execute(ctx, sender, execRequest{
		Body: map[ExecMethod]saveEvidenceRequest{
			ExecMethodSaveEvidence: req,
		},
	})
	if err != nil {
		return nil, err
	}

	return txRes, nil
}

// SendXRPLTicketsAllocationTransactionResultEvidence sends an Evidence of an accepted
// or rejected ticket allocation transaction.
func (c *ContractClient) SendXRPLTicketsAllocationTransactionResultEvidence(
	ctx context.Context,
	sender sdk.AccAddress,
	evd XRPLTransactionResultTicketsAllocationEvidence,
) (*sdk.TxResponse, error) {
	req := saveEvidenceRequest{
		Evidence: evidence{
			XRPLTransactionResult: &xrplTransactionResultEvidence{
				XRPLTransactionResultEvidence: evd.XRPLTransactionResultEvidence,
				OperationResult: &xrplTransactionEvidenceOperationResult{
					TicketsAllocation: &xrplTransactionEvidenceTicketsAllocationOperationResult{
						Tickets: evd.Tickets,
					},
				},
			},
		},
	}
	txRes, err := c.execute(ctx, sender, execRequest{
		Body: map[ExecMethod]saveEvidenceRequest{
			ExecMethodSaveEvidence: req,
		},
	})
	if err != nil {
		return nil, err
	}

	return txRes, nil
}

// SendXRPLTrustSetTransactionResultEvidence sends an Evidence of an accepted or rejected trust set transaction.
func (c *ContractClient) SendXRPLTrustSetTransactionResultEvidence(
	ctx context.Context,
	sender sdk.AccAddress,
	evd XRPLTransactionResultTrustSetEvidence,
) (*sdk.TxResponse, error) {
	req := saveEvidenceRequest{
		Evidence: evidence{
			XRPLTransactionResult: &xrplTransactionResultEvidence{
				XRPLTransactionResultEvidence: evd.XRPLTransactionResultEvidence,
			},
		},
	}
	txRes, err := c.execute(ctx, sender, execRequest{
		Body: map[ExecMethod]saveEvidenceRequest{
			ExecMethodSaveEvidence: req,
		},
	})
	if err != nil {
		return nil, err
	}

	return txRes, nil
}

// SendCoreumToXRPLTransferTransactionResultEvidence sends an Evidence of an accepted or
// rejected coreum to XRPL transfer transaction.
func (c *ContractClient) SendCoreumToXRPLTransferTransactionResultEvidence(
	ctx context.Context,
	sender sdk.AccAddress,
	evd XRPLTransactionResultCoreumToXRPLTransferEvidence,
) (*sdk.TxResponse, error) {
	req := saveEvidenceRequest{
		Evidence: evidence{
			XRPLTransactionResult: &xrplTransactionResultEvidence{
				XRPLTransactionResultEvidence: evd.XRPLTransactionResultEvidence,
			},
		},
	}
	txRes, err := c.execute(ctx, sender, execRequest{
		Body: map[ExecMethod]saveEvidenceRequest{
			ExecMethodSaveEvidence: req,
		},
	})
	if err != nil {
		return nil, err
	}

	return txRes, nil
}

// SendKeysRotationTransactionResultEvidence sends an Evidence of an accepted or
// rejected coreum to XRPL transfer transaction.
func (c *ContractClient) SendKeysRotationTransactionResultEvidence(
	ctx context.Context,
	sender sdk.AccAddress,
	evd XRPLTransactionResultKeysRotationEvidence,
) (*sdk.TxResponse, error) {
	req := saveEvidenceRequest{
		Evidence: evidence{
			XRPLTransactionResult: &xrplTransactionResultEvidence{
				XRPLTransactionResultEvidence: evd.XRPLTransactionResultEvidence,
			},
		},
	}
	txRes, err := c.execute(ctx, sender, execRequest{
		Body: map[ExecMethod]saveEvidenceRequest{
			ExecMethodSaveEvidence: req,
		},
	})
	if err != nil {
		return nil, err
	}

	return txRes, nil
}

// RecoverTickets executes `recover_tickets` method.
func (c *ContractClient) RecoverTickets(
	ctx context.Context,
	sender sdk.AccAddress,
	accountSequence uint32,
	numberOfTickets *uint32,
) (*sdk.TxResponse, error) {
	txRes, err := c.execute(ctx, sender, execRequest{
		Body: map[ExecMethod]recoverTicketsRequest{
			ExecMethodRecoverTickets: {
				AccountSequence: accountSequence,
				NumberOfTickets: numberOfTickets,
			},
		},
	})
	if err != nil {
		return nil, err
	}

	return txRes, nil
}

// SaveSignature executes `save_signature` method.
func (c *ContractClient) SaveSignature(
	ctx context.Context,
	sender sdk.AccAddress,
	operationID uint32,
	signature string,
) (*sdk.TxResponse, error) {
	txRes, err := c.execute(ctx, sender, execRequest{
		Body: map[ExecMethod]saveSignatureRequest{
			ExecMethodSaveSignature: {
				OperationID: operationID,
				Signature:   signature,
			},
		},
	})
	if err != nil {
		return nil, err
	}

	return txRes, nil
}

// SendToXRPL executes `send_to_xrpl` method.
func (c *ContractClient) SendToXRPL(
	ctx context.Context,
	sender sdk.AccAddress,
	recipient string,
	amount sdk.Coin,
) (*sdk.TxResponse, error) {
	txRes, err := c.execute(ctx, sender, execRequest{
		Body: map[ExecMethod]sendToXRPLRequest{
			ExecSendToXRPL: {
				Recipient: recipient,
			},
		},
		Funds: sdk.NewCoins(amount),
	})
	if err != nil {
		return nil, err
	}

	return txRes, nil
}

// RecoverXRPLTokenRegistration executes `recover_xrpl_token_registration` method.
func (c *ContractClient) RecoverXRPLTokenRegistration(
	ctx context.Context,
	sender sdk.AccAddress,
	issuer, currency string,
) (*sdk.TxResponse, error) {
	txRes, err := c.execute(ctx, sender, execRequest{
		Body: map[ExecMethod]recoverXRPLTokenRegistrationRequest{
			ExecRecoveryXRPLTokenRegistration: {
				Issuer:   issuer,
				Currency: currency,
			},
		},
	})
	if err != nil {
		return nil, err
	}

	return txRes, nil
}

// ClaimFees calls the contract to claim the fees for a given relayer.
func (c *ContractClient) ClaimFees(
	ctx context.Context,
	sender sdk.AccAddress,
	amounts []sdk.Coin,
) (*sdk.TxResponse, error) {
	txRes, err := c.execute(ctx, sender, execRequest{
		Body: map[ExecMethod]claimFeesRequest{
			ExecClaimRelayersFees: {
				Amounts: amounts,
			},
		},
	})
	if err != nil {
		return nil, err
	}

	return txRes, nil
}

// UpdateXRPLToken executes `update_xrpl_token` method.
func (c *ContractClient) UpdateXRPLToken(
	ctx context.Context,
	sender sdk.AccAddress,
	issuer, currency string,
	state *TokenState,
	sendingPrecision *int32,
	maxHoldingAmount *sdkmath.Int,
	bridgingFee *sdkmath.Int,
) (*sdk.TxResponse, error) {
	txRes, err := c.execute(ctx, sender, execRequest{
		Body: map[ExecMethod]updateXRPLTokenRequest{
			ExecUpdateXRPLToken: {
				Issuer:           issuer,
				Currency:         currency,
				State:            state,
				SendingPrecision: sendingPrecision,
				MaxHoldingAmount: maxHoldingAmount,
				BridgingFee:      bridgingFee,
			},
		},
	})
	if err != nil {
		return nil, err
	}

	return txRes, nil
}

// UpdateCoreumToken executes `update_coreum_token` method.
func (c *ContractClient) UpdateCoreumToken(
	ctx context.Context,
	sender sdk.AccAddress,
	denom string,
	state *TokenState,
	sendingPrecision *int32,
	maxHoldingAmount *sdkmath.Int,
	bridgingFee *sdkmath.Int,
) (*sdk.TxResponse, error) {
	txRes, err := c.execute(ctx, sender, execRequest{
		Body: map[ExecMethod]updateCoreumTokenRequest{
			ExecUpdateCoreumToken: {
				Denom:            denom,
				State:            state,
				SendingPrecision: sendingPrecision,
				MaxHoldingAmount: maxHoldingAmount,
				BridgingFee:      bridgingFee,
			},
		},
	})
	if err != nil {
		return nil, err
	}

	return txRes, nil
}

// ClaimRefund executes `claim_refund` method.
func (c *ContractClient) ClaimRefund(
	ctx context.Context,
	sender sdk.AccAddress,
	pendingRefundID string,
) (*sdk.TxResponse, error) {
	txRes, err := c.execute(ctx, sender, execRequest{
		Body: map[ExecMethod]claimRefundRequest{
			ExecClaimRefund: {
				PendingRefundID: pendingRefundID,
			},
		},
	})
	if err != nil {
		return nil, err
	}

	return txRes, nil
}

// RotateKeys executes `rotate_keys` method.
func (c *ContractClient) RotateKeys(
	ctx context.Context,
	sender sdk.AccAddress,
	newRelayers []Relayer,
	newEvidenceThreshold int,
) (*sdk.TxResponse, error) {
	txRes, err := c.execute(ctx, sender, execRequest{
		Body: map[ExecMethod]rotateKeysRequest{
			ExecRotateKeys: {
				NewRelayers:          newRelayers,
				NewEvidenceThreshold: newEvidenceThreshold,
			},
		},
	})
	if err != nil {
		return nil, err
	}

	return txRes, nil
}

// HaltBridge executes `halt_bridge` method.
func (c *ContractClient) HaltBridge(
	ctx context.Context,
	sender sdk.AccAddress,
) (*sdk.TxResponse, error) {
	txRes, err := c.execute(ctx, sender, execRequest{
		Body: map[ExecMethod]struct{}{
			ExecHaltBridge: {},
		},
	})
	if err != nil {
		return nil, err
	}

	return txRes, nil
}

// ResumeBridge executes `resume_bridge` method.
func (c *ContractClient) ResumeBridge(
	ctx context.Context,
	sender sdk.AccAddress,
) (*sdk.TxResponse, error) {
	txRes, err := c.execute(ctx, sender, execRequest{
		Body: map[ExecMethod]struct{}{
			ExecResumeBridge: {},
		},
	})
	if err != nil {
		return nil, err
	}

	return txRes, nil
}

// ******************** Query ********************

// GetContractConfig returns contract config.
func (c *ContractClient) GetContractConfig(ctx context.Context) (ContractConfig, error) {
	var response ContractConfig
	err := c.query(ctx, map[QueryMethod]struct{}{
		QueryMethodConfig: {},
	}, &response)
	if err != nil {
		return ContractConfig{}, err
	}

	return response, nil
}

// GetContractOwnership returns contract ownership.
func (c *ContractClient) GetContractOwnership(ctx context.Context) (ContractOwnership, error) {
	var response ContractOwnership
	err := c.query(ctx, map[QueryMethod]struct{}{
		QueryMethodOwnership: {},
	}, &response)
	if err != nil {
		return ContractOwnership{}, err
	}

	return response, nil
}

// GetXRPLTokenByIssuerAndCurrency returns a XRPL registered token by issuer and currency or error.
func (c *ContractClient) GetXRPLTokenByIssuerAndCurrency(
	ctx context.Context,
	issuer, currency string,
) (XRPLToken, error) {
	tokens, err := c.GetXRPLTokens(ctx)
	if err != nil {
		return XRPLToken{}, err
	}
	for _, token := range tokens {
		if token.Issuer == issuer && token.Currency == currency {
			return token, nil
		}
	}

	return XRPLToken{}, errors.Errorf(
		"token not found in the registered tokens list, issuer:%s, currency:%s",
		issuer, currency,
	)
}

// GetXRPLTokens returns a list of all XRPL tokens.
func (c *ContractClient) GetXRPLTokens(ctx context.Context) ([]XRPLToken, error) {
	tokens := make([]XRPLToken, 0)
	offset := uint64(0)
	for {
		pageTokens, err := c.getPaginatedXRPLTokens(ctx, &offset, &c.cfg.PageLimit)
		if err != nil {
			return nil, err
		}
		if len(pageTokens) == 0 {
			break
		}
		tokens = append(tokens, pageTokens...)
		offset += uint64(c.cfg.PageLimit)
	}

	return tokens, nil
}

// GetCoreumTokenByDenom returns a coreum registered token or nil by the provided denom.
func (c *ContractClient) GetCoreumTokenByDenom(ctx context.Context, denom string) (CoreumToken, error) {
	tokens, err := c.GetCoreumTokens(ctx)
	if err != nil {
		return CoreumToken{}, err
	}
	for _, token := range tokens {
		if token.Denom == denom {
			return token, nil
		}
	}

	return CoreumToken{}, errors.Errorf("token not found in the registered tokens list, denom:%s", denom)
}

// GetCoreumTokens returns a list of all coreum tokens.
func (c *ContractClient) GetCoreumTokens(ctx context.Context) ([]CoreumToken, error) {
	tokens := make([]CoreumToken, 0)
	offset := uint64(0)
	for {
		pageTokens, err := c.getPaginatedCoreumTokens(ctx, &offset, &c.cfg.PageLimit)
		if err != nil {
			return nil, err
		}
		if len(pageTokens) == 0 {
			break
		}
		tokens = append(tokens, pageTokens...)
		offset += uint64(c.cfg.PageLimit)
	}

	return tokens, nil
}

// GetPendingOperations returns a list of all pending operations.
func (c *ContractClient) GetPendingOperations(ctx context.Context) ([]Operation, error) {
	var response pendingOperationsResponse
	err := c.query(ctx, map[QueryMethod]struct{}{
		QueryMethodPendingOperations: {},
	}, &response)
	if err != nil {
		return nil, err
	}

	return response.Operations, nil
}

// GetAvailableTickets returns a list of registered not used tickets.
func (c *ContractClient) GetAvailableTickets(ctx context.Context) ([]uint32, error) {
	var response availableTicketsResponse
	err := c.query(ctx, map[QueryMethod]struct{}{
		QueryMethodAvailableTickets: {},
	}, &response)
	if err != nil {
		return nil, err
	}

	return response.Tickets, nil
}

// GetFeesCollected returns collected fees for an account.
func (c *ContractClient) GetFeesCollected(ctx context.Context, address sdk.Address) (sdk.Coins, error) {
	var response feesCollectedResponse
	err := c.query(ctx, map[QueryMethod]interface{}{
		QueryMethodFeesCollected: struct {
			RelayerAddress string `json:"relayer_address"`
		}{
			RelayerAddress: address.String(),
		},
	}, &response)
	if err != nil {
		return nil, err
	}

	return sdk.NewCoins(response.FeesCollected...), nil
}

// GetPendingRefunds returns the list of pending refunds for and address.
func (c *ContractClient) GetPendingRefunds(ctx context.Context, address sdk.AccAddress) ([]PendingRefund, error) {
	var response pendingRefundsResponse
	err := c.query(ctx, map[QueryMethod]interface{}{
		QueryMethodPendingRefunds: struct {
			Address string `json:"address"`
		}{
			Address: address.String(),
		},
	}, &response)
	if err != nil {
		return nil, err
	}

	return response.PendingRefunds, nil
}

func (c *ContractClient) getPaginatedXRPLTokens(
	ctx context.Context,
	offset *uint64,
	limit *uint32,
) ([]XRPLToken, error) {
	var response xrplTokensResponse
	err := c.query(ctx, map[QueryMethod]pagingRequest{
		QueryMethodXRPLTokens: {
			Offset: offset,
			Limit:  limit,
		},
	}, &response)
	if err != nil {
		return nil, err
	}

	return response.Tokens, nil
}

func (c *ContractClient) getPaginatedCoreumTokens(
	ctx context.Context,
	offset *uint64,
	limit *uint32,
) ([]CoreumToken, error) {
	var response coreumTokensResponse
	err := c.query(ctx, map[QueryMethod]pagingRequest{
		QueryMethodCoreumTokens: {
			Offset: offset,
			Limit:  limit,
		},
	}, &response)
	if err != nil {
		return nil, err
	}

	return response.Tokens, nil
}

func (c *ContractClient) queryAssetFTIssueFee(ctx context.Context) (sdk.Coin, error) {
	assetFtParamsRes, err := c.assetftClient.Params(ctx, &assetfttypes.QueryParamsRequest{})
	if err != nil {
		return sdk.Coin{}, errors.Wrap(err, "failed to get asset ft issue fee")
	}

	return assetFtParamsRes.Params.IssueFee, nil
}

func (c *ContractClient) execute(
	ctx context.Context,
	sender sdk.AccAddress,
	requests ...execRequest,
) (*sdk.TxResponse, error) {
	if c.cfg.ContractAddress == nil {
		return nil, errors.New("failed to execute with empty contract address")
	}
	c.execMu.Lock()
	defer c.execMu.Unlock()

	msgs := make([]sdk.Msg, 0, len(requests))
	for _, req := range requests {
		payload, err := json.Marshal(req.Body)
		if err != nil {
			return nil, errors.Wrapf(err, "failed to marshal payload, request:%+v", req.Body)
		}
		c.log.Debug(ctx, "Executing contract", zap.String("payload", string(payload)))
		msg := &wasmtypes.MsgExecuteContract{
			Sender:   sender.String(),
			Contract: c.cfg.ContractAddress.String(),
			Msg:      payload,
			Funds:    req.Funds,
		}
		msgs = append(msgs, msg)
	}

	res, err := client.BroadcastTx(ctx, c.clientCtx.WithFromAddress(sender), c.getTxFactory(), msgs...)
	if err != nil {
		return nil, errors.Wrapf(err, "failed to execute transaction, message:%+v", msgs)
	}
	return res, nil
}

func (c *ContractClient) query(ctx context.Context, request, response any) error {
	if c.cfg.ContractAddress == nil {
		return errors.New("failed to execute with empty contract address")
	}

	payload, err := json.Marshal(request)
	if err != nil {
		return errors.Wrapf(err, "failed to marshal query request")
	}
	c.log.Debug(ctx, "Querying contract", zap.String("payload", string(payload)))

	query := &wasmtypes.QuerySmartContractStateRequest{
		Address:   c.cfg.ContractAddress.String(),
		QueryData: payload,
	}
	resp, err := c.wasmClient.SmartContractState(ctx, query)
	if err != nil {
		return errors.Wrapf(err, "query failed, request:%+v", request)
	}

	c.log.Debug(ctx, "Query is succeeded", zap.String("data", string(resp.Data)))
	if err := json.Unmarshal(resp.Data, response); err != nil {
		return errors.Wrapf(
			err,
			"failed to unmarshal wasm contract response, request:%s, response:%s",
			string(payload),
			string(resp.Data),
		)
	}

	return nil
}

func (c *ContractClient) getTxFactory() client.Factory {
	return client.Factory{}.
		WithKeybase(c.clientCtx.Keyring()).
		WithChainID(c.clientCtx.ChainID()).
		WithTxConfig(c.clientCtx.TxConfig()).
		WithSimulateAndExecute(true)
}

// ******************** Contract error ********************

// IsNotOwnerError returns true if error is `not owner`.
func IsNotOwnerError(err error) bool {
	return isError(err, "Caller is not the contract's current owner")
}

// IsCoreumTokenAlreadyRegisteredError returns true if error is `CoreumTokenAlreadyRegistered`.
func IsCoreumTokenAlreadyRegisteredError(err error) bool {
	return isError(err, "CoreumTokenAlreadyRegistered")
}

// IsXRPLTokenAlreadyRegisteredError returns true if error is `XRPLTokenAlreadyRegistered`.
func IsXRPLTokenAlreadyRegisteredError(err error) bool {
	return isError(err, "XRPLTokenAlreadyRegistered")
}

// IsUnauthorizedSenderError returns true if error is `UnauthorizedSender`.
func IsUnauthorizedSenderError(err error) bool {
	return isError(err, "UnauthorizedSender")
}

// IsOperationAlreadyExecutedError returns true if error is `OperationAlreadyExecuted`.
func IsOperationAlreadyExecutedError(err error) bool {
	return isError(err, "OperationAlreadyExecuted")
}

// IsTokenNotRegisteredError returns true if error is `TokenNotRegistered`.
func IsTokenNotRegisteredError(err error) bool {
	return isError(err, "TokenNotRegistered")
}

// IsEvidenceAlreadyProvidedError returns true if error is `EvidenceAlreadyProvided`.
func IsEvidenceAlreadyProvidedError(err error) bool {
	return isError(err, "EvidenceAlreadyProvided")
}

// IsPendingTicketUpdateError returns true if error is `PendingTicketUpdate`.
func IsPendingTicketUpdateError(err error) bool {
	return isError(err, "PendingTicketUpdate")
}

// IsInvalidTicketSequenceToAllocateError returns true if error is `InvalidTicketSequenceToAllocate`.
func IsInvalidTicketSequenceToAllocateError(err error) bool {
	return isError(err, "InvalidTicketSequenceToAllocate")
}

// IsSignatureAlreadyProvidedError returns true if error is `SignatureAlreadyProvided`.
func IsSignatureAlreadyProvidedError(err error) bool {
	return isError(err, "SignatureAlreadyProvided")
}

// IsPendingOperationNotFoundError returns true if error is `PendingOperationNotFound`.
func IsPendingOperationNotFoundError(err error) bool {
	return isError(err, "PendingOperationNotFound")
}

// IsAmountSentIsZeroAfterTruncationError returns true if error is `AmountSentIsZeroAfterTruncation`.
func IsAmountSentIsZeroAfterTruncationError(err error) bool {
	return isError(err, "AmountSentIsZeroAfterTruncation")
}

// IsMaximumBridgedAmountReachedError returns true if error is `MaximumBridgedAmountReached`.
func IsMaximumBridgedAmountReachedError(err error) bool {
	return isError(err, "MaximumBridgedAmountReached")
}

// IsStillHaveAvailableTicketsError returns true if error is `StillHaveAvailableTickets`.
func IsStillHaveAvailableTicketsError(err error) bool {
	return isError(err, "StillHaveAvailableTickets")
}

// IsTokenNotEnabledError returns true if error is `TokenNotEnabled`.
func IsTokenNotEnabledError(err error) bool {
	return isError(err, "TokenNotEnabled")
}

// IsInvalidXRPLAddressError returns true if error is `InvalidXRPLAddress`.
func IsInvalidXRPLAddressError(err error) bool {
	return isError(err, "InvalidXRPLAddress")
}

// IsLastTicketReservedError returns true if error is `LastTicketReserved`.
func IsLastTicketReservedError(err error) bool {
	return isError(err, "LastTicketReserved")
}

// IsNoAvailableTicketsError returns true if error is `NoAvailableTickets`.
func IsNoAvailableTicketsError(err error) bool {
	return isError(err, "NoAvailableTickets")
}

// IsXRPLTokenNotInactiveError returns true if error is `XRPLTokenNotInactive`.
func IsXRPLTokenNotInactiveError(err error) bool {
	return isError(err, "XRPLTokenNotInactive")
}

// IsTokenStateIsImmutableError returns true if error is `TokenStateIsImmutable`.
func IsTokenStateIsImmutableError(err error) bool {
	return isError(err, "TokenStateIsImmutable")
}

// IsInvalidTargetTokenStateError returns true if error is `InvalidTargetTokenState`.
func IsInvalidTargetTokenStateError(err error) bool {
	return isError(err, "InvalidTargetTokenState")
}

<<<<<<< HEAD
// IsBridgeHaltedError returns true if error is `BridgeHalted`.
func IsBridgeHaltedError(err error) bool {
	return isError(err, "BridgeHalted")
}

// IsRotateKeysOngoingError returns true if error is `RotateKeysOngoing`.
func IsRotateKeysOngoingError(err error) bool {
	return isError(err, "RotateKeysOngoing")
=======
// IsInvalidTargetMaxHoldingAmountError returns true if error is `InvalidTargetMaxHoldingAmount`.
func IsInvalidTargetMaxHoldingAmountError(err error) bool {
	return isError(err, "InvalidTargetMaxHoldingAmount")
>>>>>>> 45d39355
}

// ******************** Asset FT errors ********************

// IsAssetFTStateError returns true if the error is caused by enabled asset FT features.
func IsAssetFTStateError(err error) bool {
	return IsAssetFTFreezingError(err) ||
		IsAssetFTGlobalFreezingError(err) ||
		IsAssetFTWhitelistedLimitExceededError(err)
}

// IsAssetFTFreezingError returns true if error is cause of the lack of freezing amount.
func IsAssetFTFreezingError(err error) bool {
	return isError(err, "is not available, available") && isError(err, "insufficient funds")
}

// IsAssetFTGlobalFreezingError returns true if error is cause is token global freeze.
func IsAssetFTGlobalFreezingError(err error) bool {
	return isError(err, "token is globally frozen")
}

// IsAssetFTWhitelistedLimitExceededError returns true if error is whitelisted limit exceeded.
func IsAssetFTWhitelistedLimitExceededError(err error) bool {
	return isError(err, "whitelisted limit exceeded")
}

// IsRecipientBlockedError returns true if error is the recipient is blocked.
func IsRecipientBlockedError(err error) bool {
	return isError(err, "is not allowed to receive funds: unauthorized")
}

func isError(err error, errorString string) bool {
	return err != nil && strings.Contains(err.Error(), errorString)
}<|MERGE_RESOLUTION|>--- conflicted
+++ resolved
@@ -1387,7 +1387,6 @@
 	return isError(err, "InvalidTargetTokenState")
 }
 
-<<<<<<< HEAD
 // IsBridgeHaltedError returns true if error is `BridgeHalted`.
 func IsBridgeHaltedError(err error) bool {
 	return isError(err, "BridgeHalted")
@@ -1396,11 +1395,11 @@
 // IsRotateKeysOngoingError returns true if error is `RotateKeysOngoing`.
 func IsRotateKeysOngoingError(err error) bool {
 	return isError(err, "RotateKeysOngoing")
-=======
+}
+
 // IsInvalidTargetMaxHoldingAmountError returns true if error is `InvalidTargetMaxHoldingAmount`.
 func IsInvalidTargetMaxHoldingAmountError(err error) bool {
 	return isError(err, "InvalidTargetMaxHoldingAmount")
->>>>>>> 45d39355
 }
 
 // ******************** Asset FT errors ********************

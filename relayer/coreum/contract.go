--- conflicted
+++ resolved
@@ -37,12 +37,9 @@
 	ExecMethodSaveSignature           ExecMethod = "save_signature"
 	ExecSendToXRPL                    ExecMethod = "send_to_xrpl"
 	ExecRecoveryXRPLTokenRegistration ExecMethod = "recover_xrpl_token_registration"
-<<<<<<< HEAD
 	ExecClaimFees                     ExecMethod = "claim_fees"
-=======
 	ExecUpdateXRPLToken               ExecMethod = "update_xrpl_token"
 	ExecUpdateCoreumToken             ExecMethod = "update_coreum_token"
->>>>>>> 97ee0d58
 )
 
 // TransactionResult is transaction result.
@@ -278,10 +275,10 @@
 	Currency string `json:"currency"`
 }
 
-<<<<<<< HEAD
 type claimFeesRequest struct {
 	Amounts []sdk.Coin `json:"amounts"`
-=======
+}
+
 type updateXRPLTokenRequest struct {
 	Issuer   string     `json:"issuer"`
 	Currency string     `json:"currency"`
@@ -291,7 +288,6 @@
 type updateCoreumTokenRequest struct {
 	Denom string     `json:"denom"`
 	State TokenState `json:"state"`
->>>>>>> 97ee0d58
 }
 
 type xrplTransactionEvidenceTicketsAllocationOperationResult struct {
@@ -789,13 +785,21 @@
 	return txRes, nil
 }
 
-<<<<<<< HEAD
 func (c *ContractClient) ClaimFees(ctx context.Context, sender sdk.AccAddress, amounts []sdk.Coin) (*sdk.TxResponse, error) {
 	txRes, err := c.execute(ctx, sender, execRequest{
 		Body: map[ExecMethod]claimFeesRequest{
 			ExecClaimFees: {
 				Amounts: amounts,
-=======
+			},
+		},
+	})
+	if err != nil {
+		return nil, err
+	}
+
+	return txRes, nil
+}
+
 // UpdateXRPLToken executes `update_xrpl_token` method.
 func (c *ContractClient) UpdateXRPLToken(
 	ctx context.Context,
@@ -831,7 +835,6 @@
 			ExecUpdateCoreumToken: {
 				Denom: denom,
 				State: state,
->>>>>>> 97ee0d58
 			},
 		},
 	})

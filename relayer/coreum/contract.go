//nolint:tagliatelle // contract spec
package coreum

import (
	"context"
	"encoding/json"
	"fmt"
	"strings"
	"sync"
	"time"

	sdkmath "cosmossdk.io/math"
	wasmtypes "github.com/CosmWasm/wasmd/x/wasm/types"
	"github.com/cosmos/cosmos-sdk/client/flags"
	sdk "github.com/cosmos/cosmos-sdk/types"
	cosmoserrors "github.com/cosmos/cosmos-sdk/types/errors"
	"github.com/pkg/errors"
	"go.uber.org/zap"

	"github.com/CoreumFoundation/coreum-tools/pkg/retry"
	"github.com/CoreumFoundation/coreum/v4/pkg/client"
	"github.com/CoreumFoundation/coreum/v4/testutil/event"
	assetfttypes "github.com/CoreumFoundation/coreum/v4/x/asset/ft/types"
	"github.com/CoreumFoundation/coreumbridge-xrpl/relayer/buildinfo"
	"github.com/CoreumFoundation/coreumbridge-xrpl/relayer/logger"
)

const (
	contractLabel = "coreumbridge-xrpl"
)

// ExecMethod is contract exec method.
type ExecMethod string

// ExecMethods.
const (
	ExecMethodUpdateOwnership          ExecMethod = "update_ownership"
	ExecMethodRegisterCoreumToken      ExecMethod = "register_coreum_token"
	ExecMethodRegisterXRPLToken        ExecMethod = "register_xrpl_token"
	ExecMethodSaveEvidence             ExecMethod = "save_evidence"
	ExecMethodRecoverTickets           ExecMethod = "recover_tickets"
	ExecMethodSaveSignature            ExecMethod = "save_signature"
	ExecSendToXRPL                     ExecMethod = "send_to_xrpl"
	ExecRecoveryXRPLTokenRegistration  ExecMethod = "recover_xrpl_token_registration"
	ExecClaimRelayersFees              ExecMethod = "claim_relayer_fees"
	ExecUpdateXRPLToken                ExecMethod = "update_xrpl_token"
	ExecUpdateCoreumToken              ExecMethod = "update_coreum_token"
	ExecClaimRefund                    ExecMethod = "claim_refund"
	ExecRotateKeys                     ExecMethod = "rotate_keys"
	ExecHaltBridge                     ExecMethod = "halt_bridge"
	ExecResumeBridge                   ExecMethod = "resume_bridge"
	ExecUpdateXRPLBaseFee              ExecMethod = "update_xrpl_base_fee"
	ExecUpdateProhibitedXRPLRecipients ExecMethod = "update_prohibited_xrpl_recipients"
	ExecCancelPendingOperation         ExecMethod = "cancel_pending_operation"
)

// TransactionResult is transaction result.
type TransactionResult string

// TransactionResult values.
const (
	TransactionResultAccepted TransactionResult = "accepted"
	TransactionResultRejected TransactionResult = "rejected"
	TransactionResultInvalid  TransactionResult = "invalid"
)

// TokenState is token state.
type TokenState string

// TokenState values.
const (
	TokenStateEnabled    TokenState = "enabled"
	TokenStateDisabled   TokenState = "disabled"
	TokenStateProcessing TokenState = "processing"
	TokenStateInactive   TokenState = "inactive"
)

// BridgeState is bridge state.
type BridgeState string

// BridgeState values.
const (
	BridgeStateActive BridgeState = "active"
	BridgeStateHalted BridgeState = "halted"
)

// QueryMethod is contract query method.
type QueryMethod string

// QueryMethods.
const (
<<<<<<< HEAD
	QueryMethodConfig               QueryMethod = "config"
	QueryMethodOwnership            QueryMethod = "ownership"
	QueryMethodXRPLTokens           QueryMethod = "xrpl_tokens"
	QueryMethodFeesCollected        QueryMethod = "fees_collected"
	QueryMethodCoreumTokens         QueryMethod = "coreum_tokens"
	QueryMethodPendingOperations    QueryMethod = "pending_operations"
	QueryMethodAvailableTickets     QueryMethod = "available_tickets"
	QueryMethodPendingRefunds       QueryMethod = "pending_refunds"
	QueryMethodTransactionEvidences QueryMethod = "transaction_evidences"
=======
	QueryMethodConfig                   QueryMethod = "config"
	QueryMethodOwnership                QueryMethod = "ownership"
	QueryMethodXRPLTokens               QueryMethod = "xrpl_tokens"
	QueryMethodFeesCollected            QueryMethod = "fees_collected"
	QueryMethodCoreumTokens             QueryMethod = "coreum_tokens"
	QueryMethodPendingOperations        QueryMethod = "pending_operations"
	QueryMethodAvailableTickets         QueryMethod = "available_tickets"
	QueryMethodPendingRefunds           QueryMethod = "pending_refunds"
	QueryMethodProhibitedXRPLRecipients QueryMethod = "prohibited_xrpl_recipients"
>>>>>>> deec9181
)

// Relayer is the relayer information in the contract config.
type Relayer struct {
	CoreumAddress sdk.AccAddress `json:"coreum_address"`
	XRPLAddress   string         `json:"xrpl_address"`
	XRPLPubKey    string         `json:"xrpl_pub_key"`
}

// InstantiationConfig holds attributes used for the contract instantiation.
type InstantiationConfig struct {
	Owner                       sdk.AccAddress
	Admin                       sdk.AccAddress
	Relayers                    []Relayer
	EvidenceThreshold           uint32
	UsedTicketSequenceThreshold uint32
	TrustSetLimitAmount         sdkmath.Int
	BridgeXRPLAddress           string
	XRPLBaseFee                 uint32
}

// ContractConfig is contract config.
type ContractConfig struct {
	Relayers                    []Relayer   `json:"relayers"`
	EvidenceThreshold           uint32      `json:"evidence_threshold"`
	UsedTicketSequenceThreshold uint32      `json:"used_ticket_sequence_threshold"`
	TrustSetLimitAmount         sdkmath.Int `json:"trust_set_limit_amount"`
	BridgeXRPLAddress           string      `json:"bridge_xrpl_address"`
	BridgeState                 BridgeState `json:"bridge_state"`
	XRPLBaseFee                 uint32      `json:"xrpl_base_fee"`
}

// ContractOwnership is owner contract config.
type ContractOwnership struct {
	Owner        sdk.AccAddress `json:"owner"`
	PendingOwner sdk.AccAddress `json:"pending_owner"`
}

// XRPLToken is XRPL token representation on coreum.
type XRPLToken struct {
	Issuer           string      `json:"issuer"`
	Currency         string      `json:"currency"`
	CoreumDenom      string      `json:"coreum_denom"`
	SendingPrecision int32       `json:"sending_precision"`
	MaxHoldingAmount sdkmath.Int `json:"max_holding_amount"`
	State            TokenState  `json:"state"`
	BridgingFee      sdkmath.Int `json:"bridging_fee"`
}

// CoreumToken is coreum token registered on the contract.
//
//nolint:revive //kept for the better naming convention.
type CoreumToken struct {
	Denom            string      `json:"denom"`
	Decimals         uint32      `json:"decimals"`
	XRPLCurrency     string      `json:"xrpl_currency"`
	SendingPrecision int32       `json:"sending_precision"`
	MaxHoldingAmount sdkmath.Int `json:"max_holding_amount"`
	State            TokenState  `json:"state"`
	BridgingFee      sdkmath.Int `json:"bridging_fee"`
}

// XRPLToCoreumTransferEvidence is evidence with values represented sending from XRPL to coreum.
type XRPLToCoreumTransferEvidence struct {
	TxHash    string         `json:"tx_hash"`
	Issuer    string         `json:"issuer"`
	Currency  string         `json:"currency"`
	Amount    sdkmath.Int    `json:"amount"`
	Recipient sdk.AccAddress `json:"recipient"`
}

// XRPLTransactionResultEvidence is type which contains common transaction result data.
type XRPLTransactionResultEvidence struct {
	TxHash            string            `json:"tx_hash,omitempty"`
	AccountSequence   *uint32           `json:"account_sequence"`
	TicketSequence    *uint32           `json:"ticket_sequence"`
	TransactionResult TransactionResult `json:"transaction_result"`
}

// XRPLTransactionResultTicketsAllocationEvidence is evidence of the tickets allocation transaction.
type XRPLTransactionResultTicketsAllocationEvidence struct {
	XRPLTransactionResultEvidence
	// we don't use the tag here since we don't use that struct as transport object
	Tickets []uint32
}

// XRPLTransactionResultTrustSetEvidence is evidence of the trust set transaction.
type XRPLTransactionResultTrustSetEvidence struct {
	XRPLTransactionResultEvidence
}

// XRPLTransactionResultCoreumToXRPLTransferEvidence is evidence of the sending from XRPL to coreum.
type XRPLTransactionResultCoreumToXRPLTransferEvidence struct {
	XRPLTransactionResultEvidence
}

// XRPLTransactionResultKeysRotationEvidence is evidence of the multi-signing account keys rotation.
type XRPLTransactionResultKeysRotationEvidence struct {
	XRPLTransactionResultEvidence
}

// Signature is a pair of the relayer provided the signature and signature string.
type Signature struct {
	RelayerCoreumAddress sdk.AccAddress `json:"relayer_coreum_address"`
	Signature            string         `json:"signature"`
}

// OperationTypeAllocateTickets is allocated tickets operation type.
type OperationTypeAllocateTickets struct {
	Number uint32 `json:"number"`
}

// OperationTypeTrustSet is trust set operation type.
type OperationTypeTrustSet struct {
	Issuer              string      `json:"issuer"`
	Currency            string      `json:"currency"`
	TrustSetLimitAmount sdkmath.Int `json:"trust_set_limit_amount"`
}

// OperationTypeCoreumToXRPLTransfer is coreum to XRPL transfer operation type.
type OperationTypeCoreumToXRPLTransfer struct {
	Issuer    string       `json:"issuer"`
	Currency  string       `json:"currency"`
	Amount    sdkmath.Int  `json:"amount"`
	MaxAmount *sdkmath.Int `json:"max_amount,omitempty"`
	Recipient string       `json:"recipient"`
}

// OperationTypeRotateKeys is XRPL multi-signing address keys rotation operation type.
type OperationTypeRotateKeys struct {
	NewRelayers          []Relayer `json:"new_relayers"`
	NewEvidenceThreshold int       `json:"new_evidence_threshold"`
}

// OperationType is operation type.
type OperationType struct {
	AllocateTickets      *OperationTypeAllocateTickets      `json:"allocate_tickets,omitempty"`
	TrustSet             *OperationTypeTrustSet             `json:"trust_set,omitempty"`
	CoreumToXRPLTransfer *OperationTypeCoreumToXRPLTransfer `json:"coreum_to_xrpl_transfer,omitempty"`
	RotateKeys           *OperationTypeRotateKeys           `json:"rotate_keys,omitempty"`
}

// Operation is contract operation which should be signed and executed.
type Operation struct {
	Version         uint32        `json:"version"`
	TicketSequence  uint32        `json:"ticket_sequence"`
	AccountSequence uint32        `json:"account_sequence"`
	Signatures      []Signature   `json:"signatures"`
	OperationType   OperationType `json:"operation_type"`
	XRPLBaseFee     uint32        `json:"xrpl_base_fee"`
}

// GetOperationID returns operation ID.
func (o Operation) GetOperationID() uint32 {
	if o.TicketSequence != 0 {
		return o.TicketSequence
	}

	return o.AccountSequence
}

// SendToXRPLRequest defines single request to send from coreum to XRPL.
type SendToXRPLRequest struct {
	Recipient     string
	Amount        sdk.Coin
	DeliverAmount *sdkmath.Int
}

// SaveSignatureRequest defines single request to save relayer signature.
type SaveSignatureRequest struct {
	OperationID      uint32
	OperationVersion uint32
	Signature        string
}

// PendingRefund holds the pending refund information.
type PendingRefund struct {
	ID         string   `json:"id"`
	Coin       sdk.Coin `json:"coin"`
	XRPLTxHash string   `json:"xrpl_tx_hash"`
}

// TransactionEvidence is the transaction evidence.
type TransactionEvidence struct {
	Hash             string           `json:"hash"`
	RelayerAddresses []sdk.AccAddress `json:"relayer_addresses"`
}

// ******************** Internal transport object  ********************

type instantiateRequest struct {
	Owner                       sdk.AccAddress `json:"owner"`
	Relayers                    []Relayer      `json:"relayers"`
	EvidenceThreshold           uint32         `json:"evidence_threshold"`
	UsedTicketSequenceThreshold uint32         `json:"used_ticket_sequence_threshold"`
	TrustSetLimitAmount         sdkmath.Int    `json:"trust_set_limit_amount"`
	BridgeXRPLAddress           string         `json:"bridge_xrpl_address"`
	XRPLBaseFee                 uint32         `json:"xrpl_base_fee"`
}

type transferOwnershipRequest struct {
	TransferOwnership struct {
		NewOwner sdk.AccAddress `json:"new_owner"`
	} `json:"transfer_ownership"`
}

type registerCoreumTokenRequest struct {
	Denom            string      `json:"denom"`
	Decimals         uint32      `json:"decimals"`
	SendingPrecision int32       `json:"sending_precision"`
	MaxHoldingAmount sdkmath.Int `json:"max_holding_amount"`
	BridgingFee      sdkmath.Int `json:"bridging_fee"`
}

type registerXRPLTokenRequest struct {
	Issuer           string      `json:"issuer"`
	Currency         string      `json:"currency"`
	SendingPrecision int32       `json:"sending_precision"`
	MaxHoldingAmount sdkmath.Int `json:"max_holding_amount"`
	BridgingFee      sdkmath.Int `json:"bridging_fee"`
}

type saveEvidenceRequest struct {
	Evidence evidence `json:"evidence"`
}

type recoverTicketsRequest struct {
	AccountSequence uint32  `json:"account_sequence"`
	NumberOfTickets *uint32 `json:"number_of_tickets,omitempty"`
}

type rotateKeysRequest struct {
	NewRelayers          []Relayer `json:"new_relayers"`
	NewEvidenceThreshold uint32    `json:"new_evidence_threshold"`
}

type saveSignatureRequest struct {
	OperationID      uint32 `json:"operation_id"`
	OperationVersion uint32 `json:"operation_version"`
	Signature        string `json:"signature"`
}

type sendToXRPLRequest struct {
	DeliverAmount *sdkmath.Int `json:"deliver_amount,omitempty"`
	Recipient     string       `json:"recipient"`
}

type recoverXRPLTokenRegistrationRequest struct {
	Issuer   string `json:"issuer"`
	Currency string `json:"currency"`
}

type claimFeesRequest struct {
	Amounts []sdk.Coin `json:"amounts"`
}

type updateXRPLTokenRequest struct {
	Issuer           string       `json:"issuer"`
	Currency         string       `json:"currency"`
	State            *TokenState  `json:"state,omitempty"`
	SendingPrecision *int32       `json:"sending_precision,omitempty"`
	MaxHoldingAmount *sdkmath.Int `json:"max_holding_amount,omitempty"`
	BridgingFee      *sdkmath.Int `json:"bridging_fee,omitempty"`
}

type updateCoreumTokenRequest struct {
	Denom            string       `json:"denom"`
	State            *TokenState  `json:"state,omitempty"`
	SendingPrecision *int32       `json:"sending_precision,omitempty"`
	MaxHoldingAmount *sdkmath.Int `json:"max_holding_amount,omitempty"`
	BridgingFee      *sdkmath.Int `json:"bridging_fee,omitempty"`
}

type claimRefundRequest struct {
	PendingRefundID string `json:"pending_refund_id"`
}

type updateXRPLBaseFeeRequest struct {
	XRPLBaseFee uint32 `json:"xrpl_base_fee"`
}

type updateProhibitedXRPLRecipientsRequest struct {
	ProhibitedXRPLRecipients []string `json:"prohibited_xrpl_recipients"`
}

type cancelPendingOperationRequest struct {
	OperationID uint32 `json:"operation_id"`
}

type xrplTransactionEvidenceTicketsAllocationOperationResult struct {
	Tickets []uint32 `json:"tickets"`
}

type xrplTransactionEvidenceOperationResult struct {
	TicketsAllocation *xrplTransactionEvidenceTicketsAllocationOperationResult `json:"tickets_allocation,omitempty"`
}

type xrplTransactionResultEvidence struct {
	XRPLTransactionResultEvidence
	OperationResult *xrplTransactionEvidenceOperationResult `json:"operation_result,omitempty"`
}

type evidence struct {
	XRPLToCoreumTransfer  *XRPLToCoreumTransferEvidence  `json:"xrpl_to_coreum_transfer,omitempty"`
	XRPLTransactionResult *xrplTransactionResultEvidence `json:"xrpl_transaction_result,omitempty"`
}

type xrplTokensResponse struct {
	LastKey string      `json:"last_key"`
	Tokens  []XRPLToken `json:"tokens"`
}

type coreumTokensResponse struct {
	LastKey string        `json:"last_key"`
	Tokens  []CoreumToken `json:"tokens"`
}

type pendingOperationsResponse struct {
	LastKey    uint32      `json:"last_key"`
	Operations []Operation `json:"operations"`
}

type availableTicketsResponse struct {
	Tickets []uint32 `json:"tickets"`
}

type feesCollectedResponse struct {
	FeesCollected []sdk.Coin `json:"fees_collected"`
}

type pendingRefundsRequest struct {
	StartAfterKey []string       `json:"start_after_key,omitempty"`
	Limit         *uint32        `json:"limit,omitempty"`
	Address       sdk.AccAddress `json:"address"`
}

type pendingRefundsResponse struct {
	LastKey        []string        `json:"last_key"`
	PendingRefunds []PendingRefund `json:"pending_refunds"`
}

type transactionEvidencesResponse struct {
	LastKey              string                `json:"last_key"`
	TransactionEvidences []TransactionEvidence `json:"transaction_evidences"`
}

type prohibitedXRPLRecipientsResponse struct {
	ProhibitedXRPLRecipients []string `json:"prohibited_xrpl_recipients"`
}

type pagingStringKeyRequest struct {
	StartAfterKey string  `json:"start_after_key,omitempty"`
	Limit         *uint32 `json:"limit,omitempty"`
}

type pagingUint32KeyRequest struct {
	StartAfterKey *uint32 `json:"start_after_key,omitempty"`
	Limit         *uint32 `json:"limit,omitempty"`
}

type execRequest struct {
	Body  any
	Funds sdk.Coins
}

// ******************** Client ********************

// ContractClientConfig represent the ContractClient config.
type ContractClientConfig struct {
	ContractAddress       sdk.AccAddress
	GasAdjustment         float64
	GasPriceAdjustment    sdk.Dec
	PageLimit             uint32
	OutOfGasRetryDelay    time.Duration
	OutOfGasRetryAttempts uint32
}

// DefaultContractClientConfig returns default ContractClient config.
func DefaultContractClientConfig(contractAddress sdk.AccAddress) ContractClientConfig {
	return ContractClientConfig{
		ContractAddress:       contractAddress,
		GasAdjustment:         1.4,
		GasPriceAdjustment:    sdk.MustNewDecFromStr("1.2"),
		PageLimit:             50,
		OutOfGasRetryDelay:    500 * time.Millisecond,
		OutOfGasRetryAttempts: 5,
	}
}

// ContractClient is the bridge contract client.
type ContractClient struct {
	cfg           ContractClientConfig
	log           logger.Logger
	clientCtx     client.Context
	wasmClient    wasmtypes.QueryClient
	assetftClient assetfttypes.QueryClient

	execMu sync.Mutex
}

// NewContractClient returns a new instance of the ContractClient.
func NewContractClient(cfg ContractClientConfig, log logger.Logger, clientCtx client.Context) *ContractClient {
	return &ContractClient{
		cfg: cfg,
		log: log,
		clientCtx: clientCtx.
			WithBroadcastMode(flags.BroadcastSync).
			WithAwaitTx(true).WithGasPriceAdjustment(cfg.GasPriceAdjustment).
			WithGasAdjustment(cfg.GasAdjustment),
		wasmClient:    wasmtypes.NewQueryClient(clientCtx),
		assetftClient: assetfttypes.NewQueryClient(clientCtx),

		execMu: sync.Mutex{},
	}
}

// DeployAndInstantiate instantiates the contract.
func (c *ContractClient) DeployAndInstantiate(
	ctx context.Context,
	sender sdk.AccAddress,
	byteCode []byte,
	config InstantiationConfig,
) (sdk.AccAddress, error) {
	msgStoreCode := &wasmtypes.MsgStoreCode{
		Sender:       sender.String(),
		WASMByteCode: byteCode,
	}
	c.log.Info(ctx, "Deploying contract bytecode.")

	res, err := client.BroadcastTx(ctx, c.clientCtx.WithFromAddress(sender), c.getTxFactory(), msgStoreCode)
	if err != nil {
		return nil, errors.Wrap(err, "failed to deploy wasm bytecode")
	}
	codeID, err := event.FindUint64EventAttribute(res.Events, wasmtypes.EventTypeStoreCode, wasmtypes.AttributeKeyCodeID)
	if err != nil {
		return nil, errors.Wrap(err, "failed to find code ID in the tx result")
	}
	c.log.Info(ctx, "The contract bytecode is deployed.", zap.Uint64("codeID", codeID))

	reqPayload, err := json.Marshal(instantiateRequest{
		Owner:                       config.Owner,
		Relayers:                    config.Relayers,
		EvidenceThreshold:           config.EvidenceThreshold,
		UsedTicketSequenceThreshold: config.UsedTicketSequenceThreshold,
		TrustSetLimitAmount:         config.TrustSetLimitAmount,
		BridgeXRPLAddress:           config.BridgeXRPLAddress,
		XRPLBaseFee:                 config.XRPLBaseFee,
	})
	if err != nil {
		return nil, errors.Wrap(err, "failed to marshal instantiate payload")
	}

	issuerFee, err := c.queryAssetFTIssueFee(ctx)
	if err != nil {
		return nil, err
	}

	msg := &wasmtypes.MsgInstantiateContract{
		Sender: sender.String(),
		Admin:  config.Admin.String(),
		CodeID: codeID,
		Label:  contractLabel,
		Msg:    reqPayload,
		// the instantiation requires fee to cover XRP token issuance
		Funds: sdk.NewCoins(issuerFee),
	}

	c.log.Info(ctx, "Instantiating contract.", zap.Any("msg", msg))
	res, err = client.BroadcastTx(ctx, c.clientCtx.WithFromAddress(sender), c.getTxFactory(), msg)
	if err != nil {
		return nil, errors.Wrap(err, "failed to deploy bytecode")
	}

	contractAddr, err := event.FindStringEventAttribute(
		res.Events, wasmtypes.EventTypeInstantiate, wasmtypes.AttributeKeyContractAddr,
	)
	if err != nil {
		return nil, errors.Wrap(err, "failed to find contract address in the tx result")
	}

	sdkContractAddr, err := sdk.AccAddressFromBech32(contractAddr)
	if err != nil {
		return nil, errors.Wrap(err, "failed to convert contract address to sdk.AccAddress")
	}
	c.log.Info(ctx, "The contract is instantiated.", zap.String("address", sdkContractAddr.String()))

	return sdkContractAddr, nil
}

// SetContractAddress sets the client contract address if it was not set before.
func (c *ContractClient) SetContractAddress(contractAddress sdk.AccAddress) error {
	if c.cfg.ContractAddress != nil {
		return errors.New("contract address is already set")
	}

	c.cfg.ContractAddress = contractAddress

	return nil
}

// GetContractAddress returns contract address used by the client.
func (c *ContractClient) GetContractAddress() sdk.AccAddress {
	return c.cfg.ContractAddress
}

// IsInitialized returns true if address used by the client is set.
func (c *ContractClient) IsInitialized() bool {
	return !c.cfg.ContractAddress.Empty()
}

// ******************** Execute ********************

// TransferOwnership executes `update_ownership` method with transfer action.
func (c *ContractClient) TransferOwnership(
	ctx context.Context, sender, newOwner sdk.AccAddress,
) (*sdk.TxResponse, error) {
	req := transferOwnershipRequest{}
	req.TransferOwnership.NewOwner = newOwner

	txRes, err := c.execute(ctx, sender, execRequest{
		Body: map[ExecMethod]transferOwnershipRequest{
			ExecMethodUpdateOwnership: req,
		},
	})
	if err != nil {
		return nil, err
	}

	return txRes, nil
}

// AcceptOwnership executes `update_ownership` method with accept action.
func (c *ContractClient) AcceptOwnership(ctx context.Context, sender sdk.AccAddress) (*sdk.TxResponse, error) {
	txRes, err := c.execute(ctx, sender, execRequest{
		Body: map[ExecMethod]string{
			ExecMethodUpdateOwnership: "accept_ownership",
		},
	})
	if err != nil {
		return nil, err
	}

	return txRes, nil
}

// RegisterCoreumToken executes `register_coreum_token` method.
func (c *ContractClient) RegisterCoreumToken(
	ctx context.Context,
	sender sdk.AccAddress,
	denom string,
	decimals uint32,
	sendingPrecision int32,
	maxHoldingAmount sdkmath.Int,
	bridgingFee sdkmath.Int,
) (*sdk.TxResponse, error) {
	txRes, err := c.execute(ctx, sender, execRequest{
		Body: map[ExecMethod]registerCoreumTokenRequest{
			ExecMethodRegisterCoreumToken: {
				Denom:            denom,
				Decimals:         decimals,
				SendingPrecision: sendingPrecision,
				MaxHoldingAmount: maxHoldingAmount,
				BridgingFee:      bridgingFee,
			},
		},
	})
	if err != nil {
		return nil, err
	}

	return txRes, nil
}

// RegisterXRPLToken executes `register_xrpl_token` method.
func (c *ContractClient) RegisterXRPLToken(
	ctx context.Context,
	sender sdk.AccAddress,
	issuer, currency string,
	sendingPrecision int32,
	maxHoldingAmount sdkmath.Int,
	bridgingFee sdkmath.Int,
) (*sdk.TxResponse, error) {
	fee, err := c.queryAssetFTIssueFee(ctx)
	if err != nil {
		return nil, err
	}

	txRes, err := c.execute(ctx, sender, execRequest{
		Body: map[ExecMethod]registerXRPLTokenRequest{
			ExecMethodRegisterXRPLToken: {
				Issuer:           issuer,
				Currency:         currency,
				SendingPrecision: sendingPrecision,
				MaxHoldingAmount: maxHoldingAmount,
				BridgingFee:      bridgingFee,
			},
		},
		Funds: sdk.NewCoins(fee),
	})
	if err != nil {
		return nil, err
	}

	return txRes, nil
}

// SendXRPLToCoreumTransferEvidence sends an Evidence of an accepted XRPL to coreum transfer transaction.
func (c *ContractClient) SendXRPLToCoreumTransferEvidence(
	ctx context.Context,
	sender sdk.AccAddress,
	evd XRPLToCoreumTransferEvidence,
) (*sdk.TxResponse, error) {
	req := saveEvidenceRequest{
		Evidence: evidence{
			XRPLToCoreumTransfer: &evd,
		},
	}
	txRes, err := c.execute(ctx, sender, execRequest{
		Body: map[ExecMethod]saveEvidenceRequest{
			ExecMethodSaveEvidence: req,
		},
	})
	if err != nil {
		return nil, err
	}

	return txRes, nil
}

// SendXRPLTicketsAllocationTransactionResultEvidence sends an Evidence of an accepted
// or rejected ticket allocation transaction.
func (c *ContractClient) SendXRPLTicketsAllocationTransactionResultEvidence(
	ctx context.Context,
	sender sdk.AccAddress,
	evd XRPLTransactionResultTicketsAllocationEvidence,
) (*sdk.TxResponse, error) {
	req := saveEvidenceRequest{
		Evidence: evidence{
			XRPLTransactionResult: &xrplTransactionResultEvidence{
				XRPLTransactionResultEvidence: evd.XRPLTransactionResultEvidence,
				OperationResult: &xrplTransactionEvidenceOperationResult{
					TicketsAllocation: &xrplTransactionEvidenceTicketsAllocationOperationResult{
						Tickets: evd.Tickets,
					},
				},
			},
		},
	}
	txRes, err := c.execute(ctx, sender, execRequest{
		Body: map[ExecMethod]saveEvidenceRequest{
			ExecMethodSaveEvidence: req,
		},
	})
	if err != nil {
		return nil, err
	}

	return txRes, nil
}

// SendXRPLTrustSetTransactionResultEvidence sends an Evidence of an accepted or rejected trust set transaction.
func (c *ContractClient) SendXRPLTrustSetTransactionResultEvidence(
	ctx context.Context,
	sender sdk.AccAddress,
	evd XRPLTransactionResultTrustSetEvidence,
) (*sdk.TxResponse, error) {
	req := saveEvidenceRequest{
		Evidence: evidence{
			XRPLTransactionResult: &xrplTransactionResultEvidence{
				XRPLTransactionResultEvidence: evd.XRPLTransactionResultEvidence,
			},
		},
	}
	txRes, err := c.execute(ctx, sender, execRequest{
		Body: map[ExecMethod]saveEvidenceRequest{
			ExecMethodSaveEvidence: req,
		},
	})
	if err != nil {
		return nil, err
	}

	return txRes, nil
}

// SendCoreumToXRPLTransferTransactionResultEvidence sends an Evidence of an accepted or
// rejected coreum to XRPL transfer transaction.
func (c *ContractClient) SendCoreumToXRPLTransferTransactionResultEvidence(
	ctx context.Context,
	sender sdk.AccAddress,
	evd XRPLTransactionResultCoreumToXRPLTransferEvidence,
) (*sdk.TxResponse, error) {
	req := saveEvidenceRequest{
		Evidence: evidence{
			XRPLTransactionResult: &xrplTransactionResultEvidence{
				XRPLTransactionResultEvidence: evd.XRPLTransactionResultEvidence,
			},
		},
	}
	txRes, err := c.execute(ctx, sender, execRequest{
		Body: map[ExecMethod]saveEvidenceRequest{
			ExecMethodSaveEvidence: req,
		},
	})
	if err != nil {
		return nil, err
	}

	return txRes, nil
}

// SendKeysRotationTransactionResultEvidence sends an Evidence of an accepted or
// rejected coreum to XRPL transfer transaction.
func (c *ContractClient) SendKeysRotationTransactionResultEvidence(
	ctx context.Context,
	sender sdk.AccAddress,
	evd XRPLTransactionResultKeysRotationEvidence,
) (*sdk.TxResponse, error) {
	req := saveEvidenceRequest{
		Evidence: evidence{
			XRPLTransactionResult: &xrplTransactionResultEvidence{
				XRPLTransactionResultEvidence: evd.XRPLTransactionResultEvidence,
			},
		},
	}
	txRes, err := c.execute(ctx, sender, execRequest{
		Body: map[ExecMethod]saveEvidenceRequest{
			ExecMethodSaveEvidence: req,
		},
	})
	if err != nil {
		return nil, err
	}

	return txRes, nil
}

// RecoverTickets executes `recover_tickets` method.
func (c *ContractClient) RecoverTickets(
	ctx context.Context,
	sender sdk.AccAddress,
	accountSequence uint32,
	numberOfTickets *uint32,
) (*sdk.TxResponse, error) {
	txRes, err := c.execute(ctx, sender, execRequest{
		Body: map[ExecMethod]recoverTicketsRequest{
			ExecMethodRecoverTickets: {
				AccountSequence: accountSequence,
				NumberOfTickets: numberOfTickets,
			},
		},
	})
	if err != nil {
		return nil, err
	}

	return txRes, nil
}

// SaveSignature executes `save_signature` method.
func (c *ContractClient) SaveSignature(
	ctx context.Context,
	sender sdk.AccAddress,
	operationID uint32,
	operationVersion uint32,
	signature string,
) (*sdk.TxResponse, error) {
	return c.SaveMultipleSignatures(
		ctx,
		sender,
		SaveSignatureRequest{
			OperationID:      operationID,
			OperationVersion: operationVersion,
			Signature:        signature,
		},
	)
}

// SaveMultipleSignatures executes `save_signature` method for each request.
func (c *ContractClient) SaveMultipleSignatures(
	ctx context.Context,
	sender sdk.AccAddress,
	requests ...SaveSignatureRequest,
) (*sdk.TxResponse, error) {
	execRequests := make([]execRequest, 0, len(requests))
	for _, req := range requests {
		execRequests = append(execRequests, execRequest{
			Body: map[ExecMethod]saveSignatureRequest{
				ExecMethodSaveSignature: {
					OperationID:      req.OperationID,
					OperationVersion: req.OperationVersion,
					Signature:        req.Signature,
				},
			},
		})
	}
	txRes, err := c.execute(ctx, sender, execRequests...)
	if err != nil {
		return nil, err
	}

	return txRes, nil
}

// SendToXRPL executes `send_to_xrpl` method.
func (c *ContractClient) SendToXRPL(
	ctx context.Context,
	sender sdk.AccAddress,
	recipient string,
	amount sdk.Coin,
	deliverAmount *sdkmath.Int,
) (*sdk.TxResponse, error) {
	return c.MultiSendToXRPL(ctx, sender, SendToXRPLRequest{
		Recipient:     recipient,
		Amount:        amount,
		DeliverAmount: deliverAmount,
	})
}

// MultiSendToXRPL executes `send_to_xrpl` method for each request.
func (c *ContractClient) MultiSendToXRPL(
	ctx context.Context,
	sender sdk.AccAddress,
	requests ...SendToXRPLRequest,
) (*sdk.TxResponse, error) {
	execRequests := make([]execRequest, 0, len(requests))
	for _, req := range requests {
		execRequests = append(execRequests, execRequest{
			Body: map[ExecMethod]sendToXRPLRequest{
				ExecSendToXRPL: {
					DeliverAmount: req.DeliverAmount,
					Recipient:     req.Recipient,
				},
			},
			Funds: sdk.NewCoins(req.Amount),
		})
	}
	txRes, err := c.execute(ctx, sender, execRequests...)
	if err != nil {
		return nil, err
	}

	return txRes, nil
}

// RecoverXRPLTokenRegistration executes `recover_xrpl_token_registration` method.
func (c *ContractClient) RecoverXRPLTokenRegistration(
	ctx context.Context,
	sender sdk.AccAddress,
	issuer, currency string,
) (*sdk.TxResponse, error) {
	txRes, err := c.execute(ctx, sender, execRequest{
		Body: map[ExecMethod]recoverXRPLTokenRegistrationRequest{
			ExecRecoveryXRPLTokenRegistration: {
				Issuer:   issuer,
				Currency: currency,
			},
		},
	})
	if err != nil {
		return nil, err
	}

	return txRes, nil
}

// ClaimRelayerFees calls the contract to claim the fees for a given relayer.
func (c *ContractClient) ClaimRelayerFees(
	ctx context.Context,
	sender sdk.AccAddress,
	amounts sdk.Coins,
) (*sdk.TxResponse, error) {
	txRes, err := c.execute(ctx, sender, execRequest{
		Body: map[ExecMethod]claimFeesRequest{
			ExecClaimRelayersFees: {
				Amounts: amounts,
			},
		},
	})
	if err != nil {
		return nil, err
	}

	return txRes, nil
}

// UpdateXRPLToken executes `update_xrpl_token` method.
func (c *ContractClient) UpdateXRPLToken(
	ctx context.Context,
	sender sdk.AccAddress,
	issuer, currency string,
	state *TokenState,
	sendingPrecision *int32,
	maxHoldingAmount *sdkmath.Int,
	bridgingFee *sdkmath.Int,
) (*sdk.TxResponse, error) {
	txRes, err := c.execute(ctx, sender, execRequest{
		Body: map[ExecMethod]updateXRPLTokenRequest{
			ExecUpdateXRPLToken: {
				Issuer:           issuer,
				Currency:         currency,
				State:            state,
				SendingPrecision: sendingPrecision,
				MaxHoldingAmount: maxHoldingAmount,
				BridgingFee:      bridgingFee,
			},
		},
	})
	if err != nil {
		return nil, err
	}

	return txRes, nil
}

// UpdateCoreumToken executes `update_coreum_token` method.
func (c *ContractClient) UpdateCoreumToken(
	ctx context.Context,
	sender sdk.AccAddress,
	denom string,
	state *TokenState,
	sendingPrecision *int32,
	maxHoldingAmount *sdkmath.Int,
	bridgingFee *sdkmath.Int,
) (*sdk.TxResponse, error) {
	txRes, err := c.execute(ctx, sender, execRequest{
		Body: map[ExecMethod]updateCoreumTokenRequest{
			ExecUpdateCoreumToken: {
				Denom:            denom,
				State:            state,
				SendingPrecision: sendingPrecision,
				MaxHoldingAmount: maxHoldingAmount,
				BridgingFee:      bridgingFee,
			},
		},
	})
	if err != nil {
		return nil, err
	}

	return txRes, nil
}

// ClaimRefund executes `claim_refund` method.
func (c *ContractClient) ClaimRefund(
	ctx context.Context,
	sender sdk.AccAddress,
	pendingRefundID string,
) (*sdk.TxResponse, error) {
	txRes, err := c.execute(ctx, sender, execRequest{
		Body: map[ExecMethod]claimRefundRequest{
			ExecClaimRefund: {
				PendingRefundID: pendingRefundID,
			},
		},
	})
	if err != nil {
		return nil, err
	}

	return txRes, nil
}

// RotateKeys executes `rotate_keys` method.
func (c *ContractClient) RotateKeys(
	ctx context.Context,
	sender sdk.AccAddress,
	newRelayers []Relayer,
	newEvidenceThreshold uint32,
) (*sdk.TxResponse, error) {
	txRes, err := c.execute(ctx, sender, execRequest{
		Body: map[ExecMethod]rotateKeysRequest{
			ExecRotateKeys: {
				NewRelayers:          newRelayers,
				NewEvidenceThreshold: newEvidenceThreshold,
			},
		},
	})
	if err != nil {
		return nil, err
	}

	return txRes, nil
}

// HaltBridge executes `halt_bridge` method.
func (c *ContractClient) HaltBridge(
	ctx context.Context,
	sender sdk.AccAddress,
) (*sdk.TxResponse, error) {
	txRes, err := c.execute(ctx, sender, execRequest{
		Body: map[ExecMethod]struct{}{
			ExecHaltBridge: {},
		},
	})
	if err != nil {
		return nil, err
	}

	return txRes, nil
}

// ResumeBridge executes `resume_bridge` method.
func (c *ContractClient) ResumeBridge(
	ctx context.Context,
	sender sdk.AccAddress,
) (*sdk.TxResponse, error) {
	txRes, err := c.execute(ctx, sender, execRequest{
		Body: map[ExecMethod]struct{}{
			ExecResumeBridge: {},
		},
	})
	if err != nil {
		return nil, err
	}

	return txRes, nil
}

// UpdateXRPLBaseFee executes `update_xrpl_base_fee` method.
func (c *ContractClient) UpdateXRPLBaseFee(
	ctx context.Context,
	sender sdk.AccAddress,
	xrplBaseFee uint32,
) (*sdk.TxResponse, error) {
	txRes, err := c.execute(ctx, sender, execRequest{
		Body: map[ExecMethod]updateXRPLBaseFeeRequest{
			ExecUpdateXRPLBaseFee: {
				XRPLBaseFee: xrplBaseFee,
			},
		},
	})
	if err != nil {
		return nil, err
	}

	return txRes, nil
}

// CancelPendingOperation executes `cancel_pending_operation` method.
func (c *ContractClient) CancelPendingOperation(
	ctx context.Context,
	sender sdk.AccAddress,
	operationID uint32,
) (*sdk.TxResponse, error) {
	txRes, err := c.execute(ctx, sender, execRequest{
		Body: map[ExecMethod]cancelPendingOperationRequest{
			ExecCancelPendingOperation: {
				OperationID: operationID,
			},
		},
	})
	if err != nil {
		return nil, err
	}

	return txRes, nil
}

// UpdateProhibitedXRPLRecipients executes `update_prohibited_xrpl_recipients` method.
func (c *ContractClient) UpdateProhibitedXRPLRecipients(
	ctx context.Context,
	sender sdk.AccAddress,
	prohibitedXRPLRecipients []string,
) (*sdk.TxResponse, error) {
	txRes, err := c.execute(ctx, sender, execRequest{
		Body: map[ExecMethod]updateProhibitedXRPLRecipientsRequest{
			ExecUpdateProhibitedXRPLRecipients: {
				ProhibitedXRPLRecipients: prohibitedXRPLRecipients,
			},
		},
	})
	if err != nil {
		return nil, err
	}

	return txRes, nil
}

// ******************** Query ********************

// GetContractConfig returns contract config.
func (c *ContractClient) GetContractConfig(ctx context.Context) (ContractConfig, error) {
	var response ContractConfig
	err := c.query(ctx, map[QueryMethod]struct{}{
		QueryMethodConfig: {},
	}, &response)
	if err != nil {
		return ContractConfig{}, err
	}

	return response, nil
}

// GetContractOwnership returns contract ownership.
func (c *ContractClient) GetContractOwnership(ctx context.Context) (ContractOwnership, error) {
	var response ContractOwnership
	err := c.query(ctx, map[QueryMethod]struct{}{
		QueryMethodOwnership: {},
	}, &response)
	if err != nil {
		return ContractOwnership{}, err
	}

	return response, nil
}

// GetXRPLTokenByIssuerAndCurrency returns a XRPL registered token by issuer and currency or error.
func (c *ContractClient) GetXRPLTokenByIssuerAndCurrency(
	ctx context.Context,
	issuer, currency string,
) (XRPLToken, error) {
	tokens, err := c.GetXRPLTokens(ctx)
	if err != nil {
		return XRPLToken{}, err
	}
	for _, token := range tokens {
		if token.Issuer == issuer && token.Currency == currency {
			return token, nil
		}
	}

	return XRPLToken{}, errors.Errorf(
		"token not found in the registered tokens list, issuer:%s, currency:%s",
		issuer, currency,
	)
}

// GetXRPLTokens returns a list of all XRPL tokens.
func (c *ContractClient) GetXRPLTokens(ctx context.Context) ([]XRPLToken, error) {
	tokens := make([]XRPLToken, 0)
	lastKey := ""
	for {
		response, err := c.getPaginatedXRPLTokens(ctx, lastKey, &c.cfg.PageLimit)
		if err != nil {
			return nil, err
		}
		if len(response.Tokens) == 0 {
			break
		}
		tokens = append(tokens, response.Tokens...)
		lastKey = response.LastKey
	}

	return tokens, nil
}

// GetCoreumTokenByDenom returns a coreum registered token or nil by the provided denom.
func (c *ContractClient) GetCoreumTokenByDenom(ctx context.Context, denom string) (CoreumToken, error) {
	tokens, err := c.GetCoreumTokens(ctx)
	if err != nil {
		return CoreumToken{}, err
	}
	for _, token := range tokens {
		if token.Denom == denom {
			return token, nil
		}
	}

	return CoreumToken{}, errors.Errorf("token not found in the registered tokens list, denom:%s", denom)
}

// GetCoreumTokens returns a list of all coreum tokens.
func (c *ContractClient) GetCoreumTokens(ctx context.Context) ([]CoreumToken, error) {
	tokens := make([]CoreumToken, 0)
	lastKey := ""
	for {
		res, err := c.getPaginatedCoreumTokens(ctx, lastKey, &c.cfg.PageLimit)
		if err != nil {
			return nil, err
		}
		if len(res.Tokens) == 0 {
			break
		}
		tokens = append(tokens, res.Tokens...)
		lastKey = res.LastKey
	}

	return tokens, nil
}

// GetPendingOperations returns a list of all pending operations.
func (c *ContractClient) GetPendingOperations(ctx context.Context) ([]Operation, error) {
	operations := make([]Operation, 0)
	var startAfterKey *uint32
	for {
		res, err := c.getPaginatedPendingOperations(ctx, startAfterKey, &c.cfg.PageLimit)
		if err != nil {
			return nil, err
		}
		if len(res.Operations) == 0 {
			break
		}
		operations = append(operations, res.Operations...)
		startAfterKey = &res.LastKey
	}

	return operations, nil
}

// GetAvailableTickets returns a list of registered not used tickets.
func (c *ContractClient) GetAvailableTickets(ctx context.Context) ([]uint32, error) {
	var res availableTicketsResponse
	err := c.query(ctx, map[QueryMethod]struct{}{
		QueryMethodAvailableTickets: {},
	}, &res)
	if err != nil {
		return nil, err
	}

	return res.Tickets, nil
}

// GetFeesCollected returns collected fees for an account.
func (c *ContractClient) GetFeesCollected(ctx context.Context, address sdk.Address) (sdk.Coins, error) {
	var res feesCollectedResponse
	err := c.query(ctx, map[QueryMethod]interface{}{
		QueryMethodFeesCollected: struct {
			RelayerAddress string `json:"relayer_address"`
		}{
			RelayerAddress: address.String(),
		},
	}, &res)
	if err != nil {
		return nil, err
	}

	return sdk.NewCoins(res.FeesCollected...), nil
}

// GetPendingRefunds returns the list of pending refunds for and address.
func (c *ContractClient) GetPendingRefunds(ctx context.Context, address sdk.AccAddress) ([]PendingRefund, error) {
	pendingRefunds := make([]PendingRefund, 0)
	var startAfterKey []string
	for {
		res, err := c.getPaginatedPendingRefunds(ctx, startAfterKey, &c.cfg.PageLimit, address)
		if err != nil {
			return nil, err
		}
		if len(res.PendingRefunds) == 0 {
			break
		}
		pendingRefunds = append(pendingRefunds, res.PendingRefunds...)
		startAfterKey = res.LastKey
	}

	return pendingRefunds, nil
}

// GetTransactionEvidences returns a list of transaction evidences.
func (c *ContractClient) GetTransactionEvidences(ctx context.Context) ([]TransactionEvidence, error) {
	transactionEvidences := make([]TransactionEvidence, 0)
	lastKey := ""
	for {
		res, err := c.getPaginatedTransactionEvidences(ctx, lastKey, &c.cfg.PageLimit)
		if err != nil {
			return nil, err
		}
		if len(res.TransactionEvidences) == 0 {
			break
		}
		transactionEvidences = append(transactionEvidences, res.TransactionEvidences...)
		lastKey = res.LastKey
	}

	return transactionEvidences, nil
}

// GetProhibitedXRPLRecipients returns the list prohibited XRPL recipient.
func (c *ContractClient) GetProhibitedXRPLRecipients(ctx context.Context) ([]string, error) {
	var response prohibitedXRPLRecipientsResponse
	err := c.query(ctx, map[QueryMethod]interface{}{
		QueryMethodProhibitedXRPLRecipients: struct{}{},
	}, &response)
	if err != nil {
		return nil, err
	}

	return response.ProhibitedXRPLRecipients, nil
}

func (c *ContractClient) getPaginatedXRPLTokens(
	ctx context.Context,
	startAfterKey string,
	limit *uint32,
) (xrplTokensResponse, error) {
	var response xrplTokensResponse
	err := c.query(ctx, map[QueryMethod]pagingStringKeyRequest{
		QueryMethodXRPLTokens: {
			StartAfterKey: startAfterKey,
			Limit:         limit,
		},
	}, &response)
	if err != nil {
		return response, err
	}

	return response, nil
}

func (c *ContractClient) getPaginatedCoreumTokens(
	ctx context.Context,
	startAfterKey string,
	limit *uint32,
) (coreumTokensResponse, error) {
	var response coreumTokensResponse
	err := c.query(ctx, map[QueryMethod]pagingStringKeyRequest{
		QueryMethodCoreumTokens: {
			StartAfterKey: startAfterKey,
			Limit:         limit,
		},
	}, &response)
	if err != nil {
		return response, err
	}

	return response, nil
}

func (c *ContractClient) getPaginatedPendingOperations(
	ctx context.Context,
	startAfterKey *uint32,
	limit *uint32,
) (pendingOperationsResponse, error) {
	var response pendingOperationsResponse
	err := c.query(ctx, map[QueryMethod]pagingUint32KeyRequest{
		QueryMethodPendingOperations: {
			StartAfterKey: startAfterKey,
			Limit:         limit,
		},
	}, &response)
	if err != nil {
		return pendingOperationsResponse{}, err
	}

	return response, nil
}

func (c *ContractClient) getPaginatedPendingRefunds(
	ctx context.Context,
	startAfterKey []string,
	limit *uint32,
	address sdk.AccAddress,
) (pendingRefundsResponse, error) {
	var res pendingRefundsResponse
	err := c.query(ctx, map[QueryMethod]pendingRefundsRequest{
		QueryMethodPendingRefunds: {
			StartAfterKey: startAfterKey,
			Limit:         limit,
			Address:       address,
		},
	}, &res)
	if err != nil {
		return pendingRefundsResponse{}, err
	}
	return res, nil
}

func (c *ContractClient) getPaginatedTransactionEvidences(
	ctx context.Context,
	startAfterKey string,
	limit *uint32,
) (transactionEvidencesResponse, error) {
	var res transactionEvidencesResponse
	err := c.query(ctx, map[QueryMethod]pagingStringKeyRequest{
		QueryMethodTransactionEvidences: {
			StartAfterKey: startAfterKey,
			Limit:         limit,
		},
	}, &res)
	if err != nil {
		return transactionEvidencesResponse{}, err
	}
	return res, nil
}

func (c *ContractClient) queryAssetFTIssueFee(ctx context.Context) (sdk.Coin, error) {
	assetFtParamsRes, err := c.assetftClient.Params(ctx, &assetfttypes.QueryParamsRequest{})
	if err != nil {
		return sdk.Coin{}, errors.Wrap(err, "failed to get asset ft issue fee")
	}

	return assetFtParamsRes.Params.IssueFee, nil
}

func (c *ContractClient) execute(
	ctx context.Context,
	sender sdk.AccAddress,
	requests ...execRequest,
) (*sdk.TxResponse, error) {
	if c.cfg.ContractAddress == nil {
		return nil, errors.New("failed to execute with empty contract address")
	}
	c.execMu.Lock()
	defer c.execMu.Unlock()

	msgs := make([]sdk.Msg, 0, len(requests))
	for _, req := range requests {
		payload, err := json.Marshal(req.Body)
		if err != nil {
			return nil, errors.Wrapf(err, "failed to marshal payload, request:%+v", req.Body)
		}
		c.log.Debug(ctx, "Executing contract", zap.String("payload", string(payload)))
		msg := &wasmtypes.MsgExecuteContract{
			Sender:   sender.String(),
			Contract: c.cfg.ContractAddress.String(),
			Msg:      payload,
			Funds:    req.Funds,
		}
		msgs = append(msgs, msg)
	}

	clientCtx := c.clientCtx.WithFromAddress(sender)
	if clientCtx.GenerateOnly() {
		unsignedTx, err := client.GenerateUnsignedTx(ctx, clientCtx, c.getTxFactory(), msgs...)
		if err != nil {
			return nil, err
		}

		json, err := clientCtx.TxConfig().TxJSONEncoder()(unsignedTx.GetTx())
		if err != nil {
			return nil, err
		}

		return nil, clientCtx.PrintString(fmt.Sprintf("%s\n", json))
	}

	var res *sdk.TxResponse
	outOfGasRetryAttempt := uint32(1)
	err := retry.Do(ctx, c.cfg.OutOfGasRetryDelay, func() error {
		var err error
		res, err = client.BroadcastTx(ctx, clientCtx.WithFromAddress(sender), c.getTxFactory(), msgs...)
		if err == nil {
			return nil
		}
		// stop if we have reached the max retires
		if outOfGasRetryAttempt >= c.cfg.OutOfGasRetryAttempts {
			return err
		}
		if cosmoserrors.ErrOutOfGas.Is(err) {
			outOfGasRetryAttempt++
			c.log.Info(ctx, "Out of gas, retrying Coreum tx execution")
			return retry.Retryable(errors.Wrapf(err, "retry tx execution, out of gas"))
		}

		return errors.Wrapf(err, "failed to execute transaction, message:%+v", msgs)
	})
	if err != nil {
		return nil, err
	}

	return res, nil
}

func (c *ContractClient) query(ctx context.Context, request, response any) error {
	if c.cfg.ContractAddress == nil {
		return errors.New("failed to execute with empty contract address")
	}

	payload, err := json.Marshal(request)
	if err != nil {
		return errors.Wrapf(err, "failed to marshal query request")
	}
	c.log.Debug(ctx, "Querying contract", zap.String("payload", string(payload)))

	query := &wasmtypes.QuerySmartContractStateRequest{
		Address:   c.cfg.ContractAddress.String(),
		QueryData: payload,
	}
	resp, err := c.wasmClient.SmartContractState(ctx, query)
	if err != nil {
		return errors.Wrapf(err, "query failed, request:%+v", request)
	}

	c.log.Debug(ctx, "Query is succeeded", zap.String("data", string(resp.Data)))
	if err := json.Unmarshal(resp.Data, response); err != nil {
		return errors.Wrapf(
			err,
			"failed to unmarshal wasm contract response, request:%s, response:%s",
			string(payload),
			string(resp.Data),
		)
	}

	return nil
}

func (c *ContractClient) getTxFactory() client.Factory {
	return client.Factory{}.
		WithKeybase(c.clientCtx.Keyring()).
		WithChainID(c.clientCtx.ChainID()).
		WithTxConfig(c.clientCtx.TxConfig()).
		WithMemo(fmt.Sprintf("Coreum XRPL bridge relayer version: %s", buildinfo.VersionTag)).
		WithSimulateAndExecute(true)
}

// ******************** Contract error ********************

// IsNotOwnerError returns true if error is `not owner`.
func IsNotOwnerError(err error) bool {
	return isError(err, "Caller is not the contract's current owner")
}

// IsCoreumTokenAlreadyRegisteredError returns true if error is `CoreumTokenAlreadyRegistered`.
func IsCoreumTokenAlreadyRegisteredError(err error) bool {
	return isError(err, "CoreumTokenAlreadyRegistered")
}

// IsXRPLTokenAlreadyRegisteredError returns true if error is `XRPLTokenAlreadyRegistered`.
func IsXRPLTokenAlreadyRegisteredError(err error) bool {
	return isError(err, "XRPLTokenAlreadyRegistered")
}

// IsUnauthorizedSenderError returns true if error is `UnauthorizedSender`.
func IsUnauthorizedSenderError(err error) bool {
	return isError(err, "UnauthorizedSender")
}

// IsOperationAlreadyExecutedError returns true if error is `OperationAlreadyExecuted`.
func IsOperationAlreadyExecutedError(err error) bool {
	return isError(err, "OperationAlreadyExecuted")
}

// IsTokenNotRegisteredError returns true if error is `TokenNotRegistered`.
func IsTokenNotRegisteredError(err error) bool {
	return isError(err, "TokenNotRegistered")
}

// IsEvidenceAlreadyProvidedError returns true if error is `EvidenceAlreadyProvided`.
func IsEvidenceAlreadyProvidedError(err error) bool {
	return isError(err, "EvidenceAlreadyProvided")
}

// IsPendingTicketUpdateError returns true if error is `PendingTicketUpdate`.
func IsPendingTicketUpdateError(err error) bool {
	return isError(err, "PendingTicketUpdate")
}

// IsInvalidTicketSequenceToAllocateError returns true if error is `InvalidTicketSequenceToAllocate`.
func IsInvalidTicketSequenceToAllocateError(err error) bool {
	return isError(err, "InvalidTicketSequenceToAllocate")
}

// IsSignatureAlreadyProvidedError returns true if error is `SignatureAlreadyProvided`.
func IsSignatureAlreadyProvidedError(err error) bool {
	return isError(err, "SignatureAlreadyProvided")
}

// IsPendingOperationNotFoundError returns true if error is `PendingOperationNotFound`.
func IsPendingOperationNotFoundError(err error) bool {
	return isError(err, "PendingOperationNotFound")
}

// IsAmountSentIsZeroAfterTruncationError returns true if error is `AmountSentIsZeroAfterTruncation`.
func IsAmountSentIsZeroAfterTruncationError(err error) bool {
	return isError(err, "AmountSentIsZeroAfterTruncation")
}

// IsMaximumBridgedAmountReachedError returns true if error is `MaximumBridgedAmountReached`.
func IsMaximumBridgedAmountReachedError(err error) bool {
	return isError(err, "MaximumBridgedAmountReached")
}

// IsStillHaveAvailableTicketsError returns true if error is `StillHaveAvailableTickets`.
func IsStillHaveAvailableTicketsError(err error) bool {
	return isError(err, "StillHaveAvailableTickets")
}

// IsTokenNotEnabledError returns true if error is `TokenNotEnabled`.
func IsTokenNotEnabledError(err error) bool {
	return isError(err, "TokenNotEnabled")
}

// IsInvalidXRPLAddressError returns true if error is `InvalidXRPLAddress`.
func IsInvalidXRPLAddressError(err error) bool {
	return isError(err, "InvalidXRPLAddress")
}

// IsLastTicketReservedError returns true if error is `LastTicketReserved`.
func IsLastTicketReservedError(err error) bool {
	return isError(err, "LastTicketReserved")
}

// IsNoAvailableTicketsError returns true if error is `NoAvailableTickets`.
func IsNoAvailableTicketsError(err error) bool {
	return isError(err, "NoAvailableTickets")
}

// IsXRPLTokenNotInactiveError returns true if error is `XRPLTokenNotInactive`.
func IsXRPLTokenNotInactiveError(err error) bool {
	return isError(err, "XRPLTokenNotInactive")
}

// IsTokenStateIsImmutableError returns true if error is `TokenStateIsImmutable`.
func IsTokenStateIsImmutableError(err error) bool {
	return isError(err, "TokenStateIsImmutable")
}

// IsInvalidTargetTokenStateError returns true if error is `InvalidTargetTokenState`.
func IsInvalidTargetTokenStateError(err error) bool {
	return isError(err, "InvalidTargetTokenState")
}

// IsBridgeHaltedError returns true if error is `BridgeHalted`.
func IsBridgeHaltedError(err error) bool {
	return isError(err, "BridgeHalted")
}

// IsRotateKeysOngoingError returns true if error is `RotateKeysOngoing`.
func IsRotateKeysOngoingError(err error) bool {
	return isError(err, "RotateKeysOngoing")
}

// IsInvalidTargetMaxHoldingAmountError returns true if error is `InvalidTargetMaxHoldingAmount`.
func IsInvalidTargetMaxHoldingAmountError(err error) bool {
	return isError(err, "InvalidTargetMaxHoldingAmount")
}

// IsInvalidDeliverAmountError returns true if error is `InvalidDeliverAmount`.
func IsInvalidDeliverAmountError(err error) bool {
	return isError(err, "InvalidDeliverAmount")
}

// IsDeliverAmountIsProhibitedError returns true if error is `DeliverAmountIsProhibited`.
func IsDeliverAmountIsProhibitedError(err error) bool {
	return isError(err, "DeliverAmountIsProhibited")
}

// IsOperationVersionMismatchError returns true if error is `OperationVersionMismatch`.
func IsOperationVersionMismatchError(err error) bool {
	return isError(err, "OperationVersionMismatch")
}

// IsProhibitedRecipientError returns true if error is `ProhibitedRecipient`.
func IsProhibitedRecipientError(err error) bool {
	return isError(err, "ProhibitedRecipient")
}

// IsCannotCoverBridgingFeesError returns true if error is `CannotCoverBridgingFees`.
func IsCannotCoverBridgingFeesError(err error) bool {
	return isError(err, "CannotCoverBridgingFees")
}

// ******************** Asset FT errors ********************

// IsAssetFTStateError returns true if the error is caused by enabled asset FT features.
func IsAssetFTStateError(err error) bool {
	return IsAssetFTFreezingError(err) ||
		IsAssetFTGlobalFreezingError(err) ||
		IsAssetFTWhitelistedLimitExceededError(err)
}

// IsAssetFTFreezingError returns true if error is cause of the lack of freezing amount.
func IsAssetFTFreezingError(err error) bool {
	return isError(err, "is not available, available") && isError(err, "insufficient funds")
}

// IsAssetFTGlobalFreezingError returns true if error is cause is token global freeze.
func IsAssetFTGlobalFreezingError(err error) bool {
	return isError(err, "token is globally frozen")
}

// IsAssetFTWhitelistedLimitExceededError returns true if error is whitelisted limit exceeded.
func IsAssetFTWhitelistedLimitExceededError(err error) bool {
	return isError(err, "whitelisted limit exceeded")
}

// IsRecipientBlockedError returns true if error is the recipient is blocked.
func IsRecipientBlockedError(err error) bool {
	return isError(err, "is not allowed to receive funds: unauthorized")
}

func isError(err error, errorString string) bool {
	return err != nil && strings.Contains(err.Error(), errorString)
}<|MERGE_RESOLUTION|>--- conflicted
+++ resolved
@@ -89,17 +89,6 @@
 
 // QueryMethods.
 const (
-<<<<<<< HEAD
-	QueryMethodConfig               QueryMethod = "config"
-	QueryMethodOwnership            QueryMethod = "ownership"
-	QueryMethodXRPLTokens           QueryMethod = "xrpl_tokens"
-	QueryMethodFeesCollected        QueryMethod = "fees_collected"
-	QueryMethodCoreumTokens         QueryMethod = "coreum_tokens"
-	QueryMethodPendingOperations    QueryMethod = "pending_operations"
-	QueryMethodAvailableTickets     QueryMethod = "available_tickets"
-	QueryMethodPendingRefunds       QueryMethod = "pending_refunds"
-	QueryMethodTransactionEvidences QueryMethod = "transaction_evidences"
-=======
 	QueryMethodConfig                   QueryMethod = "config"
 	QueryMethodOwnership                QueryMethod = "ownership"
 	QueryMethodXRPLTokens               QueryMethod = "xrpl_tokens"
@@ -108,8 +97,8 @@
 	QueryMethodPendingOperations        QueryMethod = "pending_operations"
 	QueryMethodAvailableTickets         QueryMethod = "available_tickets"
 	QueryMethodPendingRefunds           QueryMethod = "pending_refunds"
+	QueryMethodTransactionEvidences     QueryMethod = "transaction_evidences"
 	QueryMethodProhibitedXRPLRecipients QueryMethod = "prohibited_xrpl_recipients"
->>>>>>> deec9181
 )
 
 // Relayer is the relayer information in the contract config.

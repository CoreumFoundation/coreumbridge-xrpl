--- conflicted
+++ resolved
@@ -29,15 +29,10 @@
 const (
 	ExecMethodUpdateOwnership     ExecMethod = "update_ownership"
 	ExecMethodRegisterCoreumToken ExecMethod = "register_coreum_token"
-<<<<<<< HEAD
-	ExecMethodRegisterXRPLToken   ExecMethod = "register_x_r_p_l_token"
-	ExecMethodSendEvidence        ExecMethod = "send_evidence"
+	ExecMethodRegisterXRPLToken   ExecMethod = "register_xrpl_token"
+	ExecMethodSaveEvidence        ExecMethod = "save_evidence"
 	ExecMethodRecoverTickets      ExecMethod = "recover_tickets"
 	ExecMethodRegisterSignature   ExecMethod = "register_signature"
-=======
-	ExecMethodRegisterXRPLToken   ExecMethod = "register_xrpl_token"
-	ExecMethodSaveEvidence        ExecMethod = "save_evidence"
->>>>>>> bd633483
 )
 
 // QueryMethod is contract query method.
@@ -45,19 +40,12 @@
 
 // QueryMethods.
 const (
-<<<<<<< HEAD
 	QueryMethodConfig            QueryMethod = "config"
 	QueryMethodOwnership         QueryMethod = "ownership"
-	QueryMethodXRPLTokens        QueryMethod = "x_r_p_l_tokens"
+	QueryMethodXRPLTokens        QueryMethod = "xrpl_tokens"
 	QueryMethodCoreumTokens      QueryMethod = "coreum_tokens"
 	QueryMethodPendingOperations QueryMethod = "pending_operations"
 	QueryMethodAvailableTickets  QueryMethod = "available_tickets"
-=======
-	QueryMethodConfig       QueryMethod = "config"
-	QueryMethodOwnership    QueryMethod = "ownership"
-	QueryMethodXRPLTokens   QueryMethod = "xrpl_tokens"
-	QueryMethodCoreumTokens QueryMethod = "coreum_tokens"
->>>>>>> bd633483
 )
 
 const (
@@ -192,8 +180,7 @@
 	Currency string `json:"currency"`
 }
 
-<<<<<<< HEAD
-type sendEvidenceRequest struct {
+type saveEvidenceRequest struct {
 	Evidence evidences `json:"evidence"`
 }
 
@@ -223,12 +210,6 @@
 type evidences struct {
 	XRPLToCoreumTransfer  *XRPLToCoreumTransferEvidence  `json:"x_r_p_l_to_coreum_transfer,omitempty"`
 	XRPLTransactionResult *xrplTransactionResultEvidence `json:"x_r_p_l_transaction_result,omitempty"`
-=======
-type saveEvidenceRequest struct {
-	Evidence struct {
-		XRPLToCoreumTransfer XRPLToCoreumTransferEvidence `json:"xrpl_to_coreum_transfer"`
-	} `json:"evidence"`
->>>>>>> bd633483
 }
 
 type xrplTokensResponse struct {
@@ -459,16 +440,11 @@
 
 // SendXRPLToCoreumTransferEvidence sends an Evidence of a confirmed XRPL to coreum transfer transaction.
 func (c *ContractClient) SendXRPLToCoreumTransferEvidence(ctx context.Context, sender sdk.AccAddress, evidence XRPLToCoreumTransferEvidence) (*sdk.TxResponse, error) {
-<<<<<<< HEAD
-	req := sendEvidenceRequest{
+	req := saveEvidenceRequest{
 		Evidence: evidences{
 			XRPLToCoreumTransfer: &evidence,
 		},
 	}
-=======
-	req := saveEvidenceRequest{}
-	req.Evidence.XRPLToCoreumTransfer = evidence
->>>>>>> bd633483
 	txRes, err := c.execute(ctx, sender, execRequest{
 		Body: map[ExecMethod]saveEvidenceRequest{
 			ExecMethodSaveEvidence: req,
@@ -483,7 +459,7 @@
 
 // SendXRPLTicketsAllocationTransactionResultEvidence sends an Evidence of a confirmed or rejected ticket allocation transaction.
 func (c *ContractClient) SendXRPLTicketsAllocationTransactionResultEvidence(ctx context.Context, sender sdk.AccAddress, evidence XRPLTransactionResultTicketsAllocationEvidence) (*sdk.TxResponse, error) {
-	req := sendEvidenceRequest{
+	req := saveEvidenceRequest{
 		Evidence: evidences{
 			XRPLTransactionResult: &xrplTransactionResultEvidence{
 				XRPLTransactionResultEvidence: evidence.XRPLTransactionResultEvidence,
@@ -496,8 +472,8 @@
 		},
 	}
 	txRes, err := c.execute(ctx, sender, execRequest{
-		Body: map[ExecMethod]sendEvidenceRequest{
-			ExecMethodSendEvidence: req,
+		Body: map[ExecMethod]saveEvidenceRequest{
+			ExecMethodSaveEvidence: req,
 		},
 	})
 	if err != nil {

--- conflicted
+++ resolved
@@ -91,13 +91,12 @@
 		maxHoldingAmount *sdkmath.Int,
 		bridgingFee *sdkmath.Int,
 	) (*sdk.TxResponse, error)
-<<<<<<< HEAD
 	GetPendingRefunds(ctx context.Context, address sdk.AccAddress) ([]coreum.PendingRefund, error)
 	ClaimRefund(
 		ctx context.Context,
 		sender sdk.AccAddress,
 		pendingRefundID string,
-=======
+	) (*sdk.TxResponse, error)
 	RotateKeys(
 		ctx context.Context,
 		sender sdk.AccAddress,
@@ -113,7 +112,6 @@
 		ctx context.Context,
 		sender sdk.AccAddress,
 		amounts []sdk.Coin,
->>>>>>> 46eacdaf
 	) (*sdk.TxResponse, error)
 }
 
@@ -777,7 +775,6 @@
 	return balances, nil
 }
 
-<<<<<<< HEAD
 // GetPendingRefunds queries for the pending refunds of an addreess.
 func (b *BridgeClient) GetPendingRefunds(ctx context.Context, address sdk.AccAddress) ([]coreum.PendingRefund, error) {
 	b.log.Info(ctx, "getting pending refunds", zap.String("address", address.String()))
@@ -802,10 +799,7 @@
 	return nil
 }
 
-func (b *BridgeClient) buildRelayersFromBootstrappingConfig(
-=======
 func (b *BridgeClient) buildContractRelayersFromRelayersConfig(
->>>>>>> 46eacdaf
 	ctx context.Context,
 	relayers []RelayerConfig,
 ) ([]coreum.Relayer, []rippledata.SignerEntry, error) {

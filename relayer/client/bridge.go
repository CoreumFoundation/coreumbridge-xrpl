//nolint:tagliatelle // yaml spec
package client

import (
	"context"
	"io"
	"os"
	"path/filepath"

	sdkmath "cosmossdk.io/math"
	sdk "github.com/cosmos/cosmos-sdk/types"
	authtypes "github.com/cosmos/cosmos-sdk/x/auth/types"
	banktypes "github.com/cosmos/cosmos-sdk/x/bank/types"
	"github.com/pkg/errors"
	rippledata "github.com/rubblelabs/ripple/data"
	"github.com/samber/lo"
	"go.uber.org/zap"
	"gopkg.in/yaml.v3"

	"github.com/CoreumFoundation/coreum/v4/pkg/client"
	"github.com/CoreumFoundation/coreumbridge-xrpl/relayer/coreum"
	"github.com/CoreumFoundation/coreumbridge-xrpl/relayer/logger"
	"github.com/CoreumFoundation/coreumbridge-xrpl/relayer/xrpl"
)

const (
	// the balance includes fee for the operations and some XRP on top to cover initial TrustSet txs.
	minBalanceToCoverFeeAndTrustLines = float64(20)
)

// ContractClient is the interface for the contract client.
//
//nolint:interfacebloat
type ContractClient interface {
	DeployAndInstantiate(
		ctx context.Context,
		sender sdk.AccAddress,
		byteCode []byte,
		config coreum.InstantiationConfig,
	) (sdk.AccAddress, error)
	GetContractConfig(ctx context.Context) (coreum.ContractConfig, error)
	RecoverTickets(
		ctx context.Context,
		sender sdk.AccAddress,
		accountSequence uint32,
		numberOfTickets *uint32,
	) (*sdk.TxResponse, error)
	RegisterCoreumToken(
		ctx context.Context,
		sender sdk.AccAddress,
		denom string,
		decimals uint32,
		sendingPrecision int32,
		maxHoldingAmount sdkmath.Int,
		bridgingFee sdkmath.Int,
	) (*sdk.TxResponse, error)
	RegisterXRPLToken(
		ctx context.Context,
		sender sdk.AccAddress,
		issuer, currency string,
		sendingPrecision int32,
		maxHoldingAmount sdkmath.Int,
		bridgingFee sdkmath.Int,
	) (*sdk.TxResponse, error)
	GetCoreumTokenByDenom(ctx context.Context, denom string) (coreum.CoreumToken, error)
	GetCoreumTokens(ctx context.Context) ([]coreum.CoreumToken, error)
	GetXRPLTokens(ctx context.Context) ([]coreum.XRPLToken, error)
	GetXRPLTokenByIssuerAndCurrency(ctx context.Context, issuer, currency string) (coreum.XRPLToken, error)
	SendToXRPL(
		ctx context.Context,
		sender sdk.AccAddress,
		recipient string,
		amount sdk.Coin,
		deliverAmount *sdkmath.Int,
	) (*sdk.TxResponse, error)
	UpdateXRPLToken(
		ctx context.Context,
		sender sdk.AccAddress,
		issuer, currency string,
		state *coreum.TokenState,
		sendingPrecision *int32,
		maxHoldingAmount *sdkmath.Int,
		bridgingFee *sdkmath.Int,
	) (*sdk.TxResponse, error)
	UpdateCoreumToken(
		ctx context.Context,
		sender sdk.AccAddress,
		denom string,
		state *coreum.TokenState,
		sendingPrecision *int32,
		maxHoldingAmount *sdkmath.Int,
		bridgingFee *sdkmath.Int,
	) (*sdk.TxResponse, error)
<<<<<<< HEAD
	GetPendingRefunds(ctx context.Context, address sdk.AccAddress) ([]coreum.PendingRefund, error)
=======
>>>>>>> b3483a29
	ClaimRefund(
		ctx context.Context,
		sender sdk.AccAddress,
		pendingRefundID string,
	) (*sdk.TxResponse, error)
<<<<<<< HEAD
=======
	GetFeesCollected(ctx context.Context, address sdk.Address) (sdk.Coins, error)
	ClaimFees(
		ctx context.Context,
		sender sdk.AccAddress,
		amounts []sdk.Coin,
	) (*sdk.TxResponse, error)
>>>>>>> b3483a29
	RotateKeys(
		ctx context.Context,
		sender sdk.AccAddress,
		newRelayers []coreum.Relayer,
		newEvidenceThreshold int,
	) (*sdk.TxResponse, error)
	ResumeBridge(
		ctx context.Context,
		sender sdk.AccAddress,
	) (*sdk.TxResponse, error)
}

// XRPLRPCClient is XRPL RPC client interface.
type XRPLRPCClient interface {
	AccountInfo(ctx context.Context, acc rippledata.Account) (xrpl.AccountInfoResult, error)
	AutoFillTx(ctx context.Context, tx rippledata.Transaction, sender rippledata.Account) error
	Submit(ctx context.Context, tx rippledata.Transaction) (xrpl.SubmitResult, error)
	SubmitAndAwaitSuccess(ctx context.Context, tx rippledata.Transaction) error
	AccountLines(
		ctx context.Context,
		account rippledata.Account,
		ledgerIndex any,
		marker string,
	) (xrpl.AccountLinesResult, error)
}

// XRPLTxSigner is XRPL transaction signer.
type XRPLTxSigner interface {
	Account(keyName string) (rippledata.Account, error)
	Sign(tx rippledata.Transaction, keyName string) error
}

// RelayerConfig is relayer config used for the bootstrapping and keys rotation.
type RelayerConfig struct {
	CoreumAddress string `yaml:"coreum_address"`
	XRPLAddress   string `yaml:"xrpl_address"`
	XRPLPubKey    string `yaml:"xrpl_pub_key"`
}

// BootstrappingConfig the struct contains the setting for the bridge XRPL account creation and contract deployment.
type BootstrappingConfig struct {
	Owner                       string          `yaml:"owner"`
	Admin                       string          `yaml:"admin"`
	Relayers                    []RelayerConfig `yaml:"relayers"`
	EvidenceThreshold           int             `yaml:"evidence_threshold"`
	UsedTicketSequenceThreshold int             `yaml:"used_ticket_sequence_threshold"`
	TrustSetLimitAmount         string          `yaml:"trust_set_limit_amount"`
	ContractByteCodePath        string          `yaml:"contract_bytecode_path"`
	SkipXRPLBalanceValidation   bool            `yaml:"-"`
}

// DefaultBootstrappingConfig returns default BootstrappingConfig.
func DefaultBootstrappingConfig() BootstrappingConfig {
	return BootstrappingConfig{
		Owner:                       "",
		Admin:                       "",
		Relayers:                    []RelayerConfig{{}},
		EvidenceThreshold:           0,
		UsedTicketSequenceThreshold: 150,
		TrustSetLimitAmount:         sdkmath.NewIntWithDecimal(1, 35).String(),
		ContractByteCodePath:        "",
		SkipXRPLBalanceValidation:   false,
	}
}

// KeysRotationConfig the struct contains the setting for the keys rotation.
type KeysRotationConfig struct {
	Relayers          []RelayerConfig `yaml:"relayers"`
	EvidenceThreshold int             `yaml:"evidence_threshold"`
}

// DefaultKeysRotationConfig return default KeysRotationConfig.
func DefaultKeysRotationConfig() KeysRotationConfig {
	return KeysRotationConfig{
		Relayers: []RelayerConfig{
			// keep one empty relayer for a template
			{},
		},
		EvidenceThreshold: 0,
	}
}

// BridgeClient is the service responsible for the bridge bootstrapping.
type BridgeClient struct {
	log             logger.Logger
	coreumClientCtx client.Context
	contractClient  ContractClient
	xrplRPCClient   XRPLRPCClient
	xrplTxSigner    XRPLTxSigner
}

// NewBridgeClient returns a new instance of the BridgeClient.
func NewBridgeClient(
	log logger.Logger,
	coreumClientCtx client.Context,
	contractClient ContractClient,
	xrplRPCClient XRPLRPCClient,
	xrplTxSigner XRPLTxSigner,
) *BridgeClient {
	return &BridgeClient{
		log:             log,
		coreumClientCtx: coreumClientCtx,
		contractClient:  contractClient,
		xrplRPCClient:   xrplRPCClient,
		xrplTxSigner:    xrplTxSigner,
	}
}

// Bootstrap creates initial XRPL bridge multi-signing account the disabled master key,
// enabled rippling on it deploys the bridge contract with the provided settings.
func (b *BridgeClient) Bootstrap(
	ctx context.Context,
	senderAddress sdk.AccAddress,
	bridgeAccountKeyName string,
	cfg BootstrappingConfig,
) (sdk.AccAddress, error) {
	xrplBridgeAccount, err := b.xrplTxSigner.Account(bridgeAccountKeyName)
	if err != nil {
		return nil, err
	}
	b.log.Info(
		ctx,
		"XRPL account details",
		zap.String("keyName", bridgeAccountKeyName),
		zap.String("xrplAddress", xrplBridgeAccount.String()),
	)
	if !cfg.SkipXRPLBalanceValidation {
		if err = b.validateXRPLBridgeAccountBalance(ctx, len(cfg.Relayers), xrplBridgeAccount); err != nil {
			return nil, err
		}
	}
	// validate the config and fill required objects
	relayers, xrplSignerEntries, err := b.buildContractRelayersFromRelayersConfig(ctx, cfg.Relayers)
	if err != nil {
		return nil, err
	}
	// prepare deployment config
	contactByteCode, err := os.ReadFile(cfg.ContractByteCodePath)
	if err != nil {
		return nil, errors.Wrapf(err, "failed to get contract bytecode by path:%s", cfg.ContractByteCodePath)
	}
	owner, err := sdk.AccAddressFromBech32(cfg.Owner)
	if err != nil {
		return nil, errors.Wrapf(err, "failed to parse owner")
	}
	admin, err := sdk.AccAddressFromBech32(cfg.Admin)
	if err != nil {
		return nil, errors.Wrapf(err, "failed to parse admin")
	}
	trustSetLimitAmount, ok := sdkmath.NewIntFromString(cfg.TrustSetLimitAmount)
	if !ok {
		return nil,
			errors.Wrapf(
				err,
				"failed to convert trustSetLimitAmount to sdkmth.Int, trustSetLimitAmount:%s",
				trustSetLimitAmount,
			)
	}
	instantiationCfg := coreum.InstantiationConfig{
		Owner:                       owner,
		Admin:                       admin,
		Relayers:                    relayers,
		EvidenceThreshold:           cfg.EvidenceThreshold,
		UsedTicketSequenceThreshold: cfg.UsedTicketSequenceThreshold,
		TrustSetLimitAmount:         trustSetLimitAmount,
		BridgeXRPLAddress:           xrplBridgeAccount.String(),
	}
	b.log.Info(ctx, "Deploying contract", zap.Any("settings", instantiationCfg))
	contractAddress, err := b.contractClient.DeployAndInstantiate(ctx, senderAddress, contactByteCode, instantiationCfg)
	b.log.Info(ctx, "Contract is deployed successfully", zap.String("address", contractAddress.String()))
	if err != nil {
		return nil, errors.Wrap(err, "failed to deploy contract")
	}

	if err := b.setUpXRPLBridgeAccount(ctx, bridgeAccountKeyName, cfg, xrplSignerEntries); err != nil {
		return nil, err
	}

	b.log.Info(ctx, "The XRPL bridge account is ready", zap.String("address", xrplBridgeAccount.String()))
	return contractAddress, nil
}

// GetContractConfig returns contract config.
func (b *BridgeClient) GetContractConfig(ctx context.Context) (coreum.ContractConfig, error) {
	return b.contractClient.GetContractConfig(ctx)
}

// RecoverTickets recovers tickets allocation.
func (b *BridgeClient) RecoverTickets(
	ctx context.Context,
	ownerAddress sdk.AccAddress,
	ticketsToAllocate uint32,
) error {
	b.log.Info(ctx, "Recovering tickets", zap.Uint32("numberOfTickets", xrpl.MaxTicketsToAllocate))
	cfg, err := b.contractClient.GetContractConfig(ctx)
	if err != nil {
		return err
	}
	bridgeXRPLAddress, err := rippledata.NewAccountFromAddress(cfg.BridgeXRPLAddress)
	if err != nil {
		return errors.Wrapf(
			err,
			"failed to convert BridgeXRPLAddress from contract to rippledata.Account, address:%s",
			cfg.BridgeXRPLAddress,
		)
	}
	b.log.Info(ctx, "Getting bridge account sequence", zap.String("address", cfg.BridgeXRPLAddress))
	accInfo, err := b.xrplRPCClient.AccountInfo(ctx, *bridgeXRPLAddress)
	if err != nil {
		return err
	}
	b.log.Info(ctx, "Got bridge account sequence", zap.Uint32("sequence", *accInfo.AccountData.Sequence))
	txRes, err := b.contractClient.RecoverTickets(
		ctx,
		ownerAddress,
		*accInfo.AccountData.Sequence,
		lo.ToPtr(ticketsToAllocate),
	)
	if err != nil {
		return err
	}

	b.log.Info(
		ctx,
		"Successfully submitted recovery tickets transaction",
		zap.Uint32("numberOfTickets", xrpl.MaxTicketsToAllocate),
		zap.String("txHash", txRes.TxHash),
	)

	return nil
}

// RegisterCoreumToken registers Coreum token.
func (b *BridgeClient) RegisterCoreumToken(
	ctx context.Context,
	owner sdk.AccAddress,
	denom string,
	decimals uint32,
	sendingPrecision int32,
	maxHoldingAmount sdkmath.Int,
	bridgingFee sdkmath.Int,
) (coreum.CoreumToken, error) {
	b.log.Info(
		ctx,
		"Registering Coreum token",
		zap.String("owner", owner.String()),
		zap.String("denom", denom),
		zap.Uint32("decimals", decimals),
		zap.Int32("sendingPrecision", sendingPrecision),
		zap.String("maxHoldingAmount", maxHoldingAmount.String()),
		zap.String("bridgingFee", bridgingFee.String()),
	)
	txRes, err := b.contractClient.RegisterCoreumToken(
		ctx,
		owner,
		denom,
		decimals,
		sendingPrecision,
		maxHoldingAmount,
		bridgingFee,
	)
	if err != nil {
		return coreum.CoreumToken{}, err
	}

	token, err := b.contractClient.GetCoreumTokenByDenom(ctx, denom)
	if err != nil {
		return coreum.CoreumToken{}, err
	}
	b.log.Info(
		ctx,
		"Successfully registered Coreum token",
		zap.Any("token", token),
		zap.String("txHash", txRes.TxHash),
	)

	return token, nil
}

// RegisterXRPLToken registers XRPL token.
func (b *BridgeClient) RegisterXRPLToken(
	ctx context.Context,
	owner sdk.AccAddress,
	issuer rippledata.Account, currency rippledata.Currency,
	sendingPrecision int32,
	maxHoldingAmount sdkmath.Int,
	bridgingFee sdkmath.Int,
) (coreum.XRPLToken, error) {
	stringCurrency := xrpl.ConvertCurrencyToString(currency)
	b.log.Info(
		ctx,
		"Registering XRPL token",
		zap.String("owner", owner.String()),
		zap.String("issuer", issuer.String()),
		zap.String("currency", stringCurrency),
		zap.Int32("sendingPrecision", sendingPrecision),
		zap.String("maxHoldingAmount", maxHoldingAmount.String()),
		zap.String("maxHoldingAmount", maxHoldingAmount.String()),
		zap.String("bridgingFee", bridgingFee.String()),
	)
	txRes, err := b.contractClient.RegisterXRPLToken(
		ctx,
		owner,
		issuer.String(),
		stringCurrency,
		sendingPrecision,
		maxHoldingAmount,
		bridgingFee,
	)
	if err != nil {
		return coreum.XRPLToken{}, err
	}

	token, err := b.contractClient.GetXRPLTokenByIssuerAndCurrency(ctx, issuer.String(), stringCurrency)
	if err != nil {
		return coreum.XRPLToken{}, err
	}
	b.log.Info(
		ctx,
		"Successfully registered XRPL token",
		zap.Any("token", token),
		zap.String("txHash", txRes.TxHash),
	)

	return token, nil
}

// GetAllTokens returns all registered tokens.
func (b *BridgeClient) GetAllTokens(ctx context.Context) ([]coreum.CoreumToken, []coreum.XRPLToken, error) {
	coreumTokens, err := b.contractClient.GetCoreumTokens(ctx)
	if err != nil {
		return nil, nil, err
	}

	xrplTokens, err := b.contractClient.GetXRPLTokens(ctx)
	if err != nil {
		return nil, nil, err
	}

	return coreumTokens, xrplTokens, nil
}

// SendFromCoreumToXRPL sends tokens form Coreum to XRPL.
func (b *BridgeClient) SendFromCoreumToXRPL(
	ctx context.Context,
	sender sdk.AccAddress,
	recipient rippledata.Account,
	amount sdk.Coin,
	deliverAmount *sdkmath.Int,
) error {
	logFields := []zap.Field{
		zap.String("sender", sender.String()),
		zap.String("amount", amount.String()),
		zap.String("recipient", recipient.String()),
	}
	if deliverAmount != nil {
		logFields = append(logFields, zap.String("deliverAmount", deliverAmount.String()))
	}
	b.log.Info(
		ctx,
		"Sending tokens form Coreum to XRPL",
		logFields...,
	)
	txRes, err := b.contractClient.SendToXRPL(ctx, sender, recipient.String(), amount, deliverAmount)
	if err != nil {
		return err
	}

	b.log.Info(
		ctx,
		"Successfully sent tx to send from Coreum to XRPL",
		zap.String("txHash", txRes.TxHash),
	)

	return nil
}

// SendFromXRPLToCoreum sends tokens form XRPL to Coreum.
func (b *BridgeClient) SendFromXRPLToCoreum(
	ctx context.Context,
	senderKeyName string,
	amount rippledata.Amount,
	recipient sdk.AccAddress,
) error {
	senderAccount, err := b.xrplTxSigner.Account(senderKeyName)
	if err != nil {
		return err
	}

	b.log.Info(
		ctx,
		"Sending tokens form XRPL to Coreum",
		zap.String("sender", senderAccount.String()),
		zap.String("amount", amount.String()),
		zap.String("recipient", recipient.String()),
	)

	cfg, err := b.contractClient.GetContractConfig(ctx)
	if err != nil {
		return err
	}
	xrplBridgeAddress, err := rippledata.NewAccountFromAddress(cfg.BridgeXRPLAddress)
	if err != nil {
		return errors.Wrapf(
			err,
			"failed to convert BridgeXRPLAddress from contract to rippledata.Account, address:%s",
			cfg.BridgeXRPLAddress,
		)
	}

	memo, err := xrpl.EncodeCoreumRecipientToMemo(recipient)
	if err != nil {
		return err
	}

	paymentTx := rippledata.Payment{
		Destination: *xrplBridgeAddress,
		Amount:      amount,
		TxBase: rippledata.TxBase{
			TransactionType: rippledata.PAYMENT,
			Memos: rippledata.Memos{
				memo,
			},
		},
	}

	return b.autoFillSignSubmitAndAwaitXRPLTx(ctx, &paymentTx, senderKeyName)
}

// SetXRPLTrustSet sends XRPL TrustSet transaction.
func (b *BridgeClient) SetXRPLTrustSet(
	ctx context.Context,
	senderKeyName string,
	limitAmount rippledata.Amount,
) error {
	senderAccount, err := b.xrplTxSigner.Account(senderKeyName)
	if err != nil {
		return err
	}

	b.log.Info(
		ctx,
		"Sending XRPL TrustSet",
		zap.String("sender", senderAccount.String()),
		zap.String("limitAmount", limitAmount.String()),
	)

	trustSetTx := rippledata.TrustSet{
		LimitAmount: limitAmount,
		TxBase: rippledata.TxBase{
			TransactionType: rippledata.TRUST_SET,
		},
	}

	return b.autoFillSignSubmitAndAwaitXRPLTx(ctx, &trustSetTx, senderKeyName)
}

// UpdateCoreumToken updates Coreum token.
func (b *BridgeClient) UpdateCoreumToken(
	ctx context.Context,
	sender sdk.AccAddress,
	denom string,
	state *coreum.TokenState,
	sendingPrecision *int32,
	maxHoldingAmount *sdkmath.Int,
	bridgingFee *sdkmath.Int,
) error {
	fields := []zap.Field{
		zap.String("sender", sender.String()),
		zap.String("denom", denom),
	}
	if state != nil {
		fields = append(fields, zap.String("state", string(*state)))
	}
	if sendingPrecision != nil {
		fields = append(fields, zap.Int32("sendingPrecision", *sendingPrecision))
	}
	if maxHoldingAmount != nil {
		fields = append(fields, zap.String("maxHoldingAmount", maxHoldingAmount.String()))
	}
	if bridgingFee != nil {
		fields = append(fields, zap.String("bridgingFee", bridgingFee.String()))
	}
	b.log.Info(
		ctx,
		"Updating token",
		fields...,
	)

	txRes, err := b.contractClient.UpdateCoreumToken(
		ctx, sender, denom, state, sendingPrecision, maxHoldingAmount, bridgingFee,
	)
	if err != nil {
		return err
	}

	b.log.Info(
		ctx,
		"Successfully sent tx to update Coreum token",
		zap.String("txHash", txRes.TxHash),
	)

	return nil
}

// UpdateXRPLToken updates XRPL token state.
func (b *BridgeClient) UpdateXRPLToken(
	ctx context.Context,
	sender sdk.AccAddress,
	issuer, currency string,
	state *coreum.TokenState,
	sendingPrecision *int32,
	maxHoldingAmount *sdkmath.Int,
	bridgingFee *sdkmath.Int,
) error {
	fields := []zap.Field{
		zap.String("sender", sender.String()),
		zap.String("issuer", issuer),
		zap.String("currency", currency),
	}
	if state != nil {
		fields = append(fields, zap.String("state", string(*state)))
	}
	if sendingPrecision != nil {
		fields = append(fields, zap.Int32("sendingPrecision", *sendingPrecision))
	}
	if maxHoldingAmount != nil {
		fields = append(fields, zap.String("maxHoldingAmount", maxHoldingAmount.String()))
	}
	if bridgingFee != nil {
		fields = append(fields, zap.String("bridgingFee", bridgingFee.String()))
	}
	b.log.Info(
		ctx,
		"Updating token",
		fields...,
	)
	txRes, err := b.contractClient.UpdateXRPLToken(
		ctx, sender, issuer, currency, state, sendingPrecision, maxHoldingAmount, bridgingFee,
	)
	if err != nil {
		return err
	}

	b.log.Info(
		ctx,
		"Successfully sent tx to update XRPL token",
		zap.String("txHash", txRes.TxHash),
	)

	return nil
}

// ResumeBridge resumes bridge after the halt.
func (b *BridgeClient) ResumeBridge(
	ctx context.Context,
	sender sdk.AccAddress,
) error {
	b.log.Info(
		ctx,
		"Resuming bridge",
	)

	txRes, err := b.contractClient.ResumeBridge(ctx, sender)
	if err != nil {
		return err
	}

	b.log.Info(
		ctx,
		"Successfully sent tx to resume bridge",
		zap.String("txHash", txRes.TxHash),
	)

	return nil
}

// RotateKeys start bridge keys rotation process.
func (b *BridgeClient) RotateKeys(
	ctx context.Context,
	sender sdk.AccAddress,
	cfg KeysRotationConfig,
) error {
	b.log.Info(
		ctx,
		"Rotating Keys",
		zap.Any("cfg", cfg),
	)

	relayers, _, err := b.buildContractRelayersFromRelayersConfig(ctx, cfg.Relayers)
	if err != nil {
		return err
	}

	txRes, err := b.contractClient.RotateKeys(ctx, sender, relayers, cfg.EvidenceThreshold)
	if err != nil {
		return err
	}

	b.log.Info(
		ctx,
		"Successfully sent tx to rotate keys",
		zap.String("txHash", txRes.TxHash),
	)

	return nil
}

// GetFeesCollected returns the fees collected by a relayer.
func (b *BridgeClient) GetFeesCollected(ctx context.Context, address sdk.Address) (sdk.Coins, error) {
	return b.contractClient.GetFeesCollected(ctx, address)
}

// ClaimFees calls the contract to claim the fees for a given relayer.
func (b *BridgeClient) ClaimFees(
	ctx context.Context,
	sender sdk.AccAddress,
	amounts []sdk.Coin,
) error {
	b.log.Info(
		ctx,
		"Claiming relayer fees",
		zap.Any("amounts", amounts),
	)

	txRes, err := b.contractClient.ClaimFees(ctx, sender, amounts)
	if err != nil {
		return err
	}

	b.log.Info(
		ctx,
		"Successfully claimed relayer fees",
		zap.String("txHash", txRes.TxHash),
	)

	return nil
}

// GetCoreumBalances returns all coreum account balances.
func (b *BridgeClient) GetCoreumBalances(ctx context.Context, address sdk.AccAddress) (sdk.Coins, error) {
	bankClient := banktypes.NewQueryClient(b.coreumClientCtx)
	res, err := bankClient.AllBalances(ctx, &banktypes.QueryAllBalancesRequest{
		Address: address.String(),
	})
	if err != nil {
		return nil, errors.Wrapf(err, "failed to get coreum balances, address:%s", address.String())
	}

	return res.Balances, nil
}

// GetXRPLBalances returns all XRPL account balances.
func (b *BridgeClient) GetXRPLBalances(ctx context.Context, acc rippledata.Account) ([]rippledata.Amount, error) {
	balances := make([]rippledata.Amount, 0)
	accInfo, err := b.xrplRPCClient.AccountInfo(ctx, acc)
	if err != nil {
		return nil, errors.Wrapf(err, "failed to get XRPL account info, address:%s", acc.String())
	}
	balances = append(balances, rippledata.Amount{
		Value:    accInfo.AccountData.Balance,
		Currency: xrpl.XRPTokenCurrency,
		Issuer:   xrpl.XRPTokenIssuer,
	})

	marker := ""
	for {
		accLines, err := b.xrplRPCClient.AccountLines(ctx, acc, "closed", marker)
		if err != nil {
			return nil, errors.Wrapf(err, "failed to get XRPL account lines, address:%s", acc.String())
		}
		for _, line := range accLines.Lines {
			lineCopy := line
			balances = append(balances, rippledata.Amount{
				Value:    &lineCopy.Balance.Value,
				Currency: lineCopy.Currency,
				Issuer:   lineCopy.Account,
			})
		}
		if accLines.Marker == "" {
			break
		}
		marker = accLines.Marker
	}

	return balances, nil
}

<<<<<<< HEAD
// GetPendingRefunds queries for the pending refunds of an addreess.
func (b *BridgeClient) GetPendingRefunds(ctx context.Context, address sdk.AccAddress) ([]coreum.PendingRefund, error) {
	b.log.Info(ctx, "getting pending refunds", zap.String("address", address.String()))
	return b.contractClient.GetPendingRefunds(ctx, address)
}

// ClaimPendingRefund claims pending refund.
func (b *BridgeClient) ClaimPendingRefund(ctx context.Context, address sdk.AccAddress, refundID string) error {
	b.log.Info(ctx, "claiming pending refund",
		zap.String("address", address.String()),
		zap.String("refundID", refundID))
	txRes, err := b.contractClient.ClaimRefund(ctx, address, refundID)
	if err != nil {
		return err
	}

	b.log.Info(ctx, "finished execution of claiming pending refund",
		zap.String("address", address.String()),
		zap.String("refundID", refundID),
		zap.String("txHash", txRes.TxHash),
	)
	return nil
=======
// ClaimRefund claims transaction/operation refund.
func (b *BridgeClient) ClaimRefund(
	ctx context.Context,
	sender sdk.AccAddress,
	pendingRefundID string,
) (*sdk.TxResponse, error) {
	return b.contractClient.ClaimRefund(ctx, sender, pendingRefundID)
>>>>>>> b3483a29
}

func (b *BridgeClient) buildContractRelayersFromRelayersConfig(
	ctx context.Context,
	relayers []RelayerConfig,
) ([]coreum.Relayer, []rippledata.SignerEntry, error) {
	coreumAuthClient := authtypes.NewQueryClient(b.coreumClientCtx)
	contractRelayers := make([]coreum.Relayer, 0, len(relayers))
	xrplSignerEntries := make([]rippledata.SignerEntry, 0)
	for _, relayer := range relayers {
		if _, err := coreumAuthClient.Account(ctx, &authtypes.QueryAccountRequest{
			Address: relayer.CoreumAddress,
		}); err != nil {
			return nil, nil, errors.Wrapf(err, "failed to get coreum account by address:%s", relayer.CoreumAddress)
		}
		xrplAddress, err := rippledata.NewAccountFromAddress(relayer.XRPLAddress)
		if err != nil {
			return nil, nil, errors.Wrapf(
				err,
				"failed to convert XRPL address string to rippledata.Account, address:%s",
				relayer.XRPLAddress,
			)
		}
		xrplAccInfo, err := b.xrplRPCClient.AccountInfo(ctx, *xrplAddress)
		if err != nil {
			return nil, nil, errors.Wrapf(err, "failed to get XRPL account by address:%s", xrplAddress.String())
		}
		if xrplAccInfo.AccountData.Balance.Float() < xrpl.ReserveToActivateAccount {
			return nil, nil, errors.Errorf(
				"insufficient XRPL relayer account balance, required:%f, current:%f",
				xrpl.ReserveToActivateAccount, xrplAccInfo.AccountData.Balance.Float(),
			)
		}
		relayerCoreumAddress, err := sdk.AccAddressFromBech32(relayer.CoreumAddress)
		if err != nil {
			return nil, nil, errors.Wrapf(err, "failed to parse relayerCoreumAddress:%s", relayer.CoreumAddress)
		}
		contractRelayers = append(contractRelayers, coreum.Relayer{
			CoreumAddress: relayerCoreumAddress,
			XRPLAddress:   relayer.XRPLAddress,
			XRPLPubKey:    relayer.XRPLPubKey,
		})
		xrplSignerEntries = append(xrplSignerEntries, rippledata.SignerEntry{
			SignerEntry: rippledata.SignerEntryItem{
				Account:      xrplAddress,
				SignerWeight: lo.ToPtr(uint16(1)),
			},
		})
	}

	return contractRelayers, xrplSignerEntries, nil
}

func (b *BridgeClient) validateXRPLBridgeAccountBalance(
	ctx context.Context,
	relayersCount int,
	xrplBridgeAccount rippledata.Account,
) error {
	requiredXRPLBalance := ComputeXRPLBrideAccountBalance(relayersCount)
	b.log.Info(
		ctx,
		"Compute required XRPL bridge account balance to init the account",
		zap.Float64("requiredBalance", requiredXRPLBalance),
	)
	xrplBridgeAccountInfo, err := b.xrplRPCClient.AccountInfo(ctx, xrplBridgeAccount)
	if err != nil {
		return err
	}
	xrplBridgeAccountBalance := xrplBridgeAccountInfo.AccountData.Balance
	b.log.Info(
		ctx,
		"Got XRPL bridge account balance",
		zap.Float64("balance", xrplBridgeAccountBalance.Float()),
	)
	if xrplBridgeAccountBalance.Float() < requiredXRPLBalance {
		return errors.Errorf(
			"insufficient XRPL bridge account balance, required:%f, current:%f",
			requiredXRPLBalance, xrplBridgeAccountBalance.Float(),
		)
	}

	return nil
}

func (b *BridgeClient) setUpXRPLBridgeAccount(
	ctx context.Context,
	bridgeAccountKeyName string,
	cfg BootstrappingConfig,
	xrplSignerEntries []rippledata.SignerEntry,
) error {
	xrplBridgeAccount, err := b.xrplTxSigner.Account(bridgeAccountKeyName)
	if err != nil {
		return err
	}

	b.log.Info(ctx, "Enabling rippling")
	enableRipplingTx := rippledata.AccountSet{
		SetFlag: lo.ToPtr(uint32(rippledata.TxDefaultRipple)),
		TxBase: rippledata.TxBase{
			TransactionType: rippledata.ACCOUNT_SET,
		},
	}
	if err := b.autoFillSignSubmitAndAwaitXRPLTx(ctx, &enableRipplingTx, bridgeAccountKeyName); err != nil {
		return err
	}

	b.log.Info(ctx, "Setting signers rippling")
	signerListSetTx := rippledata.SignerListSet{
		SignerQuorum:  uint32(cfg.EvidenceThreshold),
		SignerEntries: xrplSignerEntries,
		TxBase: rippledata.TxBase{
			TransactionType: rippledata.SIGNER_LIST_SET,
		},
	}
	if err := b.autoFillSignSubmitAndAwaitXRPLTx(ctx, &signerListSetTx, bridgeAccountKeyName); err != nil {
		return err
	}

	b.log.Info(ctx, "Disabling master key")
	disableMasterKeyTx := rippledata.AccountSet{
		TxBase: rippledata.TxBase{
			Account:         xrplBridgeAccount,
			TransactionType: rippledata.ACCOUNT_SET,
		},
		SetFlag: lo.ToPtr(uint32(rippledata.TxSetDisableMaster)),
	}
	return b.autoFillSignSubmitAndAwaitXRPLTx(ctx, &disableMasterKeyTx, bridgeAccountKeyName)
}

// ComputeXRPLBrideAccountBalance computes the min balance required by the XRPL bridge account.
func ComputeXRPLBrideAccountBalance(signersCount int) float64 {
	return minBalanceToCoverFeeAndTrustLines +
		xrpl.ReserveToActivateAccount +
		float64(xrpl.MaxTicketsToAllocate)*xrpl.ReservePerItem +
		float64(signersCount)*xrpl.ReservePerItem
}

// InitBootstrappingConfig creates default bootstrapping config yaml file.
func InitBootstrappingConfig(filePath string) error {
	return saveConfigToFile(filePath, DefaultBootstrappingConfig())
}

// ReadBootstrappingConfig reads config bootstrapping yaml file.
func ReadBootstrappingConfig(filePath string) (BootstrappingConfig, error) {
	fileBytes, err := readConfigFromFile(filePath)
	if err != nil {
		return BootstrappingConfig{}, err
	}

	var config BootstrappingConfig
	if err := yaml.Unmarshal(fileBytes, &config); err != nil {
		return BootstrappingConfig{}, errors.Wrapf(err, "failed to unmarshal file to yaml, path:%s", filePath)
	}

	return config, nil
}

// InitKeysRotationConfig creates empty keys rotation config yaml file.
func InitKeysRotationConfig(filePath string) error {
	return saveConfigToFile(filePath, DefaultKeysRotationConfig())
}

// ReadKeysRotationConfig reads keys rotation config yaml file.
func ReadKeysRotationConfig(filePath string) (KeysRotationConfig, error) {
	fileBytes, err := readConfigFromFile(filePath)
	if err != nil {
		return KeysRotationConfig{}, err
	}

	var config KeysRotationConfig
	if err := yaml.Unmarshal(fileBytes, &config); err != nil {
		return KeysRotationConfig{}, errors.Wrapf(err, "failed to unmarshal file to yaml, path:%s", filePath)
	}

	return config, nil
}

func saveConfigToFile(filePath string, srt any) error {
	if err := os.MkdirAll(filepath.Dir(filePath), 0o700); err != nil {
		return errors.Errorf("failed to create dirs by path:%s", filePath)
	}

	file, err := os.OpenFile(filePath, os.O_CREATE|os.O_TRUNC|os.O_WRONLY, 0o600)
	if err != nil {
		return errors.Wrapf(err, "failed to create file, path:%s", filePath)
	}
	defer file.Close()
	yamlStringConfig, err := yaml.Marshal(srt)
	if err != nil {
		return errors.Wrap(err, "failed convert default config to yaml")
	}
	if _, err := file.Write(yamlStringConfig); err != nil {
		return errors.Wrapf(err, "failed to write yaml config file, path:%s", filePath)
	}

	return nil
}

func readConfigFromFile(filePath string) ([]byte, error) {
	file, err := os.OpenFile(filePath, os.O_RDONLY, 0o600)
	defer file.Close() //nolint:staticcheck //we accept the error ignoring
	if errors.Is(err, os.ErrNotExist) {
		return nil, errors.Errorf("config file does not exist, path:%s", filePath)
	}
	fileBytes, err := io.ReadAll(file)
	if err != nil {
		return nil, errors.Wrapf(err, "failed to read bytes from file does not exist, path:%s", filePath)
	}

	return fileBytes, nil
}

func (b *BridgeClient) autoFillSignSubmitAndAwaitXRPLTx(
	ctx context.Context,
	tx rippledata.Transaction,
	signerKeyName string,
) error {
	sender, err := b.xrplTxSigner.Account(signerKeyName)
	if err != nil {
		return err
	}
	if err := b.xrplRPCClient.AutoFillTx(ctx, tx, sender); err != nil {
		return err
	}
	if err := b.xrplTxSigner.Sign(tx, signerKeyName); err != nil {
		return err
	}

	b.log.Info(
		ctx,
		"Submitting XRPL transaction",
		zap.String("txHash", tx.GetHash().String()),
		zap.Any("tx", tx),
	)
	if err = b.xrplRPCClient.SubmitAndAwaitSuccess(ctx, tx); err != nil {
		return err
	}
	b.log.Info(ctx, "Successfully submitted transaction", zap.String("txHash", tx.GetHash().String()))

	return nil
}<|MERGE_RESOLUTION|>--- conflicted
+++ resolved
@@ -91,24 +91,18 @@
 		maxHoldingAmount *sdkmath.Int,
 		bridgingFee *sdkmath.Int,
 	) (*sdk.TxResponse, error)
-<<<<<<< HEAD
 	GetPendingRefunds(ctx context.Context, address sdk.AccAddress) ([]coreum.PendingRefund, error)
-=======
->>>>>>> b3483a29
 	ClaimRefund(
 		ctx context.Context,
 		sender sdk.AccAddress,
 		pendingRefundID string,
 	) (*sdk.TxResponse, error)
-<<<<<<< HEAD
-=======
 	GetFeesCollected(ctx context.Context, address sdk.Address) (sdk.Coins, error)
 	ClaimFees(
 		ctx context.Context,
 		sender sdk.AccAddress,
 		amounts []sdk.Coin,
 	) (*sdk.TxResponse, error)
->>>>>>> b3483a29
 	RotateKeys(
 		ctx context.Context,
 		sender sdk.AccAddress,
@@ -797,15 +791,14 @@
 	return balances, nil
 }
 
-<<<<<<< HEAD
 // GetPendingRefunds queries for the pending refunds of an addreess.
 func (b *BridgeClient) GetPendingRefunds(ctx context.Context, address sdk.AccAddress) ([]coreum.PendingRefund, error) {
 	b.log.Info(ctx, "getting pending refunds", zap.String("address", address.String()))
 	return b.contractClient.GetPendingRefunds(ctx, address)
 }
 
-// ClaimPendingRefund claims pending refund.
-func (b *BridgeClient) ClaimPendingRefund(ctx context.Context, address sdk.AccAddress, refundID string) error {
+// ClaimRefund claims pending refund.
+func (b *BridgeClient) ClaimRefund(ctx context.Context, address sdk.AccAddress, refundID string) error {
 	b.log.Info(ctx, "claiming pending refund",
 		zap.String("address", address.String()),
 		zap.String("refundID", refundID))
@@ -820,15 +813,6 @@
 		zap.String("txHash", txRes.TxHash),
 	)
 	return nil
-=======
-// ClaimRefund claims transaction/operation refund.
-func (b *BridgeClient) ClaimRefund(
-	ctx context.Context,
-	sender sdk.AccAddress,
-	pendingRefundID string,
-) (*sdk.TxResponse, error) {
-	return b.contractClient.ClaimRefund(ctx, sender, pendingRefundID)
->>>>>>> b3483a29
 }
 
 func (b *BridgeClient) buildContractRelayersFromRelayersConfig(

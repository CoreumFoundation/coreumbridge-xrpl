package metrics

import (
	"github.com/pkg/errors"
	"github.com/prometheus/client_golang/prometheus"
)

const (
	relayerErrorsTotalMetricName                      = "relayer_errors_total"
	xrplChainBaseFeeMetricName                        = "xrpl_chain_base_fee"
	contractConfigXRPLBaseFeeMetricName               = "contract_config_xrpl_base_fee"
	xrplBridgeAccountBalancesMetricName               = "xrpl_bridge_account_balances"
	contractBalancesBalancesMetricName                = "contract_balances"
	pendingOperationsMetricName                       = "pending_operations"
	transactionEvidencesMetricName                    = "transaction_evidences"
	relayerBalancesMetricName                         = "relayer_balances"
	xrplAccountRecentHistoryScanLedgerIndexMetricName = "xrpl_account_recent_history_scan_ledger_index"
	xrplAccountFullHistoryScanLedgerIndexMetricName   = "xrpl_account_full_history_scan_ledger_index"
	freeContractTicketsMetricName                     = "free_contract_tickets"
	freeXRPLTicketsMetricName                         = "free_xrpl_tickets"
	bridgeStateMetricName                             = "bridge_state"
	maliciousBehaviourMetricName                      = "malicious_behaviour"
	relayerActivityMetricName                         = "relayer_activity"
	xrplTokensCoreumSupplyMetricName                  = "xrpl_tokens_coreum_supply"
	xrplBridgeAccountReservesMetricName               = "xrpl_bridge_account_reserves"
<<<<<<< HEAD
	relayerVersionMetricName                          = "relayer_version"
=======
	xrplRPCDecodingErrorCounterMetricName             = "xrpl_rpc_decoding_errors_total"
>>>>>>> 0b69927a

	// XRPLCurrencyIssuerLabel is XRPL currency issuer label.
	XRPLCurrencyIssuerLabel = "xrpl_currency_issuer"
	// CoreumDenomLabel is Coreum denom label.
	CoreumDenomLabel = "coreum_denom"
	// OperationIDLabel is operation ID label.
	OperationIDLabel = "operation_id"
	// EvidenceHashLabel is evidence hash label.
	EvidenceHashLabel = "evidence_hash"
	// RelayerCoremAddressLabel is address label.
	RelayerCoremAddressLabel = "relayer_coreum_address"
	// MaliciousBehaviourKeyLabel malicious behaviour key label.
	MaliciousBehaviourKeyLabel = "malicious_behaviour_key"
	// ActionLabel is action label.
	ActionLabel = "action"
	// VersionLabel is version label.
	VersionLabel = "version"
)

// Registry contains metrics.
type Registry struct {
	RelayerErrorCounter                          prometheus.Counter
	XRPLChainBaseFeeGauge                        prometheus.Gauge
	ContractConfigXRPLBaseFeeGauge               prometheus.Gauge
	XRPLBridgeAccountBalancesGaugeVec            *prometheus.GaugeVec
	ContractBalancesGaugeVec                     *prometheus.GaugeVec
	PendingOperationsGaugeVec                    *prometheus.GaugeVec
	TransactionEvidencesGaugeVec                 *prometheus.GaugeVec
	RelayerBalancesGaugeVec                      *prometheus.GaugeVec
	XRPLAccountRecentHistoryScanLedgerIndexGauge prometheus.Gauge
	XRPLAccountFullHistoryScanLedgerIndexGauge   prometheus.Gauge
	FreeContractTicketsGauge                     prometheus.Gauge
	FreeXRPLTicketsGauge                         prometheus.Gauge
	BridgeStateGauge                             prometheus.Gauge
	MaliciousBehaviourGaugeVec                   *prometheus.GaugeVec
	RelayerActivityGaugeVec                      *prometheus.GaugeVec
	RelayerVersion                               *prometheus.GaugeVec
	XRPLTokensCoreumSupplyGaugeVec               *prometheus.GaugeVec
	XRPLBridgeAccountReservesGauge               prometheus.Gauge
	XRPLRPCDecodingErrorCounter                  prometheus.Counter
}

// NewRegistry returns new metric registry.
//
//nolint:funlen // linear objects initialisation
func NewRegistry() *Registry {
	return &Registry{
		RelayerErrorCounter: prometheus.NewCounter(prometheus.CounterOpts{
			Name: relayerErrorsTotalMetricName,
			Help: "Error counter",
		}),
		XRPLChainBaseFeeGauge: prometheus.NewGauge(prometheus.GaugeOpts{
			Name: xrplChainBaseFeeMetricName,
			Help: "Base transaction fee on the XRPL chain",
		}),
		ContractConfigXRPLBaseFeeGauge: prometheus.NewGauge(prometheus.GaugeOpts{
			Name: contractConfigXRPLBaseFeeMetricName,
			Help: "Contract config XRPL base fee",
		}),
		XRPLBridgeAccountBalancesGaugeVec: prometheus.NewGaugeVec(prometheus.GaugeOpts{
			Name: xrplBridgeAccountBalancesMetricName,
			Help: "XRPL bridge account balances",
		},
			[]string{XRPLCurrencyIssuerLabel},
		),
		ContractBalancesGaugeVec: prometheus.NewGaugeVec(prometheus.GaugeOpts{
			Name: contractBalancesBalancesMetricName,
			Help: "Contract balances",
		},
			[]string{
				XRPLCurrencyIssuerLabel,
				CoreumDenomLabel,
			},
		),
		PendingOperationsGaugeVec: prometheus.NewGaugeVec(prometheus.GaugeOpts{
			Name: pendingOperationsMetricName,
			Help: "Pending operations",
		},
			[]string{
				OperationIDLabel,
			},
		),
		TransactionEvidencesGaugeVec: prometheus.NewGaugeVec(prometheus.GaugeOpts{
			Name: transactionEvidencesMetricName,
			Help: "Transaction evidences",
		},
			[]string{
				EvidenceHashLabel,
			},
		),
		RelayerBalancesGaugeVec: prometheus.NewGaugeVec(prometheus.GaugeOpts{
			Name: relayerBalancesMetricName,
			Help: "Relayer evidences",
		},
			[]string{
				RelayerCoremAddressLabel,
			},
		),
		XRPLAccountRecentHistoryScanLedgerIndexGauge: prometheus.NewGauge(prometheus.GaugeOpts{
			Name: xrplAccountRecentHistoryScanLedgerIndexMetricName,
			Help: "XRPL account recent history scan ledger index",
		}),
		XRPLAccountFullHistoryScanLedgerIndexGauge: prometheus.NewGauge(prometheus.GaugeOpts{
			Name: xrplAccountFullHistoryScanLedgerIndexMetricName,
			Help: "XRPL account full history scan ledger index",
		}),
		FreeContractTicketsGauge: prometheus.NewGauge(prometheus.GaugeOpts{
			Name: freeContractTicketsMetricName,
			Help: "Free contract tickets",
		}),
		FreeXRPLTicketsGauge: prometheus.NewGauge(prometheus.GaugeOpts{
			Name: freeXRPLTicketsMetricName,
			Help: "Free XRPL tickets",
		}),
		BridgeStateGauge: prometheus.NewGauge(prometheus.GaugeOpts{
			Name: bridgeStateMetricName,
			Help: "Bridge state",
		}),
		MaliciousBehaviourGaugeVec: prometheus.NewGaugeVec(prometheus.GaugeOpts{
			Name: maliciousBehaviourMetricName,
			Help: "Malicious behaviour",
		},
			[]string{
				MaliciousBehaviourKeyLabel,
			},
		),
		RelayerActivityGaugeVec: prometheus.NewGaugeVec(prometheus.GaugeOpts{
			Name: relayerActivityMetricName,
			Help: "Relayer activity",
		},
			[]string{
				RelayerCoremAddressLabel,
				ActionLabel,
			},
		),
		RelayerVersion: prometheus.NewGaugeVec(prometheus.GaugeOpts{
			Name: relayerVersionMetricName,
			Help: "Relayer version",
		},
			[]string{
				RelayerCoremAddressLabel,
				VersionLabel,
			},
		),
		XRPLTokensCoreumSupplyGaugeVec: prometheus.NewGaugeVec(prometheus.GaugeOpts{
			Name: xrplTokensCoreumSupplyMetricName,
			Help: "XRPL tokens supply on Coreum",
		},
			[]string{
				XRPLCurrencyIssuerLabel,
				CoreumDenomLabel,
			},
		),
		XRPLBridgeAccountReservesGauge: prometheus.NewGauge(prometheus.GaugeOpts{
			Name: xrplBridgeAccountReservesMetricName,
			Help: "XRPL bridge account reserves",
		}),
		XRPLRPCDecodingErrorCounter: prometheus.NewCounter(prometheus.CounterOpts{
			Name: xrplRPCDecodingErrorCounterMetricName,
			Help: "XRPL RPC decoding error counter",
		}),
	}
}

// Register registers all the metrics to prometheus.
func (m *Registry) Register(registry prometheus.Registerer) error {
	collectors := []prometheus.Collector{
		m.RelayerErrorCounter,
		m.XRPLChainBaseFeeGauge,
		m.ContractConfigXRPLBaseFeeGauge,
		m.XRPLBridgeAccountBalancesGaugeVec,
		m.ContractBalancesGaugeVec,
		m.PendingOperationsGaugeVec,
		m.TransactionEvidencesGaugeVec,
		m.RelayerBalancesGaugeVec,
		m.XRPLAccountRecentHistoryScanLedgerIndexGauge,
		m.XRPLAccountFullHistoryScanLedgerIndexGauge,
		m.FreeContractTicketsGauge,
		m.FreeXRPLTicketsGauge,
		m.BridgeStateGauge,
		m.MaliciousBehaviourGaugeVec,
		m.RelayerActivityGaugeVec,
		m.RelayerVersion,
		m.XRPLTokensCoreumSupplyGaugeVec,
		m.XRPLBridgeAccountReservesGauge,
		m.XRPLRPCDecodingErrorCounter,
	}

	for _, c := range collectors {
		if err := registry.Register(c); err != nil {
			return errors.Wrapf(err, "failed to register metric collector")
		}
	}

	return nil
}

// IncrementRelayerErrorCounter increments RelayerErrorCounter.
func (m *Registry) IncrementRelayerErrorCounter() {
	m.RelayerErrorCounter.Inc()
}

// SetXRPLAccountRecentHistoryScanLedgerIndex sets XRPLAccountRecentHistoryScanLedgerIndexGauge value.
func (m *Registry) SetXRPLAccountRecentHistoryScanLedgerIndex(index float64) {
	m.XRPLAccountRecentHistoryScanLedgerIndexGauge.Set(index)
}

// SetXRPLAccountFullHistoryScanLedgerIndex sets XRPLAccountFullHistoryScanLedgerIndexGauge value.
func (m *Registry) SetXRPLAccountFullHistoryScanLedgerIndex(index float64) {
	m.XRPLAccountFullHistoryScanLedgerIndexGauge.Set(index)
}

// SetMaliciousBehaviourKey sets the MaliciousBehaviourGaugeVec value to 1 with MaliciousBehaviourKeyLabel and
// provided key.
func (m *Registry) SetMaliciousBehaviourKey(key string) {
	m.MaliciousBehaviourGaugeVec.WithLabelValues(key).Set(1)
}

// IncrementXRPLRPCDecodingErrorCounter increments XRPLRPCDecodingErrorCounter.
func (m *Registry) IncrementXRPLRPCDecodingErrorCounter() {
	m.XRPLRPCDecodingErrorCounter.Inc()
}<|MERGE_RESOLUTION|>--- conflicted
+++ resolved
@@ -23,11 +23,8 @@
 	relayerActivityMetricName                         = "relayer_activity"
 	xrplTokensCoreumSupplyMetricName                  = "xrpl_tokens_coreum_supply"
 	xrplBridgeAccountReservesMetricName               = "xrpl_bridge_account_reserves"
-<<<<<<< HEAD
 	relayerVersionMetricName                          = "relayer_version"
-=======
 	xrplRPCDecodingErrorCounterMetricName             = "xrpl_rpc_decoding_errors_total"
->>>>>>> 0b69927a
 
 	// XRPLCurrencyIssuerLabel is XRPL currency issuer label.
 	XRPLCurrencyIssuerLabel = "xrpl_currency_issuer"

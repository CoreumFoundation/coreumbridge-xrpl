--- conflicted
+++ resolved
@@ -1,14 +1,11 @@
 package xrpl
 
 const (
-<<<<<<< HEAD
-	// TefNOTicketTxResult defines that the usage of the passed ticket or not created ticket.
-=======
 	// TecPathDryTxResult defines that provided paths did not have enough liquidity to send anything at all.
 	//	This could mean that the source and destination accounts are not linked by trust lines.
 	TecPathDryTxResult = "tecPATH_DRY"
 	// TefNOTicketTxResult defines the result which indicates the usage of the passed ticket or not created ticket.
->>>>>>> 52558e7d
+	// TefNOTicketTxResult defines that the usage of the passed ticket or not created ticket.
 	TefNOTicketTxResult = "tefNO_TICKET"
 	// TefPastSeqTxResult defines that the usage of the sequence in the past.
 	TefPastSeqTxResult = "tefPAST_SEQ"

--- conflicted
+++ resolved
@@ -38,6 +38,7 @@
             docker-cache: false
           - ci_step: "integration tests contract"
             command: |
+              make download-released-contract
               coreumbridge-xrpl-builder build/contract build/integration-tests/contract images
               coreum-builder images
               crust znet test --test-groups=coreumbridge-xrpl-contract --timeout-commit 0.5s
@@ -75,13 +76,7 @@
         with:
           repository: CoreumFoundation/crust
           path: crust
-<<<<<<< HEAD
-          # FIXME (wojciech): change to master once https://reviewable.io/reviews/CoreumFoundation/crust/365
-          # is merged
-          ref: e8b4330cd4fd6fe9841b6324d66910dbcec45451
-=======
           ref: 9e29fa9e7f52a0e8db70c1a1d43404de432bdac3
->>>>>>> 43fdc0c1
       - name: Checkout coreum
         uses: actions/checkout@v4
         with:
@@ -132,7 +127,6 @@
         if: ${{ matrix.docker-cache }}
         continue-on-error: true
         with:
-<<<<<<< HEAD
           key: ${{ runner.os }}-docker-v3-${{ steps.get-year-week.outputs.date }} # year-week key
       - name: Setup smart contract build cache
         uses: actions/cache@v3
@@ -144,20 +138,6 @@
             ~/.cache/crust/wasm/code-hashes.json
           key: ${{ runner.os }}-cache-smart-contracts-${{ hashFiles('./coreumbridge-xrpl/contract/**/*.rs') }}
         if: ${{ matrix.wasm-cache }}
-=======
-          key: ${{ runner.os }}-docker-cache-${{ steps.crust-coreum-cache-key.outputs.key }}
-      - name: Build contract
-        run: make build-contract
-        working-directory: ./coreumbridge-xrpl
-        if: ${{ matrix.build-contract }}
-      - name: Download released wasm contract
-        run: make download-released-contract
-        if: ${{ matrix.build-contract }}
-        working-directory: ./coreumbridge-xrpl
-      - name: Build dev environment
-        run: make build-dev-env
-        working-directory: ./coreumbridge-xrpl
->>>>>>> 43fdc0c1
       - name: Run ${{ matrix.ci_step }}
         working-directory: ./coreumbridge-xrpl
         run: ${{ matrix.command }}

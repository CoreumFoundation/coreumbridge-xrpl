--- conflicted
+++ resolved
@@ -24,161 +24,8 @@
 
 ### Build dev contract (fast build)
 
-<<<<<<< HEAD
-```bash
-export COREUM_CHAIN_ID={Coreum chain id}
-export COREUM_GRPC_URL={Coreum GRPC URL}
-export XRPL_RPC_URL={XRPL RPC URL}
-export RELEASE_VERSION={Relayer release version}
-```
-
-### Install relayer (with docker)
-
-For the document simplicity we use the alias for the command which will be executed in docker.
-Pay attention that all files outputs are related to docker container.
-
-```bash
-alias coreumbridge-xrpl-relayer="docker run --user $(id -u):$(id -g) -it --rm -v $HOME/.coreumbridge-xrpl-relayer:/root/.coreumbridge-xrpl-relayer coreumfoundation/coreumbridge-xrpl-relayer:$RELEASE_VERSION"
-```
-
-### Init relayer config
-
-```bash
-coreumbridge-xrpl-relayer init \
-    --coreum-chain-id $COREUM_CHAIN_ID \
-    --coreum-grpc-url $COREUM_GRPC_URL  \
-    --xrpl-rpc-url $XRPL_RPC_URL   
-```
-
-## Bootstrap the bridge
-
-### Init relayer
-
-#### Pass the [Init relayer](#init-relayer ) section.
-
-#### Generate the relayer keys
-
-Generate new keys:
-
-```bash
-coreumbridge-xrpl-relayer keys-coreum add coreum-relayer
-
-coreumbridge-xrpl-relayer keys-xrpl add xrpl-relayer
-```
-
-!!! Save output mnemonics to a safe place to be able to recover the relayer later. !!!
-
-The `coreum-relayer` and `xrpl-relayer` are key names set by default in the `relayer.yaml`. If for some reason you want
-to update them, then updated them in the `relayer.yaml` as well.
-
-Or import the existing mnemonics:
-
-```bash
-coreumbridge-xrpl-relayer keys-coreum add coreum-relayer --recover
-
-coreumbridge-xrpl-relayer keys-xrpl add xrpl-relayer --recover
-```
-
-#### Extract keys info for the contract deployment
-
-```bash
-coreumbridge-xrpl-relayer relayer-keys-info
-```
-
-Output example:
-
-```bash
-Keys info
-    coreumAddress: "testcore1lwzy78a7ulernmvdgvjyagaslsmp7x7g496jj4"
-    xrplAddress: "r41Cc8WLZMeUvZfvB4Fc4hRjpHya4T4Nqq"
-    xrplPubKey: "022ED182ACEBFE4C55CE0A0EA561468C31336F9B4E71FB487FC84D94A2826F1C10"
-```
-
-The output contains the `coreumAddress`, `xrplAddress` and `xrplPubKey` used for the contract deployment.
-Create the account with the `coreumAddress` by sending some tokens to in on the Coreum chain and XRPL account with the
-`xrplAddress` by sending 10XRP tokens and to it. Once the accounts are created share the keys info with contract
-deployer.
-
-### Run bootstrapping
-
-#### Pass the [Init relayer](#init-relayer) section.
-
-#### Generate new key which will be used for the XRPL bridge account creation
-
-```bash
-coreumbridge-xrpl-relayer keys-xrpl add bridge-account
-```
-
-#### Generate new key which will be used for the contract deployment
-
-```bash
-coreumbridge-xrpl-relayer keys-coreum add contract-deployer
-```
-
-Send some core tokens to the generated address, to have enough for the contract deployment.
-
-#### Generate config template
-
-```bash
-coreumbridge-xrpl-relayer bootstrap-bridge /root/.coreumbridge-xrpl-relayer/bootstrapping.yaml \
-  --xrpl-key-name bridge-account --coreum-key-name contract-deployer --init-only --relayers-count 32
-```
-
-The output will print the XRPL bridge address and min XRPL bridge account balance. Fund it and proceed to the nex step.
-
-Output example:
-
-```bash
-XRPL bridge address
-    address: "rDtBdHaGpZpgQ4vEZv3nKujhudd5kUHVQ"
-Coreum deployer address
-    address: "testcore1qfhm09t9wyf5ttuj9e52v90h7rhrk72zwjxv5l"
-Initializing default bootstrapping config
-    path: "/root/.coreumbridge-xrpl-relayer/bootstrapping.yaml"
-Computed minimum XRPL bridge balance
-    balance: 594
-```
-
-#### Modify the `bootstrapping.yaml` config
-
-Collect the config from the relayer and modify the bootstrapping config.
-
-Config example:
-
-```yaml
-owner: ""
-admin: ""
-relayers:
-  - coreum_address: ""
-    xrpl_address: ""
-    xrpl_pub_key: ""
-evidence_threshold: 2
-used_ticket_sequence_threshold: 150
-trust_set_limit_amount: "340000000000000000000000000000000000000"
-contract_bytecode_path: ""
-xrpl_base_fee: 10
-```
-
-If you don't have the contract bytecode download it.
-
-#### Run the bootstrapping
-
-```bash
-coreumbridge-xrpl-relayer bootstrap-bridge /root/.coreumbridge-xrpl-relayer/bootstrapping.yaml \
-  --xrpl-key-name bridge-account --coreum-key-name contract-deployer
-```
-
-Once the command is executed get the bridge contract address from the output and share among the relayers to update in
-the relayers config.
-
-#### Remove the bridge-account key
-
-```bash
-coreumbridge-xrpl-relayer xrpl-keys delete bridge-account 
-=======
 ```bash 
 make build-dev-contract
->>>>>>> 7b3931f0
 ```
 
 ### Build contract in docker
@@ -203,42 +50,5 @@
 ## Run dev environment
 
 ```bash
-<<<<<<< HEAD
-docker restart coreumbridge-xrpl-relayer && docker attach coreumbridge-xrpl-relayer
-```
-
-Once you are attached, press any key and enter the keyring password.
-
-### Migrate contract
-
-#### Download new version of the contract
-
-Download new version from the [Releases page](https://github.com/CoreumFoundation/coreumbridge-xrpl/releases) and store
-locally.
-
-#### Deploy new version of the contract
-
-Execute the deployment command
-
-```bash
-coreumbridge-xrpl-relayer deploy-contract /path/to/wasm/contrac --key-name deployer
-```
-
-The `deployer` can be any account.
-
-The command will provide and output with the new code ID. Use that code ID for the next command
-
-#### Execute the migration
-
-Execute the migration command
-
-```bash
-export NEW_CODE_ID={Code ID from previous command}
-coreumbridge-xrpl-relayer migrate-contract $NEW_CODE_ID --key-name owner
-```
-
-Only admin is authorized to call that command.
-=======
 make run-dev-env
-```
->>>>>>> 7b3931f0
+```
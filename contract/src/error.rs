use cosmwasm_std::{DivideByZeroError, OverflowError, StdError};
use cw_ownable::OwnershipError;
use cw_utils::PaymentError;
use thiserror::Error;

use crate::contract::MAX_TICKETS;

#[derive(Error, Debug)]
pub enum ContractError {
    #[error("{0}")]
    Std(#[from] StdError),

    #[error(transparent)]
    Ownership(#[from] OwnershipError),

    #[error(transparent)]
    OverflowError(#[from] OverflowError),

    #[error(transparent)]
    DivideByZeroError(#[from] DivideByZeroError),

    #[error("Payment error: {0}")]
    Payment(#[from] PaymentError),

    #[error("InvalidThreshold: Threshold can not be higher than amount of relayers")]
    InvalidThreshold {},

    #[error("InvalidXRPLAddress: XRPL address {} is not valid, must start with r and have a length between 24 and 34", address)]
    InvalidXRPLAddress { address: String },

    #[error("DuplicatedRelayerXRPLAddress: All relayers must have different XRPL addresses")]
    DuplicatedRelayerXRPLAddress {},

    #[error("DuplicatedRelayerXRPLPubKey: All relayers must have different XRPL public keys")]
    DuplicatedRelayerXRPLPubKey {},

    #[error("DuplicatedRelayerCoreumAddress: All relayers must have different coreum addresses")]
    DuplicatedRelayerCoreumAddress {},

    #[error("CoreumTokenAlreadyRegistered: Token {} already registered", denom)]
    CoreumTokenAlreadyRegistered { denom: String },

    #[error(
        "XRPLTokenAlreadyRegistered: Token with issuer: {} and currency: {} is already registered",
        issuer,
        currency
    )]
    XRPLTokenAlreadyRegistered { issuer: String, currency: String },

    #[error("InvalidFundsAmount: Need to send exactly the issue fee amount")]
    InvalidFundsAmount {},

    #[error("RegistrationFailure: Currency/denom generated already exists, please try again")]
    RegistrationFailure {},

    #[error("UnauthorizedSender: Sender is not a valid relayer")]
    UnauthorizedSender {},

    #[error("TokenNotRegistered: The token must be registered first before bridging")]
    TokenNotRegistered {},

    #[error("OperationAlreadyExecuted: The operation has already been executed")]
    OperationAlreadyExecuted {},

    #[error(
        "EvidenceAlreadyProvided: The relayer already provided its evidence for the operation"
    )]
    EvidenceAlreadyProvided {},

    #[error("InvalidAmount: Amount must be more than 0")]
    InvalidAmount {},

    #[error("InvalidUsedTicketsThreshold: Used tickets threshold must be more than 1 and less or equal than {}", MAX_TICKETS)]
    InvalidUsedTicketsThreshold {},

    #[error("NoAvailableTickets: There are no available tickets")]
    NoAvailableTickets {},

    #[error("LastTicketReserved: Last available ticket is reserved for updating tickets")]
    LastTicketReserved {},

    #[error("StillHaveAvailableTickets: Can't recover tickets if we still have tickets available")]
    StillHaveAvailableTickets {},

    #[error(
        "PendingTicketUpdate: There is a pending ticket update operation already in the queue"
    )]
    PendingTicketUpdate {},

    #[error("InvalidTransactionResultEvidence: An evidence must contain only one of sequence numer or ticket number")]
    InvalidTransactionResultEvidence {},

    #[error("InvalidSuccessfulTransactionResultEvidence: An evidence with a successful transaction must contain a transaction hash")]
    InvalidSuccessfulTransactionResultEvidence {},

    #[error("InvalidFailedTransactionResultEvidence: An evidence with an failed transaction can't have a transaction hash")]
    InvalidFailedTransactionResultEvidence {},

    #[error("InvalidTicketAllocationEvidence: Tickets have to be present if operation is accepted and absent if operation is rejected or invalid")]
    InvalidTicketAllocationEvidence {},

    #[error(
        "PendingOperationNotFound: There is no pending operation with this ticket/sequence number"
    )]
    PendingOperationNotFound {},

    #[error(
        "PendingOperationAlreadyExists: There is already a pending operation with this operation id"
    )]
    PendingOperationAlreadyExists {},

    #[error("SignatureAlreadyProvided: There is already a signature provided for this relayer and this operation")]
    SignatureAlreadyProvided {},

    #[error("InvalidTicketNumberToAllocate: The number of tickets to recover must be greater than used ticket threshold and less than or equal to max allowed")]
    InvalidTicketNumberToAllocate {},

    #[error("InvalidXRPLIssuer: The issuer must be a valid XRPL address")]
    InvalidXRPLIssuer {},

    #[error("InvalidXRPLCurrency: The currency must be a valid XRPL currency")]
    InvalidXRPLCurrency {},

<<<<<<< HEAD
    #[error("AmountSentIsZeroAfterTruncation: Amount sent is zero after truncating to sending precision")]
    AmountSentIsZeroAfterTruncation {},
=======
    #[error("XRPLTokenNotActive: This token must be active to be bridged")]
    XRPLTokenNotActive {},

    #[error("AmountSentIsZeroAfterTruncating: Amount sent is zero after truncating to sending precision")]
    AmountSentIsZeroAfterTruncating {},
>>>>>>> 22b081d4

    #[error("MaximumBridgedAmountReached: The maximum amount this contract can have bridged has been reached")]
    MaximumBridgedAmountReached {},

    #[error(
        "InvalidSendingPrecision: The sending precision can't be more than the token decimals or less than the negative token decimals"
    )]
    InvalidSendingPrecision {},
}<|MERGE_RESOLUTION|>--- conflicted
+++ resolved
@@ -121,16 +121,11 @@
     #[error("InvalidXRPLCurrency: The currency must be a valid XRPL currency")]
     InvalidXRPLCurrency {},
 
-<<<<<<< HEAD
-    #[error("AmountSentIsZeroAfterTruncation: Amount sent is zero after truncating to sending precision")]
-    AmountSentIsZeroAfterTruncation {},
-=======
     #[error("XRPLTokenNotActive: This token must be active to be bridged")]
     XRPLTokenNotActive {},
 
-    #[error("AmountSentIsZeroAfterTruncating: Amount sent is zero after truncating to sending precision")]
-    AmountSentIsZeroAfterTruncating {},
->>>>>>> 22b081d4
+    #[error("AmountSentIsZeroAfterTruncation: Amount sent is zero after truncating to sending precision")]
+    AmountSentIsZeroAfterTruncation {},
 
     #[error("MaximumBridgedAmountReached: The maximum amount this contract can have bridged has been reached")]
     MaximumBridgedAmountReached {},

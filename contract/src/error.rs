use cosmwasm_std::StdError;
use cw_ownable::OwnershipError;
use cw_utils::PaymentError;
use thiserror::Error;

#[derive(Error, Debug)]
pub enum ContractError {
    #[error("{0}")]
    Std(#[from] StdError),

    #[error(transparent)]
    Ownership(#[from] OwnershipError),

    #[error("Payment error: {0}")]
    Payment(#[from] PaymentError),

    #[error("InvalidThreshold: Threshold can not be higher than amount of relayers")]
    InvalidThreshold {},

    #[error("CoreumTokenAlreadyRegistered: Token {} already registered", denom)]
    CoreumTokenAlreadyRegistered { denom: String },
<<<<<<< HEAD

    #[error("XRPLTokenAlreadyRegistered: Token with issuer: {} and currency: {} is already registered", issuer, currency)]
    XrplTokenAlreadyRegistered { issuer: String, currency: String },
=======
  
    #[error(
        "XRPLTokenAlreadyRegistered: Token with issuer: {} and currency: {} is already registered",
        issuer,
        currency
    )]
    XRPLTokenAlreadyRegistered { issuer: String, currency: String },
>>>>>>> 33d0c854

    #[error("InvalidIssueFee: Need to send exactly the issue fee amount")]
    InvalidIssueFee {},

    #[error(
        "RegistrationFailure: Random currency/denom generated already exists, please try again"
    )]
    RegistrationFailure {},

    #[error("UnauthorizedSender: Sender is not a valid relayer")]
    UnauthorizedSender {},

    #[error("TokenNotRegistered: The token must be registered first before bridging")]
    TokenNotRegistered {},

    #[error("OperationAlreadyExecuted: The operation has already been executed")]
    OperationAlreadyExecuted {},

    #[error(
        "EvidenceAlreadyProvided: The relayer already provided its evidence for the operation"
    )]
    EvidenceAlreadyProvided {},

    #[error("InvalidAmount: Amount must be more than 0")]
    InvalidAmount {}
}<|MERGE_RESOLUTION|>--- conflicted
+++ resolved
@@ -19,25 +19,19 @@
 
     #[error("CoreumTokenAlreadyRegistered: Token {} already registered", denom)]
     CoreumTokenAlreadyRegistered { denom: String },
-<<<<<<< HEAD
 
-    #[error("XRPLTokenAlreadyRegistered: Token with issuer: {} and currency: {} is already registered", issuer, currency)]
-    XrplTokenAlreadyRegistered { issuer: String, currency: String },
-=======
-  
     #[error(
-        "XRPLTokenAlreadyRegistered: Token with issuer: {} and currency: {} is already registered",
-        issuer,
-        currency
+    "XRPLTokenAlreadyRegistered: Token with issuer: {} and currency: {} is already registered",
+    issuer,
+    currency
     )]
     XRPLTokenAlreadyRegistered { issuer: String, currency: String },
->>>>>>> 33d0c854
 
     #[error("InvalidIssueFee: Need to send exactly the issue fee amount")]
     InvalidIssueFee {},
 
     #[error(
-        "RegistrationFailure: Random currency/denom generated already exists, please try again"
+    "RegistrationFailure: Random currency/denom generated already exists, please try again"
     )]
     RegistrationFailure {},
 
@@ -51,7 +45,7 @@
     OperationAlreadyExecuted {},
 
     #[error(
-        "EvidenceAlreadyProvided: The relayer already provided its evidence for the operation"
+    "EvidenceAlreadyProvided: The relayer already provided its evidence for the operation"
     )]
     EvidenceAlreadyProvided {},
 

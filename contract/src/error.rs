--- conflicted
+++ resolved
@@ -157,14 +157,12 @@
     #[error("CannotCoverBridgingFees: The amount sent is not enough to cover the bridging fees")]
     CannotCoverBridgingFees {},
 
-<<<<<<< HEAD
     #[error("TokenStateNotUpdatable: Only Inactive or Disabled tokens' state can be updated")]
     TokenStateNotUpdatable {},
 
     #[error("InvalidTokenStateUpdate: A token state can only be updated to enabled or disabled")]
     InvalidTokenStateUpdate {},
-=======
+    
     #[error("InvalidTransferRate: The transfer rate sent is invalid, it must be more than 1000000000 (0%) and less or equal than 2000000000 (100%)")]
     InvalidTransferRate {},
->>>>>>> 0a750e47
 }
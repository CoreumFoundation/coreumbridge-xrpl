use coreum_wasm_sdk::core::CoreumMsg;
use cosmwasm_std::{coin, BankMsg, Coin, Decimal, Response, Storage, Uint128};

use crate::{
    contract::XRPL_ZERO_TRANSFER_RATE,
    error::ContractError,
    state::{CONFIG, FEES_COLLECTED},
};

pub fn amount_after_bridge_fees(
    amount: Uint128,
    bridging_fee: Uint128,
) -> Result<Uint128, ContractError> {
    let amount_after_bridge_fees = amount
        .checked_sub(bridging_fee)
        .map_err(|_| ContractError::CannotCoverBridgingFees {})?;

    Ok(amount_after_bridge_fees)
}

pub fn amount_after_transfer_fees(
    amount: Uint128,
    transfer_rate: Option<Uint128>,
) -> Result<(Uint128, Uint128), ContractError> {
    let mut amount_after_transfer_fees = amount;
    let mut transfer_fee = Uint128::zero();

    if let Some(rate) = transfer_rate {
        // The formula to calculate how much we can send is the following: amount_to_send = amount / (1 + fee_percentage)
        // Where, for 5% fee for example, fee_percentage is 0.05 and for 100% fee fee_percentage is 1.
        // To calculate the right amounts, first we get the rate from the XRPL transfer rate value
        // For example, if our transfer rate is 2% (1020000000), we will get 2% by doing 1020000000 - 1000000000 = 20000000
        // and then dividing this by 1000000000 to get the percentage (0.02)
        // Afterwards we just need to apply the formula to get the amount to send (rounded down) and substract from the initial amount to get the fee that is applied.
        let rate_value = rate.checked_sub(XRPL_ZERO_TRANSFER_RATE)?;
        let rate_percentage = Decimal::from_ratio(rate_value, XRPL_ZERO_TRANSFER_RATE);

        let denominator = Decimal::one().checked_add(rate_percentage)?;

        amount_after_transfer_fees = amount.div_floor(denominator);
        transfer_fee = amount.checked_sub(amount_after_transfer_fees)?;
    }

    Ok((amount_after_transfer_fees, transfer_fee))
}

pub fn handle_fee_collection(
    storage: &mut dyn Storage,
    bridging_fee: Uint128,
    token_denom: String,
    remainder: Uint128,
) -> Result<Uint128, ContractError> {
<<<<<<< HEAD
    // We substract the truncated portion from the bridging_fee. If truncated portion >= fee,
    // then we already paid the fees and we collect the truncated portion instead of bridging fee (because it might be bigger than the bridging fee)
    let fee_to_collect = bridging_fee.saturating_sub(truncated_portion);
    let fee_collected = if fee_to_collect.is_zero() {
        truncated_portion
    } else {
        bridging_fee
    };
=======
    // We add the bridging fee we charged and the truncated portion after all fees were charged
    let fee_collected = bridging_fee.checked_add(remainder)?;
>>>>>>> 0a750e47

    collect_fees(storage, coin(fee_collected.u128(), token_denom))?;
    Ok(fee_collected)
}

fn collect_fees(storage: &mut dyn Storage, fee: Coin) -> Result<(), ContractError> {
    // We only collect fees if there is something to collect
    // If for some reason there is a coin that we are not charging fees for, we don't collect it
    if !fee.amount.is_zero() {
        let mut fees_collected = FEES_COLLECTED.load(storage)?;
        // If we already have the coin in the fee collected array, we update the amount, if not, we add it as a new element.
        match fees_collected.iter_mut().find(|c| c.denom == fee.denom) {
            Some(coin) => coin.amount += fee.amount,
            None => fees_collected.push(fee),
        }
        FEES_COLLECTED.save(storage, &fees_collected)?;
    }

    Ok(())
}

pub fn claim_fees_for_relayers(
    storage: &mut dyn Storage,
) -> Result<Response<CoreumMsg>, ContractError> {
    let mut fees_collected = FEES_COLLECTED.load(storage)?;
    let relayers = CONFIG.load(storage)?.relayers;
    let mut coins_for_each_relayer = vec![];

    for fee in fees_collected.iter_mut() {
        // For each token collected in fees, we will divide the amount by the number of relayers to know how much we need to send to each relayer
        let amount_for_each_relayer = fee
            .amount
            .u128()
            .checked_div(relayers.len() as u128)
            .unwrap();

        // If the amount is 0, we don't send it to the relayers
        if amount_for_each_relayer != 0 {
            coins_for_each_relayer.push(coin(amount_for_each_relayer, fee.denom.to_owned()));
        }

        // We substract the amount we are sending to the relayers from the total amount collected
        // We can't simply remove it from the array because there might be small amounts left due to truncation when dividing
        fee.amount = fee
            .amount
            .checked_sub(Uint128::from(
                amount_for_each_relayer
                    .checked_mul(relayers.len() as u128)
                    .unwrap(),
            ))
            .unwrap();
    }

    // We'll have 1 multi send message for each relayer
    let mut send_messages = vec![];
    for relayer in relayers.iter() {
        send_messages.push(BankMsg::Send {
            to_address: relayer.coreum_address.to_string(),
            amount: coins_for_each_relayer.clone(),
        });
    }

    // Last thing we do is to clean the fees collected array removing the coins that have 0 amount
    // We need to do this step to avoid the posibility of iterating over them next claim
    fees_collected.retain(|c| !c.amount.is_zero());
    FEES_COLLECTED.save(storage, &fees_collected)?;

    Ok(Response::new().add_messages(send_messages))
}<|MERGE_RESOLUTION|>--- conflicted
+++ resolved
@@ -50,19 +50,8 @@
     token_denom: String,
     remainder: Uint128,
 ) -> Result<Uint128, ContractError> {
-<<<<<<< HEAD
-    // We substract the truncated portion from the bridging_fee. If truncated portion >= fee,
-    // then we already paid the fees and we collect the truncated portion instead of bridging fee (because it might be bigger than the bridging fee)
-    let fee_to_collect = bridging_fee.saturating_sub(truncated_portion);
-    let fee_collected = if fee_to_collect.is_zero() {
-        truncated_portion
-    } else {
-        bridging_fee
-    };
-=======
     // We add the bridging fee we charged and the truncated portion after all fees were charged
     let fee_collected = bridging_fee.checked_add(remainder)?;
->>>>>>> 0a750e47
 
     collect_fees(storage, coin(fee_collected.u128(), token_denom))?;
     Ok(fee_collected)

--- conflicted
+++ resolved
@@ -130,17 +130,13 @@
     #[returns(FeesCollectedResponse)]
     FeesCollected { relayer_address: Addr },
     #[returns(PendingRefundsResponse)]
-<<<<<<< HEAD
-    PendingRefunds { address: Addr },
-    #[returns(BridgeStateResponse)]
-    BridgeState {},
-=======
     PendingRefunds {
         address: Addr,
         offset: Option<u64>,
         limit: Option<u32>,
     },
->>>>>>> 1af3e45b
+    #[returns(BridgeStateResponse)]
+    BridgeState {},
 }
 
 #[cw_serde]

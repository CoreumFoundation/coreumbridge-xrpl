use cosmwasm_schema::{cw_serde, QueryResponses};
use cosmwasm_std::{Addr, Coin, Uint128};
use cw_ownable::{cw_ownable_execute, cw_ownable_query};

#[allow(unused_imports)]
use crate::state::{Config, CoreumToken, XRPLToken};
use crate::{evidence::Evidence, operation::Operation, relayer::Relayer, state::TokenState};

#[cw_serde]
pub struct InstantiateMsg {
    pub owner: Addr,
    // Addresses allowed to relay messages
    pub relayers: Vec<Relayer>,
    // How many relayers need to provide evidence for a message
    pub evidence_threshold: u32,
    // Amount of tickets that  we can use before triggering a ticket allocation action
    pub used_ticket_sequence_threshold: u32,
    // Trust set limit amount that will be used when registering XRPL tokens
    pub trust_set_limit_amount: Uint128,
    // Address of multisig account on the XRPL
    pub bridge_xrpl_address: String,
}

#[cw_ownable_execute]
#[cw_serde]
pub enum ExecuteMsg {
    RegisterCoreumToken {
        denom: String,
        decimals: u32,
        sending_precision: i32,
        max_holding_amount: Uint128,
        bridging_fee: Uint128,
    },
    #[serde(rename = "register_xrpl_token")]
    RegisterXRPLToken {
        issuer: String,
        currency: String,
        sending_precision: i32,
        max_holding_amount: Uint128,
        bridging_fee: Uint128,
        // The Transfer Rate is an integer which represents the amount you must send for the recipient to get 1 billion units of the same token.
        // A Transfer Rate of 1005000000 is equivalent to a transfer fee of 0.5%. The value of Transfer Rate must be more than 1000000000 ("0%" fee) or
        // less or equal than 2000000000 (a "100%" fee). If it is not sent there will be no fee.
        transfer_rate: Option<Uint128>,
    },
    RecoverTickets {
        account_sequence: u64,
        number_of_tickets: Option<u32>,
    },
    #[serde(rename = "recover_xrpl_token_registration")]
    RecoverXRPLTokenRegistration {
        issuer: String,
        currency: String,
        // If the transfer rate needs to be modified because admin sent it wrong and registration failed, it can be done here.
        transfer_rate: Option<Uint128>,
    },
    SaveSignature {
        operation_id: u64,
        signature: String,
    },
    SaveEvidence {
        evidence: Evidence,
    },
    #[serde(rename = "send_to_xrpl")]
    SendToXRPL {
        recipient: String,
    },
    // All fields that can be updatable for XRPL originated tokens will be updated with this message
    // They are all optional, so any fields that have to be updated can be included in the message.
    #[serde(rename = "update_xrpl_token")]
    UpdateXRPLToken {
        issuer: String,
        currency: String,
        state: Option<TokenState>,
    },
    // All fields that can be updatable for Coreum tokens will be updated with this message.
    // They are all optional, so any fields that have to be updated can be included in the message.
    UpdateCoreumToken {
        denom: String,
        state: Option<TokenState>,
    },
<<<<<<< HEAD
    // Any relayer can claim fees at any point in time. They will be distributed proportionally among all of them.
    ClaimFees {},
    // Claim refunds. User who can claim amounts due to failed transactions can do it with this message.
    ClaimRefunds {
        pending_operation_id: String,
=======
    // Any relayer can claim fees at any point in time. They need to provide what they want to claim.
    ClaimFees {
        amounts: Vec<Coin>,
>>>>>>> 6f017421
    },
}

#[cw_ownable_query]
#[cw_serde]
#[derive(QueryResponses)]
pub enum QueryMsg {
    #[returns(Config)]
    Config {},
    #[returns(XRPLTokensResponse)]
    #[serde(rename = "xrpl_tokens")]
    XRPLTokens {
        offset: Option<u64>,
        limit: Option<u32>,
    },
    #[returns(CoreumTokensResponse)]
    CoreumTokens {
        offset: Option<u64>,
        limit: Option<u32>,
    },
    #[returns(PendingOperationsResponse)]
    PendingOperations {},
    #[returns(AvailableTicketsResponse)]
    AvailableTickets {},
    #[returns(FeesCollectedResponse)]
<<<<<<< HEAD
    FeesCollected {},
    #[returns(PendingRefundsResponse)]
    PendingRefunds { address: Addr },
=======
    FeesCollected { relayer_address: Addr },
>>>>>>> 6f017421
}

#[cw_serde]
pub struct XRPLTokensResponse {
    pub tokens: Vec<XRPLToken>,
}

#[cw_serde]
pub struct CoreumTokensResponse {
    pub tokens: Vec<CoreumToken>,
}

#[cw_serde]
pub struct PendingOperationsResponse {
    pub operations: Vec<Operation>,
}

#[cw_serde]
pub struct AvailableTicketsResponse {
    pub tickets: Vec<u64>,
}

#[cw_serde]
pub struct FeesCollectedResponse {
    pub fees_collected: Vec<Coin>,
}

#[cw_serde]
pub struct PendingRefundsResponse {
    pub pending_refunds: Vec<PendingRefund>,
}

#[cw_serde]
pub struct PendingRefund {
    pub id: String,
    pub coin: Coin,
}<|MERGE_RESOLUTION|>--- conflicted
+++ resolved
@@ -79,17 +79,12 @@
         denom: String,
         state: Option<TokenState>,
     },
-<<<<<<< HEAD
-    // Any relayer can claim fees at any point in time. They will be distributed proportionally among all of them.
-    ClaimFees {},
     // Claim refunds. User who can claim amounts due to failed transactions can do it with this message.
     ClaimRefunds {
         pending_operation_id: String,
-=======
     // Any relayer can claim fees at any point in time. They need to provide what they want to claim.
     ClaimFees {
         amounts: Vec<Coin>,
->>>>>>> 6f017421
     },
 }
 
@@ -115,13 +110,9 @@
     #[returns(AvailableTicketsResponse)]
     AvailableTickets {},
     #[returns(FeesCollectedResponse)]
-<<<<<<< HEAD
-    FeesCollected {},
+    FeesCollected { relayer_address: Addr },
     #[returns(PendingRefundsResponse)]
     PendingRefunds { address: Addr },
-=======
-    FeesCollected { relayer_address: Addr },
->>>>>>> 6f017421
 }
 
 #[cw_serde]

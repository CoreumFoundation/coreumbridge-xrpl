use cosmwasm_schema::{cw_serde, QueryResponses};
use cosmwasm_std::{Addr, Coin, Uint128};
use cw_ownable::{cw_ownable_execute, cw_ownable_query};

#[allow(unused_imports)]
use crate::state::{Config, CoreumToken, XRPLToken};
use crate::{
    evidence::Evidence,
    operation::Operation,
    relayer::Relayer,
    state::{BridgeState, TokenState},
};

#[cw_serde]
pub struct InstantiateMsg {
    pub owner: Addr,
    // Addresses allowed to relay messages
    pub relayers: Vec<Relayer>,
    // How many relayers need to provide evidence for a message
    pub evidence_threshold: u32,
    // Amount of tickets that  we can use before triggering a ticket allocation action
    pub used_ticket_sequence_threshold: u32,
    // Trust set limit amount that will be used when registering XRPL tokens
    pub trust_set_limit_amount: Uint128,
    // Address of multisig account on the XRPL
    pub bridge_xrpl_address: String,
    // XRPL base fee used for executing transactions on XRPL
    pub xrpl_base_fee: u64,
}

#[cw_ownable_execute]
#[cw_serde]
pub enum ExecuteMsg {
    RegisterCoreumToken {
        denom: String,
        decimals: u32,
        sending_precision: i32,
        max_holding_amount: Uint128,
        bridging_fee: Uint128,
    },
    #[serde(rename = "register_xrpl_token")]
    RegisterXRPLToken {
        issuer: String,
        currency: String,
        sending_precision: i32,
        max_holding_amount: Uint128,
        bridging_fee: Uint128,
    },
    RecoverTickets {
        account_sequence: u64,
        number_of_tickets: Option<u32>,
    },
    #[serde(rename = "recover_xrpl_token_registration")]
    RecoverXRPLTokenRegistration {
        issuer: String,
        currency: String,
    },
    SaveSignature {
        operation_id: u64,
        operation_version: u64,
        signature: String,
    },
    SaveEvidence {
        evidence: Evidence,
    },
    #[serde(rename = "send_to_xrpl")]
    SendToXRPL {
        recipient: String,
        // This optional field is only allowed for XRPL originated tokens and is used together with attached funds to work with XRPL transfer rate.
        // How it works:
        // 1. If the token is not XRPL originated or XRP, if this is sent, we will return an error
        // 2. If the token is XRPL originated, if this is not sent, amount = max_amount = funds sent - bridging_fee
        // 3. If the token is XRPL originated, if this is sent, amount = deliver_amount, max_amount = funds sent - bridging fee
        deliver_amount: Option<Uint128>,
    },
    // All fields that can be updatable for XRPL originated tokens will be updated with this message
    // They are all optional, so any fields that have to be updated can be included in the message.
    #[serde(rename = "update_xrpl_token")]
    UpdateXRPLToken {
        issuer: String,
        currency: String,
        state: Option<TokenState>,
        sending_precision: Option<i32>,
        bridging_fee: Option<Uint128>,
        max_holding_amount: Option<Uint128>,
    },
    // All fields that can be updatable for Coreum tokens will be updated with this message.
    // They are all optional, so any fields that have to be updated can be included in the message.
    UpdateCoreumToken {
        denom: String,
        state: Option<TokenState>,
        sending_precision: Option<i32>,
        bridging_fee: Option<Uint128>,
        max_holding_amount: Option<Uint128>,
    },
    // Updates the XRPL base fee in config. When this operation is completed, all signatures on current pending operations will be deleted
    // and we will increase the version of all current pending operations.
    #[serde(rename = "update_xrpl_base_fee")]
    UpdateXRPLBaseFee {
        xrpl_base_fee: u64,
    },
    // Claim refund. User who can claim amounts due to failed transactions can do it with this message.
    ClaimRefund {
        pending_refund_id: String,
    },
    // Any relayer can claim fees at any point in time. They need to provide what they want to claim.
    ClaimRelayerFees {
        amounts: Vec<Coin>,
    },
    // A relayer or the owner can halt the bridge operations if an issue is detected
    HaltBridge {},
    // Owner can resume the bridge that is in halted state
    ResumeBridge {},
    // Owner can trigger a rotate keys, removing and/or adding relayers
    RotateKeys {
        new_relayers: Vec<Relayer>,
        new_evidence_threshold: u32,
    },
}

#[cw_ownable_query]
#[cw_serde]
#[derive(QueryResponses)]
pub enum QueryMsg {
    #[returns(Config)]
    Config {},
    #[returns(XRPLTokensResponse)]
    #[serde(rename = "xrpl_tokens")]
    XRPLTokens {
        start_after_key: Option<String>,
        limit: Option<u32>,
    },
    #[returns(CoreumTokensResponse)]
    CoreumTokens {
        start_after_key: Option<String>,
        limit: Option<u32>,
    },
    #[returns(PendingOperationsResponse)]
    PendingOperations {
<<<<<<< HEAD
        offset: Option<u64>,
=======
        start_after_key: Option<u64>,
>>>>>>> 3d0293b0
        limit: Option<u32>,
    },
    #[returns(AvailableTicketsResponse)]
    AvailableTickets {},
    #[returns(FeesCollectedResponse)]
    FeesCollected { relayer_address: Addr },
    #[returns(PendingRefundsResponse)]
    PendingRefunds {
        address: Addr,
        start_after_key: Option<(Addr, String)>,
        limit: Option<u32>,
    },
    #[returns(BridgeStateResponse)]
    BridgeState {},
}

#[cw_serde]
pub struct XRPLTokensResponse {
    pub last_key: Option<String>,
    pub tokens: Vec<XRPLToken>,
}

#[cw_serde]
pub struct CoreumTokensResponse {
    pub last_key: Option<String>,
    pub tokens: Vec<CoreumToken>,
}

#[cw_serde]
pub struct PendingOperationsResponse {
    pub last_key: Option<u64>,
    pub operations: Vec<Operation>,
}

#[cw_serde]
pub struct AvailableTicketsResponse {
    pub tickets: Vec<u64>,
}

#[cw_serde]
pub struct FeesCollectedResponse {
    pub fees_collected: Vec<Coin>,
}

#[cw_serde]
pub struct PendingRefundsResponse {
    pub last_key: Option<(Addr, String)>,
    pub pending_refunds: Vec<PendingRefund>,
}

#[cw_serde]
pub struct PendingRefund {
    pub id: String,
    pub coin: Coin,
}

#[cw_serde]
pub struct BridgeStateResponse {
    pub state: BridgeState,
}<|MERGE_RESOLUTION|>--- conflicted
+++ resolved
@@ -137,11 +137,7 @@
     },
     #[returns(PendingOperationsResponse)]
     PendingOperations {
-<<<<<<< HEAD
-        offset: Option<u64>,
-=======
         start_after_key: Option<u64>,
->>>>>>> 3d0293b0
         limit: Option<u32>,
     },
     #[returns(AvailableTicketsResponse)]

--- conflicted
+++ resolved
@@ -2,12 +2,8 @@
 use cosmwasm_std::Addr;
 use cw_ownable::{cw_ownable_execute, cw_ownable_query};
 
-<<<<<<< HEAD
-use crate::state::{Config, TokenCoreum, TokenXRPL};
-=======
 #[allow(unused_imports)]
 use crate::state::{Config, CoreumToken, XRPLToken};
->>>>>>> fa06f09e
 
 #[cw_serde]
 pub struct InstantiateMsg {
@@ -58,11 +54,7 @@
 
 #[cw_serde]
 pub struct XrplTokensResponse {
-<<<<<<< HEAD
-    pub tokens: Vec<TokenXRPL>,
-=======
     pub tokens: Vec<XRPLToken>,
->>>>>>> fa06f09e
 }
 
 #[cw_serde]
@@ -72,11 +64,7 @@
 
 #[cw_serde]
 pub struct XrplTokenResponse {
-<<<<<<< HEAD
-    pub token: TokenXRPL,
-=======
     pub token: XRPLToken,
->>>>>>> fa06f09e
 }
 
 #[cw_serde]

use coreum_wasm_sdk::{assetft, core::CoreumMsg};
use cosmwasm_schema::cw_serde;
use cosmwasm_std::{coin, Addr, Coin, CosmosMsg, Response, Storage, Uint128};

use crate::{
    contract::{convert_amount_decimals, XRPL_TOKENS_DECIMALS},
    error::ContractError,
    evidence::TransactionResult,
    relayer::Relayer,
    signatures::Signature,
    state::{
        BridgeState, Config, PendingRefund, TokenState, CONFIG, COREUM_TOKENS, PENDING_OPERATIONS,
        PENDING_REFUNDS, PENDING_ROTATE_KEYS, XRPL_TOKENS,
    },
    token::build_xrpl_token_key,
};

#[cw_serde]
pub struct Operation {
    pub id: String,
    // version will be used to handle changes in xrpl_base_fee.
    // If xrpl_base_fee changes, the version of operation will be increased by 1 (it's always created with an initial version = 1)
    // This way, relayers can know if they need to provide the signature again, for this version
    pub version: u64,
    pub ticket_sequence: Option<u64>,
    pub account_sequence: Option<u64>,
    pub signatures: Vec<Signature>,
    pub operation_type: OperationType,
    // xrpl_base_fee must be part of operation too to avoid race conditions
    pub xrpl_base_fee: u64,
}

#[cw_serde]
pub enum OperationType {
    AllocateTickets {
        number: u32,
    },
    TrustSet {
        issuer: String,
        currency: String,
        trust_set_limit_amount: Uint128,
    },
    RotateKeys {
        new_relayers: Vec<Relayer>,
        new_evidence_threshold: u32,
    },
    #[serde(rename = "coreum_to_xrpl_transfer")]
    CoreumToXRPLTransfer {
        issuer: String,
        currency: String,
        amount: Uint128,
        max_amount: Option<Uint128>,
        sender: Addr,
        recipient: String,
    },
}

// For responses
impl OperationType {
    pub const fn as_str(&self) -> &'static str {
        match self {
            Self::AllocateTickets { .. } => "allocate_tickets",
            Self::TrustSet { .. } => "trust_set",
            Self::RotateKeys { .. } => "rotate_keys",
            Self::CoreumToXRPLTransfer { .. } => "coreum_to_xrpl_transfer",
        }
    }
}

pub fn check_operation_exists(
    storage: &mut dyn Storage,
    operation_id: u64,
) -> Result<Operation, ContractError> {
    let operation = PENDING_OPERATIONS
        .load(storage, operation_id)
        .map_err(|_| ContractError::PendingOperationNotFound {})?;

    Ok(operation)
}

pub fn create_pending_operation(
    storage: &mut dyn Storage,
    timestamp: u64,
    ticket_sequence: Option<u64>,
    account_sequence: Option<u64>,
    operation_type: OperationType,
) -> Result<(), ContractError> {
    let config = CONFIG.load(storage)?;

    // If bridge is halted we prohibit all operation creations except allowed ones
    check_valid_operation_if_halt(storage, &config, &operation_type)?;

    let operation_id = ticket_sequence.unwrap_or_else(|| account_sequence.unwrap());
    // We use a unique ID for operations that will also be used for refunding failed operations
    // We need to use both timestamp and operation_id to ensure uniqueness of IDs, since operation_id can be reused in case of invalid transactions
    let operation = Operation {
        id: format!("{timestamp}-{operation_id}"),
        // Operations are initially created with version 1
        version: 1,
        ticket_sequence,
        account_sequence,
        signatures: vec![],
        operation_type,
        xrpl_base_fee: config.xrpl_base_fee,
    };

    if PENDING_OPERATIONS.has(storage, operation_id) {
        return Err(ContractError::PendingOperationAlreadyExists {});
    }
    PENDING_OPERATIONS.save(storage, operation_id, &operation)?;

    Ok(())
}

pub fn handle_trust_set_confirmation(
    storage: &mut dyn Storage,
    issuer: &str,
    currency: &str,
    transaction_result: &TransactionResult,
) -> Result<(), ContractError> {
    let key = build_xrpl_token_key(issuer, currency);

    let mut token = XRPL_TOKENS
        .load(storage, key.clone())
        .map_err(|_| ContractError::TokenNotRegistered {})?;

    // Set token to active if TrustSet operation was successful
    if transaction_result.eq(&TransactionResult::Accepted) {
        token.state = TokenState::Enabled;
    } else {
        token.state = TokenState::Inactive;
    }

    XRPL_TOKENS.save(storage, key, &token)?;
    Ok(())
}

pub fn handle_coreum_to_xrpl_transfer_confirmation(
    storage: &mut dyn Storage,
<<<<<<< HEAD
    transaction_result: &TransactionResult,
=======
    transaction_result: TransactionResult,
    tx_hash: Option<String>,
>>>>>>> 7f6841a8
    operation_id: u64,
    response: &mut Response<CoreumMsg>,
) -> Result<(), ContractError> {
    let pending_operation = PENDING_OPERATIONS
        .load(storage, operation_id)
        .map_err(|_| ContractError::PendingOperationNotFound {})?;

    match pending_operation.operation_type {
        OperationType::CoreumToXRPLTransfer {
            issuer,
            currency,
            amount,
            max_amount,
            sender,
            ..
        } => {
            // We check that the token that was sent was an XRPL originated token:
            let key = build_xrpl_token_key(&issuer, &currency);
            match XRPL_TOKENS.may_load(storage, key)? {
                Some(xrpl_token) => {
                    // if operation was with XRP, max amount might be empty so we will use amount.
                    let amount_sent = max_amount.unwrap_or(amount);
                    // If transaction was accepted and the token that was sent back was an XRPL originated token, we must burn the token amount
                    if transaction_result.eq(&TransactionResult::Accepted) {
                        let burn_msg = CosmosMsg::from(CoreumMsg::AssetFT(assetft::Msg::Burn {
                            coin: coin(amount_sent.u128(), xrpl_token.coreum_denom),
                        }));

                        *response = response.to_owned().add_message(burn_msg);
                    } else {
                        // If transaction was rejected, we must store the amount so that sender can claim it back
                        store_pending_refund(
                            storage,
                            pending_operation.id,
                            tx_hash,
                            sender,
                            coin(amount_sent.u128(), xrpl_token.coreum_denom),
                        )?;
                    }
                }
                None => {
                    // If the token sent was a Coreum originated token we only need to store refundable amount in case of rejection.
                    if transaction_result.ne(&TransactionResult::Accepted) {
                        match COREUM_TOKENS
                            .idx
                            .xrpl_currency
                            .item(storage, currency)?
                            .map(|(_, ct)| ct)
                        {
                            Some(token) => {
                                // We need to convert the decimals to coreum decimals
                                let amount_to_send_back = convert_amount_decimals(
                                    XRPL_TOKENS_DECIMALS,
                                    token.decimals,
                                    max_amount.unwrap(),
                                )?;
                                // If transaction was rejected, we must store the amount so that sender can claim it back.
                                store_pending_refund(
                                    storage,
                                    pending_operation.id,
                                    tx_hash,
                                    sender,
                                    coin(amount_to_send_back.u128(), token.denom),
                                )?;
                            }
                            // In practice this will never happen because any token issued from the multisig address is a token that was bridged from Coreum so it will be registered.
                            // This could theoretically happen if the multisig address on XRPL issued a token on its own and then tried to bridge it
                            None => return Err(ContractError::TokenNotRegistered {}),
                        };
                    }
                }
            }
        }

        // We will never get into this case unless relayers misbehave (send an CoreumToXRPLTransfer operation result for a different operation type)
        _ => return Err(ContractError::InvalidOperationResult {}),
    }

    Ok(())
}

pub fn store_pending_refund(
    storage: &mut dyn Storage,
    pending_operation_id: String,
    xrpl_tx_hash: Option<String>,
    receiver: Addr,
    coin: Coin,
) -> Result<(), ContractError> {
    // We store the pending refund for this user and this pending_operation_id
    let pending_refund = PendingRefund {
<<<<<<< HEAD
        address: receiver.clone(),
        id: pending_operation_id.clone(),
=======
        address: receiver.to_owned(),
        xrpl_tx_hash,
        id: pending_operation_id.to_owned(),
>>>>>>> 7f6841a8
        coin,
    };

    PENDING_REFUNDS.save(storage, (receiver, pending_operation_id), &pending_refund)?;

    Ok(())
}

pub fn remove_pending_refund(
    storage: &mut dyn Storage,
    sender: &Addr,
    pending_refund_id: String,
) -> Result<Coin, ContractError> {
    // If pending refund is not found we return the error
    let pending_refund = PENDING_REFUNDS
        .load(storage, (sender.clone(), pending_refund_id.clone()))
        .map_err(|_| ContractError::PendingRefundNotFound {})?;

    PENDING_REFUNDS.remove(storage, (sender.clone(), pending_refund_id))?;

    Ok(pending_refund.coin)
}

pub fn check_valid_operation_if_halt(
    storage: &mut dyn Storage,
    config: &Config,
    operation_type: &OperationType,
) -> Result<(), ContractError> {
    if config.bridge_state.eq(&BridgeState::Halted) {
        match &operation_type {
            // Only RotateKeys operations (if there is a pending rotate keys ongoing) or ticket allocations are allowed during bridge halt
            OperationType::RotateKeys { .. } => {
                if !PENDING_ROTATE_KEYS.load(storage)? {
                    return Err(ContractError::BridgeHalted {});
                }
            }
            OperationType::AllocateTickets { .. } => (),
            _ => return Err(ContractError::BridgeHalted {}),
        }
    }

    Ok(())
}<|MERGE_RESOLUTION|>--- conflicted
+++ resolved
@@ -137,12 +137,8 @@
 
 pub fn handle_coreum_to_xrpl_transfer_confirmation(
     storage: &mut dyn Storage,
-<<<<<<< HEAD
     transaction_result: &TransactionResult,
-=======
-    transaction_result: TransactionResult,
     tx_hash: Option<String>,
->>>>>>> 7f6841a8
     operation_id: u64,
     response: &mut Response<CoreumMsg>,
 ) -> Result<(), ContractError> {
@@ -233,14 +229,9 @@
 ) -> Result<(), ContractError> {
     // We store the pending refund for this user and this pending_operation_id
     let pending_refund = PendingRefund {
-<<<<<<< HEAD
         address: receiver.clone(),
+        xrpl_tx_hash,
         id: pending_operation_id.clone(),
-=======
-        address: receiver.to_owned(),
-        xrpl_tx_hash,
-        id: pending_operation_id.to_owned(),
->>>>>>> 7f6841a8
         coin,
     };
 

--- conflicted
+++ resolved
@@ -6,11 +6,7 @@
     contract::{convert_amount_decimals, XRPL_TOKENS_DECIMALS},
     error::ContractError,
     evidence::TransactionResult,
-<<<<<<< HEAD
-    msg::PendingRefund,
     relayer::Relayer,
-=======
->>>>>>> 1af3e45b
     signatures::Signature,
     state::{
         PendingRefund, TokenState, COREUM_TOKENS, PENDING_OPERATIONS, PENDING_REFUNDS, XRPL_TOKENS,

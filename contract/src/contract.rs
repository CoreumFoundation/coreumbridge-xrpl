use std::collections::VecDeque;

use crate::{
    error::ContractError,
    evidence::{handle_evidence, hash_bytes, Evidence, OperationResult, TransactionResult},
    fees::{
        amount_after_bridge_fees, amount_after_transfer_fees, handle_fee_collection,
        substract_relayer_fees,
    },
    msg::{
        AvailableTicketsResponse, CoreumTokensResponse, ExecuteMsg, FeesCollectedResponse,
        InstantiateMsg, PendingOperationsResponse, PendingRefund, PendingRefundsResponse, QueryMsg,
        XRPLTokensResponse,
    },
    operation::{
        check_operation_exists, create_pending_operation,
        handle_coreum_to_xrpl_transfer_confirmation, handle_trust_set_confirmation,
        remove_pending_refund, Operation, OperationType,
    },
    relayer::{assert_relayer, validate_relayers, validate_xrpl_address},
    signatures::add_signature,
    state::{
        Config, ContractActions, CoreumToken, TokenState, XRPLToken, AVAILABLE_TICKETS, CONFIG,
        COREUM_TOKENS, FEES_COLLECTED, PENDING_OPERATIONS, PENDING_REFUNDS, PENDING_TICKET_UPDATE,
        USED_TICKETS_COUNTER, XRPL_TOKENS,
    },
    tickets::{
        allocate_ticket, handle_ticket_allocation_confirmation, register_used_ticket, return_ticket,
    },
    token::{
        build_xrpl_token_key, is_token_xrp, set_token_bridging_fee, set_token_sending_precision,
        set_token_state,
    },
};

use coreum_wasm_sdk::{
    assetft::{self, Msg::Issue, ParamsResponse, Query, BURNING, IBC, MINTING},
    core::{CoreumMsg, CoreumQueries, CoreumResult},
};
use cosmwasm_std::{
    coin, coins, entry_point, to_json_binary, Addr, BankMsg, Binary, Coin, CosmosMsg, Deps,
    DepsMut, Env, MessageInfo, Order, Response, StdResult, Uint128,
};
use cw2::set_contract_version;
use cw_ownable::{assert_owner, get_ownership, initialize_owner, Action};
use cw_utils::one_coin;

// version info for migration info
const CONTRACT_NAME: &str = env!("CARGO_PKG_NAME");
const CONTRACT_VERSION: &str = env!("CARGO_PKG_VERSION");

const MAX_PAGE_LIMIT: u32 = 250;
const MIN_SENDING_PRECISION: i32 = -15;
const MAX_SENDING_PRECISION: i32 = 15;

const XRP_SYMBOL: &str = "XRP";
const XRP_SUBUNIT: &str = "drop";
const XRP_DECIMALS: u32 = 6;

const COREUM_CURRENCY_PREFIX: &str = "coreum";
const XRPL_DENOM_PREFIX: &str = "xrpl";
pub const XRPL_TOKENS_DECIMALS: u32 = 15;
// This is equal to 0% fee
// If it is 1000000001 it means the fee will be 0.0000001%
// If it is 1500000000 it means the fee will be 50% and so on.
// We will use this value to calculate the fee to be applied to the amount being sent.
// For more info check https://xrpl.org/transfer-fees.html#technical-details
pub const XRPL_ZERO_TRANSFER_RATE: Uint128 = Uint128::new(1000000000);

pub const XRP_CURRENCY: &str = "XRP";
pub const XRP_ISSUER: &str = "rrrrrrrrrrrrrrrrrrrrrhoLvTp";

// Initial values for the XRP token that can be modified afterwards.
const XRP_DEFAULT_SENDING_PRECISION: i32 = 6;
const XRP_DEFAULT_MAX_HOLDING_AMOUNT: u128 =
    10u128.pow(16 - XRP_DEFAULT_SENDING_PRECISION as u32 + XRP_DECIMALS);
// TODO(keyleu): Update the value of the fee for XRP when we know it.
const XRP_DEFAULT_FEE: Uint128 = Uint128::zero();

pub const MAX_TICKETS: u32 = 250;

#[cfg_attr(not(feature = "library"), entry_point)]
pub fn instantiate(
    deps: DepsMut<CoreumQueries>,
    env: Env,
    info: MessageInfo,
    msg: InstantiateMsg,
) -> CoreumResult<ContractError> {
    set_contract_version(deps.storage, CONTRACT_NAME, CONTRACT_VERSION)?;
    initialize_owner(
        deps.storage,
        deps.api,
        Some(deps.api.addr_validate(msg.owner.as_ref())?.as_ref()),
    )?;

    validate_relayers(&deps, msg.relayers.clone())?;

    validate_xrpl_address(msg.bridge_xrpl_address.to_owned())?;

    // We want to check that exactly the issue fee was sent, not more.
    check_issue_fee(&deps, &info)?;

    // Threshold can't be more than number of relayers
    if msg.evidence_threshold > msg.relayers.len().try_into().unwrap() {
        return Err(ContractError::InvalidThreshold {});
    }

    // We need to allow at least 2 tickets and less than 250 (XRPL limit) to be used
    if msg.used_ticket_sequence_threshold <= 1 || msg.used_ticket_sequence_threshold > MAX_TICKETS {
        return Err(ContractError::InvalidUsedTicketSequenceThreshold {});
    }

    // We initialize these values here so that we can immediately start working with them
    USED_TICKETS_COUNTER.save(deps.storage, &0)?;
    PENDING_TICKET_UPDATE.save(deps.storage, &false)?;
    AVAILABLE_TICKETS.save(deps.storage, &VecDeque::new())?;

    let config = Config {
        relayers: msg.relayers,
        evidence_threshold: msg.evidence_threshold,
        used_ticket_sequence_threshold: msg.used_ticket_sequence_threshold,
        trust_set_limit_amount: msg.trust_set_limit_amount,
        bridge_xrpl_address: msg.bridge_xrpl_address,
    };

    CONFIG.save(deps.storage, &config)?;

    let xrp_issue_msg = CosmosMsg::from(CoreumMsg::AssetFT(Issue {
        symbol: XRP_SYMBOL.to_string(),
        subunit: XRP_SUBUNIT.to_string(),
        precision: XRP_DECIMALS,
        initial_amount: Uint128::zero(),
        description: None,
        features: Some(vec![MINTING, BURNING, IBC]),
        burn_rate: "0.0".to_string(),
        send_commission_rate: "0.0".to_string(),
        uri: None,
        uri_hash: None,
    }));

    let xrp_coreum_denom = format!("{}-{}", XRP_SUBUNIT, env.contract.address).to_lowercase();

    // We save the link between the denom in the coreum chain and the denom in XRPL, so that when we receive
    // a token we can inform the relayers of what is being sent back.
    let token = XRPLToken {
        issuer: XRP_ISSUER.to_string(),
        currency: XRP_CURRENCY.to_string(),
        coreum_denom: xrp_coreum_denom,
        sending_precision: XRP_DEFAULT_SENDING_PRECISION,
        max_holding_amount: Uint128::new(XRP_DEFAULT_MAX_HOLDING_AMOUNT),
        // The XRP token is enabled from the start because it doesn't need approval to be received on the XRPL side.
        state: TokenState::Enabled,
        bridging_fee: XRP_DEFAULT_FEE,
        transfer_rate: None,
    };

    let key = build_xrpl_token_key(XRP_ISSUER.to_string(), XRP_CURRENCY.to_string());
    XRPL_TOKENS.save(deps.storage, key, &token)?;

    Ok(Response::new()
        .add_attribute("action", ContractActions::Instantiation.as_str())
        .add_attribute("contract_name", CONTRACT_NAME)
        .add_attribute("contract_version", CONTRACT_VERSION)
        .add_attribute("owner", info.sender)
        .add_message(xrp_issue_msg))
}

#[cfg_attr(not(feature = "library"), entry_point)]
pub fn execute(
    deps: DepsMut<CoreumQueries>,
    env: Env,
    info: MessageInfo,
    msg: ExecuteMsg,
) -> CoreumResult<ContractError> {
    match msg {
        ExecuteMsg::UpdateOwnership(action) => {
            update_ownership(deps.into_empty(), env, info, action)
        }
        ExecuteMsg::RegisterCoreumToken {
            denom,
            decimals,
            sending_precision,
            max_holding_amount,
            bridging_fee,
        } => register_coreum_token(
            deps.into_empty(),
            env,
            info.sender,
            denom,
            decimals,
            sending_precision,
            max_holding_amount,
            bridging_fee,
        ),
        ExecuteMsg::RegisterXRPLToken {
            issuer,
            currency,
            sending_precision,
            max_holding_amount,
            bridging_fee,
            transfer_rate,
        } => register_xrpl_token(
            deps,
            env,
            info,
            issuer,
            currency,
            sending_precision,
            max_holding_amount,
            bridging_fee,
            transfer_rate,
        ),
        ExecuteMsg::SaveEvidence { evidence } => save_evidence(
            deps.into_empty(),
            env.block.time.seconds(),
            info.sender,
            evidence,
        ),
        ExecuteMsg::RecoverTickets {
            account_sequence,
            number_of_tickets,
        } => recover_tickets(
            deps.into_empty(),
            env.block.time.seconds(),
            info.sender,
            account_sequence,
            number_of_tickets,
        ),
        ExecuteMsg::RecoverXRPLTokenRegistration {
            issuer,
            currency,
            transfer_rate,
        } => recover_xrpl_token_registration(
            deps.into_empty(),
            env.block.time.seconds(),
            info.sender,
            issuer,
            currency,
            transfer_rate,
        ),
        ExecuteMsg::SaveSignature {
            operation_id,
            signature,
        } => save_signature(deps.into_empty(), info.sender, operation_id, signature),
        ExecuteMsg::SendToXRPL { recipient } => {
            send_to_xrpl(deps.into_empty(), env, info, recipient)
        }
        ExecuteMsg::UpdateXRPLToken {
            issuer,
            currency,
            state,
<<<<<<< HEAD
            sending_precision,
=======
            min_sending_precision,
            bridging_fee,
>>>>>>> f2629c53
        } => update_xrpl_token(
            deps.into_empty(),
            info.sender,
            issuer,
            currency,
            state,
<<<<<<< HEAD
            sending_precision,
=======
            min_sending_precision,
            bridging_fee,
>>>>>>> f2629c53
        ),
        ExecuteMsg::UpdateCoreumToken {
            denom,
            state,
<<<<<<< HEAD
            sending_precision,
=======
            min_sending_precision,
            bridging_fee,
>>>>>>> f2629c53
        } => update_coreum_token(
            deps.into_empty(),
            info.sender,
            denom,
            state,
<<<<<<< HEAD
            sending_precision,
=======
            min_sending_precision,
            bridging_fee,
>>>>>>> f2629c53
        ),

        ExecuteMsg::ClaimRefund { pending_refund_id } => {
            claim_pending_refund(deps.into_empty(), info.sender, pending_refund_id)
        }
        ExecuteMsg::ClaimRelayerFees { amounts } => {
            claim_relayer_fees(deps.into_empty(), info.sender, amounts)
        }
    }
}

fn update_ownership(
    deps: DepsMut,
    env: Env,
    info: MessageInfo,
    action: Action,
) -> CoreumResult<ContractError> {
    let ownership = cw_ownable::update_ownership(deps, &env.block, &info.sender, action)?;
    Ok(Response::new().add_attributes(ownership.into_attributes()))
}

#[allow(clippy::too_many_arguments)]
fn register_coreum_token(
    deps: DepsMut,
    env: Env,
    sender: Addr,
    denom: String,
    decimals: u32,
    sending_precision: i32,
    max_holding_amount: Uint128,
    bridging_fee: Uint128,
) -> CoreumResult<ContractError> {
    assert_owner(deps.storage, &sender)?;

    validate_sending_precision(sending_precision, decimals)?;

    if COREUM_TOKENS.has(deps.storage, denom.clone()) {
        return Err(ContractError::CoreumTokenAlreadyRegistered { denom });
    }

    // We generate a currency creating a Sha256 hash of the denom, the decimals and the current time so that if it fails we can try again
    let to_hash = format!("{}{}{}", denom, decimals, env.block.time.seconds()).into_bytes();
    let hex_string = hash_bytes(to_hash)
        .get(0..10)
        .unwrap()
        .to_string()
        .to_lowercase();

    // Format will be the hex representation in XRPL of the string coreum<hash> in uppercase
    let xrpl_currency =
        convert_currency_to_xrpl_hexadecimal(format!("{}{}", COREUM_CURRENCY_PREFIX, hex_string));

    // We check that the this currency is not used already (we got the same hash)
    if COREUM_TOKENS
        .idx
        .xrpl_currency
        .item(deps.storage, xrpl_currency.to_owned())?
        .is_some()
    {
        return Err(ContractError::RegistrationFailure {});
    }

    let token = CoreumToken {
        denom: denom.clone(),
        decimals,
        xrpl_currency: xrpl_currency.to_owned(),
        sending_precision,
        max_holding_amount,
        // All registered Coreum originated tokens will start as enabled because they don't need a TrustSet operation to be bridged because issuer for such tokens is bridge address
        state: TokenState::Enabled,
        bridging_fee,
    };
    COREUM_TOKENS.save(deps.storage, denom.clone(), &token)?;

    Ok(Response::new()
        .add_attribute("action", ContractActions::RegisterCoreumToken.as_str())
        .add_attribute("denom", denom)
        .add_attribute("decimals", decimals.to_string())
        .add_attribute("xrpl_currency_for_denom", xrpl_currency))
}

#[allow(clippy::too_many_arguments)]
fn register_xrpl_token(
    deps: DepsMut<CoreumQueries>,
    env: Env,
    info: MessageInfo,
    issuer: String,
    currency: String,
    sending_precision: i32,
    max_holding_amount: Uint128,
    bridging_fee: Uint128,
    transfer_rate: Option<Uint128>,
) -> CoreumResult<ContractError> {
    assert_owner(deps.storage, &info.sender)?;

    validate_xrpl_issuer_and_currency(issuer.clone(), currency.clone())?;

    validate_sending_precision(sending_precision, XRPL_TOKENS_DECIMALS)?;

    validate_transfer_rate(transfer_rate)?;

    // We want to check that exactly the issue fee was sent, not more.
    check_issue_fee(&deps, &info)?;
    let key = build_xrpl_token_key(issuer.clone(), currency.clone());

    if XRPL_TOKENS.has(deps.storage, key.clone()) {
        return Err(ContractError::XRPLTokenAlreadyRegistered { issuer, currency });
    }

    // We generate a denom creating a Sha256 hash of the issuer, currency and current time
    let to_hash = format!("{}{}{}", issuer, currency, env.block.time.seconds()).into_bytes();

    // We encode the hash in hexadecimal and take the first 10 characters
    let hex_string = hash_bytes(to_hash)
        .get(0..10)
        .unwrap()
        .to_string()
        .to_lowercase();

    // Symbol and subunit we will use for the issued token in Coreum
    let symbol_and_subunit = format!("{}{}", XRPL_DENOM_PREFIX, hex_string);

    let issue_msg = CosmosMsg::from(CoreumMsg::AssetFT(Issue {
        symbol: symbol_and_subunit.to_uppercase(),
        subunit: symbol_and_subunit.clone(),
        precision: XRPL_TOKENS_DECIMALS,
        initial_amount: Uint128::zero(),
        description: None,
        features: Some(vec![MINTING, BURNING, IBC]),
        burn_rate: "0.0".to_string(),
        send_commission_rate: "0.0".to_string(),
        uri: None,
        uri_hash: None,
    }));

    // Denom that token will have in Coreum
    let denom = format!("{}-{}", symbol_and_subunit, env.contract.address).to_lowercase();

    // This in theory is not necessary because issue_msg would fail if the denom already exists but it's a double check and a way to return a more readable error.
    if COREUM_TOKENS.has(deps.storage, denom.clone()) {
        return Err(ContractError::RegistrationFailure {});
    };

    let token = XRPLToken {
        issuer: issuer.clone(),
        currency: currency.clone(),
        coreum_denom: denom.clone(),
        sending_precision,
        max_holding_amount,
        // Registered tokens will start in processing until TrustSet operation is accepted/rejected
        state: TokenState::Processing,
        bridging_fee,
        transfer_rate,
    };

    XRPL_TOKENS.save(deps.storage, key, &token)?;

    // Create the pending operation to approve the token
    let config = CONFIG.load(deps.storage)?;
    let ticket = allocate_ticket(deps.storage)?;

    create_pending_operation(
        deps.storage,
        env.block.time.seconds(),
        Some(ticket),
        None,
        OperationType::TrustSet {
            issuer: issuer.clone(),
            currency: currency.clone(),
            trust_set_limit_amount: config.trust_set_limit_amount,
        },
    )?;

    Ok(Response::new()
        .add_message(issue_msg)
        .add_attribute("action", ContractActions::RegisterXRPLToken.as_str())
        .add_attribute("issuer", issuer)
        .add_attribute("currency", currency)
        .add_attribute("denom", denom))
}

fn save_evidence(
    deps: DepsMut,
    timestamp: u64,
    sender: Addr,
    evidence: Evidence,
) -> CoreumResult<ContractError> {
    evidence.validate_basic()?;

    assert_relayer(deps.as_ref(), sender.clone())?;

    let threshold_reached = handle_evidence(deps.storage, sender, evidence.clone())?;

    let mut response = Response::new();

    match evidence {
        Evidence::XRPLToCoreumTransfer {
            tx_hash,
            issuer,
            currency,
            amount,
            recipient,
        } => {
            deps.api.addr_validate(recipient.as_ref())?;
            let config = CONFIG.load(deps.storage)?;

            // This means the token is not a Coreum originated token (the issuer is not the XRPL multisig address)
            if issuer.ne(&config.bridge_xrpl_address) {
                // Create issuer+currency key to find denom on coreum.
                let key = build_xrpl_token_key(issuer.clone(), currency.clone());

                let token = XRPL_TOKENS
                    .load(deps.storage, key)
                    .map_err(|_| ContractError::TokenNotRegistered {})?;

                if token.state.ne(&TokenState::Enabled) {
                    return Err(ContractError::TokenNotEnabled {});
                }

                let decimals = match is_token_xrp(token.issuer, token.currency) {
                    true => XRP_DECIMALS,
                    false => XRPL_TOKENS_DECIMALS,
                };

                // We calculate the amount to send after applying the bridging fees for that token
                let amount_after_bridge_fees =
                    amount_after_bridge_fees(amount, token.bridging_fee)?;

                // Here we simply truncate because the Coreum tokens corresponding to XRPL originated tokens have the same decimals as their corresponding Coreum tokens
                let (amount_to_send, remainder) =
                    truncate_amount(token.sending_precision, decimals, amount_after_bridge_fees)?;

                if amount
                    .checked_add(
                        deps.querier
                            .query_supply(token.coreum_denom.to_owned())?
                            .amount,
                    )?
                    .gt(&token.max_holding_amount)
                {
                    return Err(ContractError::MaximumBridgedAmountReached {});
                }

                if threshold_reached {
                    let fee_collected = handle_fee_collection(
                        deps.storage,
                        token.bridging_fee,
                        token.coreum_denom.to_owned(),
                        remainder,
                    )?;

                    let mint_msg_fees = CosmosMsg::from(CoreumMsg::AssetFT(assetft::Msg::Mint {
                        coin: coin(fee_collected.u128(), token.coreum_denom.to_owned()),
                        recipient: None,
                    }));

                    let mint_msg_for_recipient =
                        CosmosMsg::from(CoreumMsg::AssetFT(assetft::Msg::Mint {
                            coin: coin(amount_to_send.u128(), token.coreum_denom),
                            recipient: Some(recipient.to_string()),
                        }));

                    response = response.add_messages([mint_msg_fees, mint_msg_for_recipient])
                }
            } else {
                // We check that the token is registered and enabled
                let token = match COREUM_TOKENS
                    .idx
                    .xrpl_currency
                    .item(deps.storage, currency.to_owned())?
                    .map(|(_, ct)| ct)
                {
                    Some(token) => {
                        if token.state.ne(&TokenState::Enabled) {
                            return Err(ContractError::TokenNotEnabled {});
                        }
                        token
                    }
                    // In practice this will never happen because any token issued from the multisig address is a token that was bridged from Coreum so it will be registered.
                    // This could theoretically happen if the multisig address on XRPL issued a token on its own and then tried to bridge it
                    None => return Err(ContractError::TokenNotRegistered {}),
                };

                // We first convert the amount we receive with XRPL decimals to the corresponding decimals in Coreum and then we apply the truncation according to sending precision.
                let (amount_to_send, remainder) = convert_and_truncate_amount(
                    token.sending_precision,
                    XRPL_TOKENS_DECIMALS,
                    token.decimals,
                    amount,
                    token.bridging_fee,
                )?;

                if threshold_reached {
                    handle_fee_collection(
                        deps.storage,
                        token.bridging_fee,
                        token.denom.to_owned(),
                        remainder,
                    )?;

                    let send_msg = BankMsg::Send {
                        to_address: recipient.to_string(),
                        amount: coins(amount_to_send.u128(), token.denom),
                    };
                    response = response.add_message(send_msg);
                }
            }

            response = response
                .add_attribute("action", ContractActions::SendFromXRPLToCoreum.as_str())
                .add_attribute("hash", tx_hash)
                .add_attribute("issuer", issuer)
                .add_attribute("currency", currency)
                .add_attribute("amount", amount.to_string())
                .add_attribute("recipient", recipient.to_string())
                .add_attribute("threshold_reached", threshold_reached.to_string())
        }
        Evidence::XRPLTransactionResult {
            tx_hash,
            account_sequence,
            ticket_sequence,
            transaction_result,
            operation_result,
        } => {
            let operation_id =
                check_operation_exists(deps.storage, account_sequence, ticket_sequence)?;

            // custom state validation of the transaction results for operations
            // TODO(keyleu) clean up at end of development unifying operations that we don't need to check
            match &operation_result {
                OperationResult::TrustSet { issuer, currency } => {
                    let key = build_xrpl_token_key(issuer.to_owned(), currency.to_owned());

                    // We validate that the token is indeed registered and is in the processing state
                    let token = XRPL_TOKENS
                        .load(deps.storage, key)
                        .map_err(|_| ContractError::TokenNotRegistered {})?;

                    if token.state.ne(&TokenState::Processing) {
                        return Err(ContractError::XRPLTokenNotInProcessing {});
                    }
                }
                OperationResult::TicketsAllocation { .. } => {}
                OperationResult::CoreumToXRPLTransfer { .. } => {}
            }

            if threshold_reached {
                match &operation_result {
                    OperationResult::TicketsAllocation { tickets } => {
                        handle_ticket_allocation_confirmation(
                            deps.storage,
                            tickets.clone(),
                            transaction_result.clone(),
                        )?;
                    }
                    OperationResult::TrustSet { issuer, currency } => {
                        handle_trust_set_confirmation(
                            deps.storage,
                            issuer.to_owned(),
                            currency.to_owned(),
                            transaction_result.clone(),
                        )?;
                    }
                    OperationResult::CoreumToXRPLTransfer {} => {
                        handle_coreum_to_xrpl_transfer_confirmation(
                            deps.storage,
                            transaction_result.clone(),
                            operation_id,
                            &mut response,
                        )?;
                    }
                }
                PENDING_OPERATIONS.remove(deps.storage, operation_id);

                if transaction_result.ne(&TransactionResult::Invalid) && ticket_sequence.is_some() {
                    // If the operation must trigger a new ticket allocation we must know if we can trigger it
                    // or not (if we have tickets available). Therefore we will return a false flag if
                    // we don't have available tickets left and we will notify with an attribute.
                    // NOTE: This will only happen in the particular case of a rejected ticket allocation
                    // operation.
                    if !register_used_ticket(deps.storage, timestamp)? {
                        response = response.add_attribute(
                            "adding_ticket_allocation_operation_success",
                            false.to_string(),
                        );
                    }
                }

                if transaction_result.eq(&TransactionResult::Invalid) && ticket_sequence.is_some() {
                    // If an operation was invalid, the ticket was never consumed, so we must return it to the ticket array.
                    return_ticket(deps.storage, ticket_sequence.unwrap())?;
                }
            }

            response = response
                .add_attribute("action", ContractActions::XRPLTransactionResult.as_str())
                .add_attribute("operation_result", operation_result.as_str())
                .add_attribute("operation_id", operation_id.to_string())
                .add_attribute("transaction_result", transaction_result.as_str())
                .add_attribute("threshold_reached", threshold_reached.to_string());

            if let Some(tx_hash) = tx_hash {
                response = response.add_attribute("tx_hash", tx_hash)
            }
        }
    }

    Ok(response)
}

fn recover_tickets(
    deps: DepsMut,
    timestamp: u64,
    sender: Addr,
    account_sequence: u64,
    number_of_tickets: Option<u32>,
) -> CoreumResult<ContractError> {
    assert_owner(deps.storage, &sender)?;

    let available_tickets = AVAILABLE_TICKETS.load(deps.storage)?;

    if !available_tickets.is_empty() {
        return Err(ContractError::StillHaveAvailableTickets {});
    }

    let pending_ticket_update = PENDING_TICKET_UPDATE.load(deps.storage)?;

    if pending_ticket_update {
        return Err(ContractError::PendingTicketUpdate {});
    }

    let used_tickets = USED_TICKETS_COUNTER.load(deps.storage)?;

    PENDING_TICKET_UPDATE.save(deps.storage, &true)?;
    // If we don't provide a number of tickets to recover we will recover the ones that we already used.
    let number_to_allocate = number_of_tickets.unwrap_or(used_tickets);

    let config = CONFIG.load(deps.storage)?;
    // We check that number_to_allocate > config.used_ticket_sequence_threshold in order to cover the
    // reallocation with just one XRPL transaction, otherwise the relocation might cause the
    // additional reallocation.
    if number_to_allocate <= config.used_ticket_sequence_threshold
        || number_to_allocate > MAX_TICKETS
    {
        return Err(ContractError::InvalidTicketSequenceToAllocate {});
    }

    create_pending_operation(
        deps.storage,
        timestamp,
        None,
        Some(account_sequence),
        OperationType::AllocateTickets {
            number: number_to_allocate,
        },
    )?;

    Ok(Response::new()
        .add_attribute("action", ContractActions::RecoverTickets.as_str())
        .add_attribute("account_sequence", account_sequence.to_string()))
}

fn recover_xrpl_token_registration(
    deps: DepsMut,
    timestamp: u64,
    sender: Addr,
    issuer: String,
    currency: String,
    transfer_rate: Option<Uint128>,
) -> CoreumResult<ContractError> {
    assert_owner(deps.storage, &sender)?;

    let key = build_xrpl_token_key(issuer.to_owned(), currency.to_owned());

    let mut token = XRPL_TOKENS
        .load(deps.storage, key.to_owned())
        .map_err(|_| ContractError::TokenNotRegistered {})?;

    // Check that the token is in inactive state, which means the trust set operation failed.
    if token.state.ne(&TokenState::Inactive) {
        return Err(ContractError::XRPLTokenNotInactive {});
    }

    // Check transfer rate is a valid value
    validate_transfer_rate(transfer_rate)?;

    // Put the state back to Processing since we are going to try to activate it again.
    token.state = TokenState::Processing;
    XRPL_TOKENS.save(deps.storage, key, &token)?;

    // Create the pending operation to approve the token again
    let config = CONFIG.load(deps.storage)?;
    let ticket = allocate_ticket(deps.storage)?;

    create_pending_operation(
        deps.storage,
        timestamp,
        Some(ticket),
        None,
        OperationType::TrustSet {
            issuer: issuer.to_owned(),
            currency: currency.to_owned(),
            trust_set_limit_amount: config.trust_set_limit_amount,
        },
    )?;

    Ok(Response::new()
        .add_attribute(
            "action",
            ContractActions::RecoverXRPLTokenRegistration.as_str(),
        )
        .add_attribute("issuer", issuer)
        .add_attribute("currency", currency))
}

fn save_signature(
    deps: DepsMut,
    sender: Addr,
    operation_id: u64,
    signature: String,
) -> CoreumResult<ContractError> {
    assert_relayer(deps.as_ref(), sender.clone())?;

    add_signature(deps, operation_id, sender.clone(), signature.clone())?;

    Ok(Response::new()
        .add_attribute("action", ContractActions::SaveSignature.as_str())
        .add_attribute("operation_id", operation_id.to_string())
        .add_attribute("relayer_address", sender.to_string())
        .add_attribute("signature", signature.as_str()))
}

fn send_to_xrpl(
    deps: DepsMut,
    env: Env,
    info: MessageInfo,
    recipient: String,
) -> CoreumResult<ContractError> {
    // Check that we are only sending 1 type of coin
    let funds = one_coin(&info)?;

    // Check that the recipient is a valid XRPL address.
    validate_xrpl_address(recipient.to_owned())?;

    let decimals;
    let amount_to_send;
    let amount_after_fees;
    let mut transfer_fee = Uint128::zero();
    let remainder;
    let issuer;
    let currency;
    // We check if the token we are sending is an XRPL originated token or not
    match XRPL_TOKENS
        .idx
        .coreum_denom
        .item(deps.storage, funds.denom.to_owned())
        .map(|res| res.map(|pk_token| pk_token.1))?
    {
        // If it's an XRPL originated token we need to check that it's enabled and if it is apply the sending precision
        Some(xrpl_token) => {
            if xrpl_token.state.ne(&TokenState::Enabled) {
                return Err(ContractError::TokenNotEnabled {});
            }

            issuer = xrpl_token.issuer;
            currency = xrpl_token.currency;
            decimals = match is_token_xrp(issuer.to_owned(), currency.to_owned()) {
                true => XRP_DECIMALS,
                false => XRPL_TOKENS_DECIMALS,
            };

            // We calculate the amount after applying the bridging fees for that token
            let amount_after_bridge_fees =
                amount_after_bridge_fees(funds.amount, xrpl_token.bridging_fee)?;

            // We calculate the amount to send after applying the transfer rate (if any)
            (amount_after_fees, transfer_fee) =
                amount_after_transfer_fees(amount_after_bridge_fees, xrpl_token.transfer_rate)?;

            // We don't need any decimal conversion because the token is an XRPL originated token and they are issued with same decimals
            (amount_to_send, remainder) =
                truncate_amount(xrpl_token.sending_precision, decimals, amount_after_fees)?;

            handle_fee_collection(
                deps.storage,
                xrpl_token.bridging_fee,
                xrpl_token.coreum_denom,
                remainder,
            )?;
        }

        None => {
            // If it's not an XRPL originated token we need to check that it's registered as a Coreum originated token
            let coreum_token = COREUM_TOKENS
                .load(deps.storage, funds.denom.to_owned())
                .map_err(|_| ContractError::TokenNotRegistered {})?;

            if coreum_token.state.ne(&TokenState::Enabled) {
                return Err(ContractError::TokenNotEnabled {});
            }

            let config = CONFIG.load(deps.storage)?;

            decimals = coreum_token.decimals;
            issuer = config.bridge_xrpl_address;
            currency = coreum_token.xrpl_currency;

            // Since this is a Coreum originated token with different decimals, we are first going to truncate according to sending precision and then we will convert
            // to corresponding XRPL decimals.
            let remainder;
            (amount_to_send, remainder) = truncate_and_convert_amount(
                coreum_token.sending_precision,
                decimals,
                XRPL_TOKENS_DECIMALS,
                funds.amount,
                coreum_token.bridging_fee,
            )?;

            handle_fee_collection(
                deps.storage,
                coreum_token.bridging_fee,
                coreum_token.denom.to_owned(),
                remainder,
            )?;

            // For Coreum originated tokens we need to check that we are not going over max bridge amount.
            if deps
                .querier
                .query_balance(env.contract.address, coreum_token.denom)?
                .amount
                .gt(&coreum_token.max_holding_amount)
            {
                return Err(ContractError::MaximumBridgedAmountReached {});
            }
        }
    }

    // Get a ticket and store the pending operation
    let ticket = allocate_ticket(deps.storage)?;
    create_pending_operation(
        deps.storage,
        env.block.time.seconds(),
        Some(ticket),
        None,
        OperationType::CoreumToXRPLTransfer {
            issuer,
            currency,
            amount: amount_to_send,
            transfer_fee,
            sender: info.sender.to_owned(),
            recipient: recipient.to_owned(),
        },
    )?;

    Ok(Response::new()
        .add_attribute("action", ContractActions::SendToXRPL.as_str())
        .add_attribute("sender", info.sender)
        .add_attribute("recipient", recipient)
        .add_attribute("coin", funds.to_string()))
}

fn update_xrpl_token(
    deps: DepsMut,
    sender: Addr,
    issuer: String,
    currency: String,
    state: Option<TokenState>,
<<<<<<< HEAD
    sending_precision: Option<i32>,
=======
    min_sending_precision: Option<i32>,
    bridging_fee: Option<Uint128>,
>>>>>>> f2629c53
) -> CoreumResult<ContractError> {
    assert_owner(deps.storage, &sender)?;

    let key = build_xrpl_token_key(issuer.to_owned(), currency.to_owned());

    let mut token = XRPL_TOKENS
        .load(deps.storage, key.to_owned())
        .map_err(|_| ContractError::TokenNotRegistered {})?;

    set_token_state(&mut token.state, state)?;
    set_token_sending_precision(
        &mut token.sending_precision,
        sending_precision,
        XRPL_TOKENS_DECIMALS,
    )?;

    set_token_bridging_fee(&mut token.bridging_fee, bridging_fee)?;

    XRPL_TOKENS.save(deps.storage, key, &token)?;

    Ok(Response::new()
        .add_attribute("action", ContractActions::UpdateXRPLToken.as_str())
        .add_attribute("issuer", issuer)
        .add_attribute("currency", currency))
}

fn update_coreum_token(
    deps: DepsMut,
    sender: Addr,
    denom: String,
    state: Option<TokenState>,
<<<<<<< HEAD
    sending_precision: Option<i32>,
=======
    min_sending_precision: Option<i32>,
    bridging_fee: Option<Uint128>,
>>>>>>> f2629c53
) -> CoreumResult<ContractError> {
    assert_owner(deps.storage, &sender)?;

    let mut token = COREUM_TOKENS
        .load(deps.storage, denom.to_owned())
        .map_err(|_| ContractError::TokenNotRegistered {})?;

    set_token_state(&mut token.state, state)?;
    set_token_sending_precision(
        &mut token.sending_precision,
        sending_precision,
        token.decimals,
    )?;
    set_token_bridging_fee(&mut token.bridging_fee, bridging_fee)?;

    COREUM_TOKENS.save(deps.storage, denom.to_owned(), &token)?;

    Ok(Response::new()
        .add_attribute("action", ContractActions::UpdateCoreumToken.as_str())
        .add_attribute("denom", denom))
}

fn claim_relayer_fees(
    deps: DepsMut,
    sender: Addr,
    amounts: Vec<Coin>,
) -> CoreumResult<ContractError> {
    assert_relayer(deps.as_ref(), sender.clone())?;

    substract_relayer_fees(deps.storage, sender.to_owned(), &amounts)?;

    let send_msg = BankMsg::Send {
        to_address: sender.to_string(),
        amount: amounts,
    };

    Ok(Response::new()
        .add_message(send_msg)
        .add_attribute("action", ContractActions::ClaimFees.as_str())
        .add_attribute("sender", sender))
}

fn claim_pending_refund(
    deps: DepsMut,
    sender: Addr,
    pending_refund_id: String,
) -> CoreumResult<ContractError> {
    let coin = remove_pending_refund(deps.storage, sender.to_owned(), pending_refund_id)?;

    let send_msg = BankMsg::Send {
        to_address: sender.to_string(),
        amount: vec![coin],
    };

    Ok(Response::new()
        .add_message(send_msg)
        .add_attribute("action", ContractActions::ClaimRefunds.as_str())
        .add_attribute("sender", sender))
}

// ********** Queries **********
#[cfg_attr(not(feature = "library"), entry_point)]
pub fn query(deps: Deps, _env: Env, msg: QueryMsg) -> StdResult<Binary> {
    match msg {
        QueryMsg::Config {} => to_json_binary(&query_config(deps)?),
        QueryMsg::XRPLTokens { offset, limit } => {
            to_json_binary(&query_xrpl_tokens(deps, offset, limit)?)
        }
        QueryMsg::CoreumTokens { offset, limit } => {
            to_json_binary(&query_coreum_tokens(deps, offset, limit)?)
        }
        QueryMsg::Ownership {} => to_json_binary(&get_ownership(deps.storage)?),
        QueryMsg::PendingOperations {} => to_json_binary(&query_pending_operations(deps)?),
        QueryMsg::AvailableTickets {} => to_json_binary(&query_available_tickets(deps)?),
        QueryMsg::PendingRefunds {
            address,
            offset,
            limit,
        } => to_json_binary(&query_pending_refunds(deps, address, offset, limit)?),
        QueryMsg::FeesCollected { relayer_address } => {
            to_json_binary(&query_fees_collected(deps, relayer_address)?)
        }
    }
}

fn query_config(deps: Deps) -> StdResult<Config> {
    let config = CONFIG.load(deps.storage)?;
    Ok(config)
}

fn query_xrpl_tokens(
    deps: Deps,
    offset: Option<u64>,
    limit: Option<u32>,
) -> StdResult<XRPLTokensResponse> {
    let limit = limit.unwrap_or(MAX_PAGE_LIMIT).min(MAX_PAGE_LIMIT);
    let offset = offset.unwrap_or_default();
    let tokens: Vec<XRPLToken> = XRPL_TOKENS
        .range(deps.storage, None, None, Order::Ascending)
        .skip(offset as usize)
        .take(limit as usize)
        .filter_map(|v| v.ok())
        .map(|(_, v)| v)
        .collect();

    Ok(XRPLTokensResponse { tokens })
}

fn query_coreum_tokens(
    deps: Deps,
    offset: Option<u64>,
    limit: Option<u32>,
) -> StdResult<CoreumTokensResponse> {
    let limit = limit.unwrap_or(MAX_PAGE_LIMIT).min(MAX_PAGE_LIMIT);
    let offset = offset.unwrap_or_default();
    let tokens: Vec<CoreumToken> = COREUM_TOKENS
        .range(deps.storage, None, None, Order::Ascending)
        .skip(offset as usize)
        .take(limit as usize)
        .filter_map(|r| r.ok())
        .map(|(_, ct)| ct)
        .collect();

    Ok(CoreumTokensResponse { tokens })
}

fn query_pending_operations(deps: Deps) -> StdResult<PendingOperationsResponse> {
    let operations: Vec<Operation> = PENDING_OPERATIONS
        .range(deps.storage, None, None, Order::Ascending)
        .filter_map(|v| v.ok())
        .map(|(_, v)| v)
        .collect();

    Ok(PendingOperationsResponse { operations })
}

fn query_available_tickets(deps: Deps) -> StdResult<AvailableTicketsResponse> {
    let mut tickets = AVAILABLE_TICKETS.load(deps.storage)?;

    Ok(AvailableTicketsResponse {
        tickets: tickets.make_contiguous().to_vec(),
    })
}

fn query_fees_collected(deps: Deps, relayer_address: Addr) -> StdResult<FeesCollectedResponse> {
    let fees_collected = FEES_COLLECTED
        .may_load(deps.storage, relayer_address)?
        .unwrap_or_default();

    Ok(FeesCollectedResponse { fees_collected })
}

fn query_pending_refunds(
    deps: Deps,
    address: Addr,
    offset: Option<u64>,
    limit: Option<u32>,
) -> StdResult<PendingRefundsResponse> {
    let limit = limit.unwrap_or(MAX_PAGE_LIMIT).min(MAX_PAGE_LIMIT);
    let offset = offset.unwrap_or_default();

    let pending_refunds: Vec<PendingRefund> = PENDING_REFUNDS
        .idx
        .address
        .prefix(address)
        .range(deps.storage, None, None, Order::Ascending)
        .skip(offset as usize)
        .take(limit as usize)
        .filter_map(|r| r.ok())
        .map(|(_, pr)| PendingRefund {
            id: pr.id,
            coin: pr.coin,
        })
        .collect();

    Ok(PendingRefundsResponse { pending_refunds })
}

// ********** Helpers **********

fn check_issue_fee(deps: &DepsMut<CoreumQueries>, info: &MessageInfo) -> Result<(), ContractError> {
    let query_params_res: ParamsResponse = deps
        .querier
        .query(&CoreumQueries::AssetFT(Query::Params {}).into())?;

    if query_params_res.params.issue_fee != one_coin(info)? {
        return Err(ContractError::InvalidFundsAmount {});
    }

    Ok(())
}

pub fn validate_xrpl_issuer_and_currency(
    issuer: String,
    currency: String,
) -> Result<(), ContractError> {
    validate_xrpl_address(issuer).map_err(|_| ContractError::InvalidXRPLIssuer {})?;

    // We check that currency is either a standard 3 character currency or it's a 40 character hex string currency, any other scenario is invalid
    match currency.len() {
        3 => {
            if !currency.is_ascii() {
                return Err(ContractError::InvalidXRPLCurrency {});
            }

            if currency == "XRP" {
                return Err(ContractError::InvalidXRPLCurrency {});
            }
        }
        40 => {
            if !currency
                .chars()
                .all(|c| c.is_ascii_hexdigit() && (c.is_numeric() || c.is_uppercase()))
            {
                return Err(ContractError::InvalidXRPLCurrency {});
            }
        }
        _ => return Err(ContractError::InvalidXRPLCurrency {}),
    }

    Ok(())
}

pub fn validate_sending_precision(
    sending_precision: i32,
    decimals: u32,
) -> Result<(), ContractError> {
    // Minimum and maximum sending precisions we allow
    if !(MIN_SENDING_PRECISION..=MAX_SENDING_PRECISION).contains(&sending_precision) {
        return Err(ContractError::InvalidSendingPrecision {});
    }

    if sending_precision > decimals.try_into().unwrap() {
        return Err(ContractError::TokenSendingPrecisionTooHigh {});
    }
    Ok(())
}

fn validate_transfer_rate(transfer_rate: Option<Uint128>) -> Result<(), ContractError> {
    if let Some(transfer_rate) = transfer_rate {
        if transfer_rate.le(&Uint128::new(1000000000))
            || transfer_rate.gt(&Uint128::new(2000000000))
        {
            return Err(ContractError::InvalidTransferRate {});
        }
    }
    Ok(())
}

// Function used to truncate the amount to not send tokens over the sending precision.
fn truncate_amount(
    sending_precision: i32,
    decimals: u32,
    amount: Uint128,
) -> Result<(Uint128, Uint128), ContractError> {
    // To get exactly by how much we need to divide the original amount
    // Example: if sending precision = -1. Exponent will be 15 - (-1) = 16 for XRPL tokens so we will divide the original amount by 1e16
    // Example: if sending precision = 14. Exponent will be 15 - 14 = 1 for XRPL tokens so we will divide the original amount by 10
    let exponent = decimals as i32 - sending_precision;

    let amount_to_send = amount.checked_div(Uint128::new(10u128.pow(exponent.unsigned_abs())))?;

    if amount_to_send.is_zero() {
        return Err(ContractError::AmountSentIsZeroAfterTruncation {});
    }

    let truncated_amount =
        amount_to_send.checked_mul(Uint128::new(10u128.pow(exponent.unsigned_abs())))?;
    let remainder = amount.checked_sub(truncated_amount)?;
    Ok((truncated_amount, remainder))
}

// Function used to convert the amount received from XRPL with XRPL decimals to the Coreum amount with Coreum decimals
pub fn convert_amount_decimals(
    from_decimals: u32,
    to_decimals: u32,
    amount: Uint128,
) -> Result<Uint128, ContractError> {
    let converted_amount = match from_decimals.cmp(&to_decimals) {
        std::cmp::Ordering::Less => amount.checked_mul(Uint128::new(
            10u128.pow(to_decimals.saturating_sub(from_decimals)),
        ))?,
        std::cmp::Ordering::Greater => amount.checked_div(Uint128::new(
            10u128.pow(from_decimals.saturating_sub(to_decimals)),
        ))?,
        std::cmp::Ordering::Equal => amount,
    };

    Ok(converted_amount)
}

// Helper function to combine the conversion and truncation of amounts including substracting fees.
fn convert_and_truncate_amount(
    sending_precision: i32,
    from_decimals: u32,
    to_decimals: u32,
    amount: Uint128,
    bridging_fee: Uint128,
) -> Result<(Uint128, Uint128), ContractError> {
    let converted_amount = convert_amount_decimals(from_decimals, to_decimals, amount)?;

    let amount_after_fees = amount_after_bridge_fees(converted_amount, bridging_fee)?;

    // We save the remainder as well to add it to the fee collection
    let (truncated_amount, remainder) =
        truncate_amount(sending_precision, to_decimals, amount_after_fees)?;

    Ok((truncated_amount, remainder))
}

// Helper function to combine the truncation and conversion of amounts after substracting fees.
fn truncate_and_convert_amount(
    sending_precision: i32,
    from_decimals: u32,
    to_decimals: u32,
    amount: Uint128,
    bridging_fee: Uint128,
) -> Result<(Uint128, Uint128), ContractError> {
    // We calculate fees first and truncate afterwards because of XRPL not supporting values like 1e17 + 1
    let amount_after_fees = amount_after_bridge_fees(amount, bridging_fee)?;

    // We save the remainder as well to add it to fee collection
    let (truncated_amount, remainder) =
        truncate_amount(sending_precision, from_decimals, amount_after_fees)?;

    let converted_amount = convert_amount_decimals(from_decimals, to_decimals, truncated_amount)?;
    Ok((converted_amount, remainder))
}

fn convert_currency_to_xrpl_hexadecimal(currency: String) -> String {
    // Fill with zeros to get the correct hex representation in XRPL of our currency.
    format!("{:0<40}", hex::encode(currency)).to_uppercase()
}<|MERGE_RESOLUTION|>--- conflicted
+++ resolved
@@ -249,45 +249,29 @@
             issuer,
             currency,
             state,
-<<<<<<< HEAD
             sending_precision,
-=======
-            min_sending_precision,
             bridging_fee,
->>>>>>> f2629c53
         } => update_xrpl_token(
             deps.into_empty(),
             info.sender,
             issuer,
             currency,
             state,
-<<<<<<< HEAD
             sending_precision,
-=======
-            min_sending_precision,
             bridging_fee,
->>>>>>> f2629c53
         ),
         ExecuteMsg::UpdateCoreumToken {
             denom,
             state,
-<<<<<<< HEAD
             sending_precision,
-=======
-            min_sending_precision,
             bridging_fee,
->>>>>>> f2629c53
         } => update_coreum_token(
             deps.into_empty(),
             info.sender,
             denom,
             state,
-<<<<<<< HEAD
             sending_precision,
-=======
-            min_sending_precision,
             bridging_fee,
->>>>>>> f2629c53
         ),
 
         ExecuteMsg::ClaimRefund { pending_refund_id } => {
@@ -955,12 +939,8 @@
     issuer: String,
     currency: String,
     state: Option<TokenState>,
-<<<<<<< HEAD
     sending_precision: Option<i32>,
-=======
-    min_sending_precision: Option<i32>,
     bridging_fee: Option<Uint128>,
->>>>>>> f2629c53
 ) -> CoreumResult<ContractError> {
     assert_owner(deps.storage, &sender)?;
 
@@ -992,12 +972,8 @@
     sender: Addr,
     denom: String,
     state: Option<TokenState>,
-<<<<<<< HEAD
     sending_precision: Option<i32>,
-=======
-    min_sending_precision: Option<i32>,
     bridging_fee: Option<Uint128>,
->>>>>>> f2629c53
 ) -> CoreumResult<ContractError> {
     assert_owner(deps.storage, &sender)?;
 

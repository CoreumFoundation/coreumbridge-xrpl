--- conflicted
+++ resolved
@@ -257,14 +257,9 @@
     }
 
     // We generate a denom creating a Sha256 hash of the issuer, currency and current time
-<<<<<<< HEAD
     let to_hash = format!("{}{}{}", issuer, currency,
         env.block.time.seconds()
-    )
-        .into_bytes();
-=======
-    let to_hash = format!("{}{}{}", issuer, currency, env.block.time.seconds()).into_bytes();
->>>>>>> dc118b51
+    ).into_bytes();
 
     // We encode the hash in hexadecimal and take the first 10 characters
     let hex_string = hash_bytes(to_hash)
@@ -394,18 +389,10 @@
                     }
                 }
                 PENDING_OPERATIONS.remove(deps.storage, operation_id);
-<<<<<<< HEAD
-                //register used ticket only for the case when the ticket was used for the tx execution
-                //TODO(keyne) add test for the sequence usage
-                if ticket_number.is_some() {
-                    register_used_ticket(deps.storage)?;
-                }
-=======
 
                 if transaction_result != TransactionResult::Invalid && ticket_number.is_some() {
                     register_used_ticket(deps.storage)?
                 };
->>>>>>> dc118b51
             }
 
             response = response
@@ -432,9 +419,6 @@
 ) -> CoreumResult<ContractError> {
     assert_owner(deps.storage, &sender)?;
 
-<<<<<<< HEAD
-    if PENDING_TICKET_UPDATE.load(deps.storage)? {
-=======
     let available_tickets = AVAILABLE_TICKETS.load(deps.storage)?;
 
     if !available_tickets.is_empty() {
@@ -444,7 +428,6 @@
     let pending_ticket_update = PENDING_TICKET_UPDATE.load(deps.storage)?;
 
     if pending_ticket_update {
->>>>>>> dc118b51
         return Err(ContractError::PendingTicketUpdate {});
     }
 
@@ -454,15 +437,11 @@
     //If we don't provide a number of tickets to recover we will recover the ones that we already used.
     let number_to_allocate = number_of_tickets.unwrap_or(used_tickets);
 
-<<<<<<< HEAD
     let config = CONFIG.load(deps.storage)?;
     //we check that number_to_allocate > config.used_tickets_threshold in order to cover the
     //reallocation with just one XRPL transaction, otherwise the relocation might cause the
     //additional reallocation.
-    if number_to_allocate <= config.used_tickets_threshold || number_to_allocate > MAX_TICKETS  {
-=======
-    if number_to_allocate == 0 || number_to_allocate > MAX_TICKETS {
->>>>>>> dc118b51
+    if number_to_allocate <= config.used_tickets_threshold || number_to_allocate > MAX_TICKETS {
         return Err(ContractError::InvalidTicketNumberToAllocate {});
     }
 

use std::collections::VecDeque;

use crate::{
    error::ContractError,
    evidence::{handle_evidence, hash_bytes, Evidence, OperationResult, TransactionResult},
    fees::{amount_after_bridge_fees, handle_fee_collection, substract_relayer_fees},
    msg::{
        AvailableTicketsResponse, BridgeStateResponse, CoreumTokensResponse, ExecuteMsg,
        FeesCollectedResponse, InstantiateMsg, PendingOperationsResponse, PendingRefund,
        PendingRefundsResponse, QueryMsg, XRPLTokensResponse,
    },
    operation::{
        check_operation_exists, create_pending_operation,
        handle_coreum_to_xrpl_transfer_confirmation, handle_trust_set_confirmation,
        remove_pending_refund, Operation, OperationType,
    },
    relayer::{
        assert_relayer, handle_rotate_keys_confirmation, validate_relayers, validate_xrpl_address,
        Relayer,
    },
    signatures::add_signature,
    state::{
        BridgeState, Config, ContractActions, CoreumToken, TokenState, XRPLToken,
        AVAILABLE_TICKETS, CONFIG, COREUM_TOKENS, FEES_COLLECTED, PENDING_OPERATIONS,
        PENDING_REFUNDS, PENDING_ROTATE_KEYS, PENDING_TICKET_UPDATE, USED_TICKETS_COUNTER,
        XRPL_TOKENS,
    },
    tickets::{
        allocate_ticket, handle_ticket_allocation_confirmation, register_used_ticket, return_ticket,
    },
    token::{
        build_xrpl_token_key, is_token_xrp, set_token_bridging_fee, set_token_max_holding_amount,
        set_token_sending_precision, set_token_state,
    },
};

use coreum_wasm_sdk::{
    assetft::{self, Msg::Issue, ParamsResponse, Query, BURNING, IBC, MINTING},
    core::{CoreumMsg, CoreumQueries, CoreumResult},
};
use cosmwasm_std::{
    coin, coins, entry_point, to_json_binary, Addr, BankMsg, Binary, Coin, CosmosMsg, Deps,
    DepsMut, Env, MessageInfo, Order, Response, StdResult, Storage, Uint128,
};
use cw2::set_contract_version;
use cw_ownable::{assert_owner, get_ownership, initialize_owner, Action};
use cw_utils::one_coin;

// version info for migration info
const CONTRACT_NAME: &str = env!("CARGO_PKG_NAME");
const CONTRACT_VERSION: &str = env!("CARGO_PKG_VERSION");

const MAX_PAGE_LIMIT: u32 = 250;
const MIN_SENDING_PRECISION: i32 = -15;
const MAX_SENDING_PRECISION: i32 = 15;

const XRP_SYMBOL: &str = "XRP";
const XRP_SUBUNIT: &str = "drop";
const XRP_DECIMALS: u32 = 6;

const COREUM_CURRENCY_PREFIX: &str = "coreum";
const XRPL_DENOM_PREFIX: &str = "xrpl";
pub const XRPL_TOKENS_DECIMALS: u32 = 15;
pub const XRP_CURRENCY: &str = "XRP";
pub const XRP_ISSUER: &str = "rrrrrrrrrrrrrrrrrrrrrhoLvTp";

// Initial values for the XRP token that can be modified afterwards.
const XRP_DEFAULT_SENDING_PRECISION: i32 = 6;
const XRP_DEFAULT_MAX_HOLDING_AMOUNT: u128 =
    10u128.pow(16 - XRP_DEFAULT_SENDING_PRECISION as u32 + XRP_DECIMALS);
// TODO(keyleu): Update the value of the fee for XRP when we know it.
const XRP_DEFAULT_FEE: Uint128 = Uint128::zero();

pub const MAX_TICKETS: u32 = 250;
pub const MAX_RELAYERS: u32 = 32;

#[cfg_attr(not(feature = "library"), entry_point)]
pub fn instantiate(
    deps: DepsMut<CoreumQueries>,
    env: Env,
    info: MessageInfo,
    msg: InstantiateMsg,
) -> CoreumResult<ContractError> {
    set_contract_version(deps.storage, CONTRACT_NAME, CONTRACT_VERSION)?;
    initialize_owner(
        deps.storage,
        deps.api,
        Some(deps.api.addr_validate(msg.owner.as_ref())?.as_ref()),
    )?;

    validate_relayers(
        deps.as_ref().into_empty(),
        &msg.relayers,
        msg.evidence_threshold,
    )?;

    validate_xrpl_address(msg.bridge_xrpl_address.to_owned())?;

    // We want to check that exactly the issue fee was sent, not more.
    check_issue_fee(&deps, &info)?;

    // We need to allow at least 2 tickets and less than 250 (XRPL limit) to be used
    if msg.used_ticket_sequence_threshold <= 1 || msg.used_ticket_sequence_threshold > MAX_TICKETS {
        return Err(ContractError::InvalidUsedTicketSequenceThreshold {});
    }

    // We initialize these values here so that we can immediately start working with them
    USED_TICKETS_COUNTER.save(deps.storage, &0)?;
    PENDING_TICKET_UPDATE.save(deps.storage, &false)?;
    PENDING_ROTATE_KEYS.save(deps.storage, &false)?;
    AVAILABLE_TICKETS.save(deps.storage, &VecDeque::new())?;

    let config = Config {
        relayers: msg.relayers,
        evidence_threshold: msg.evidence_threshold,
        used_ticket_sequence_threshold: msg.used_ticket_sequence_threshold,
        trust_set_limit_amount: msg.trust_set_limit_amount,
        bridge_xrpl_address: msg.bridge_xrpl_address,
        bridge_state: BridgeState::Active,
        xrpl_base_fee: msg.xrpl_base_fee,
    };

    CONFIG.save(deps.storage, &config)?;

    let xrp_issue_msg = CosmosMsg::from(CoreumMsg::AssetFT(Issue {
        symbol: XRP_SYMBOL.to_string(),
        subunit: XRP_SUBUNIT.to_string(),
        precision: XRP_DECIMALS,
        initial_amount: Uint128::zero(),
        description: None,
        features: Some(vec![MINTING, BURNING, IBC]),
        burn_rate: "0.0".to_string(),
        send_commission_rate: "0.0".to_string(),
        uri: None,
        uri_hash: None,
    }));

    let xrp_coreum_denom = format!("{}-{}", XRP_SUBUNIT, env.contract.address).to_lowercase();

    // We save the link between the denom in the coreum chain and the denom in XRPL, so that when we receive
    // a token we can inform the relayers of what is being sent back.
    let token = XRPLToken {
        issuer: XRP_ISSUER.to_string(),
        currency: XRP_CURRENCY.to_string(),
        coreum_denom: xrp_coreum_denom,
        sending_precision: XRP_DEFAULT_SENDING_PRECISION,
        max_holding_amount: Uint128::new(XRP_DEFAULT_MAX_HOLDING_AMOUNT),
        // The XRP token is enabled from the start because it doesn't need approval to be received on the XRPL side.
        state: TokenState::Enabled,
        bridging_fee: XRP_DEFAULT_FEE,
    };

    let key = build_xrpl_token_key(XRP_ISSUER.to_string(), XRP_CURRENCY.to_string());
    XRPL_TOKENS.save(deps.storage, key, &token)?;

    Ok(Response::new()
        .add_attribute("action", ContractActions::Instantiation.as_str())
        .add_attribute("contract_name", CONTRACT_NAME)
        .add_attribute("contract_version", CONTRACT_VERSION)
        .add_attribute("owner", info.sender)
        .add_message(xrp_issue_msg))
}

#[cfg_attr(not(feature = "library"), entry_point)]
pub fn execute(
    deps: DepsMut<CoreumQueries>,
    env: Env,
    info: MessageInfo,
    msg: ExecuteMsg,
) -> CoreumResult<ContractError> {
    match msg {
        ExecuteMsg::UpdateOwnership(action) => {
            update_ownership(deps.into_empty(), env, info, action)
        }
        ExecuteMsg::RegisterCoreumToken {
            denom,
            decimals,
            sending_precision,
            max_holding_amount,
            bridging_fee,
        } => register_coreum_token(
            deps.into_empty(),
            env,
            info.sender,
            denom,
            decimals,
            sending_precision,
            max_holding_amount,
            bridging_fee,
        ),
        ExecuteMsg::RegisterXRPLToken {
            issuer,
            currency,
            sending_precision,
            max_holding_amount,
            bridging_fee,
        } => register_xrpl_token(
            deps,
            env,
            info,
            issuer,
            currency,
            sending_precision,
            max_holding_amount,
            bridging_fee,
        ),
        ExecuteMsg::SaveEvidence { evidence } => save_evidence(
            deps.into_empty(),
            env.block.time.seconds(),
            info.sender,
            evidence,
        ),
        ExecuteMsg::RecoverTickets {
            account_sequence,
            number_of_tickets,
        } => recover_tickets(
            deps.into_empty(),
            env.block.time.seconds(),
            info.sender,
            account_sequence,
            number_of_tickets,
        ),
        ExecuteMsg::RecoverXRPLTokenRegistration { issuer, currency } => {
            recover_xrpl_token_registration(
                deps.into_empty(),
                env.block.time.seconds(),
                info.sender,
                issuer,
                currency,
            )
        }
        ExecuteMsg::SaveSignature {
            operation_id,
            operation_version,
            signature,
<<<<<<< HEAD
        } => save_signature(
            deps.into_empty(),
            info.sender,
            operation_id,
            operation_version,
            signature,
        ),
        ExecuteMsg::SendToXRPL { recipient } => {
            send_to_xrpl(deps.into_empty(), env, info, recipient)
        }
=======
        } => save_signature(deps.into_empty(), info.sender, operation_id, signature),
        ExecuteMsg::SendToXRPL {
            recipient,
            deliver_amount,
        } => send_to_xrpl(deps.into_empty(), env, info, recipient, deliver_amount),
>>>>>>> fa162222
        ExecuteMsg::UpdateXRPLToken {
            issuer,
            currency,
            state,
            sending_precision,
            bridging_fee,
            max_holding_amount,
        } => update_xrpl_token(
            deps.into_empty(),
            info.sender,
            issuer,
            currency,
            state,
            sending_precision,
            bridging_fee,
            max_holding_amount,
        ),
        ExecuteMsg::UpdateCoreumToken {
            denom,
            state,
            sending_precision,
            bridging_fee,
            max_holding_amount,
        } => update_coreum_token(
            deps.into_empty(),
            env,
            info.sender,
            denom,
            state,
            sending_precision,
            bridging_fee,
            max_holding_amount,
        ),
        ExecuteMsg::UpdateXRPLBaseFee { xrpl_base_fee } => {
            update_xrpl_base_fee(deps.into_empty(), info.sender, xrpl_base_fee)
        }
        ExecuteMsg::ClaimRefund { pending_refund_id } => {
            claim_pending_refund(deps.into_empty(), info.sender, pending_refund_id)
        }
        ExecuteMsg::ClaimRelayerFees { amounts } => {
            claim_relayer_fees(deps.into_empty(), info.sender, amounts)
        }
        ExecuteMsg::HaltBridge {} => halt_bridge(deps.into_empty(), info.sender),
        ExecuteMsg::ResumeBridge {} => resume_bridge(deps.into_empty(), info.sender),
        ExecuteMsg::RotateKeys {
            account_sequence,
            new_relayers,
            new_evidence_threshold,
        } => rotate_keys(
            deps.into_empty(),
            env,
            info.sender,
            account_sequence,
            new_relayers,
            new_evidence_threshold,
        ),
    }
}

fn update_ownership(
    deps: DepsMut,
    env: Env,
    info: MessageInfo,
    action: Action,
) -> CoreumResult<ContractError> {
    let ownership = cw_ownable::update_ownership(deps, &env.block, &info.sender, action)?;
    Ok(Response::new().add_attributes(ownership.into_attributes()))
}

#[allow(clippy::too_many_arguments)]
fn register_coreum_token(
    deps: DepsMut,
    env: Env,
    sender: Addr,
    denom: String,
    decimals: u32,
    sending_precision: i32,
    max_holding_amount: Uint128,
    bridging_fee: Uint128,
) -> CoreumResult<ContractError> {
    assert_owner(deps.storage, &sender)?;
    assert_bridge_active(deps.as_ref())?;

    validate_sending_precision(sending_precision, decimals)?;

    if COREUM_TOKENS.has(deps.storage, denom.clone()) {
        return Err(ContractError::CoreumTokenAlreadyRegistered { denom });
    }

    // We generate a currency creating a Sha256 hash of the denom, the decimals and the current time so that if it fails we can try again
    let to_hash = format!("{}{}{}", denom, decimals, env.block.time.seconds()).into_bytes();
    let hex_string = hash_bytes(to_hash)
        .get(0..10)
        .unwrap()
        .to_string()
        .to_lowercase();

    // Format will be the hex representation in XRPL of the string coreum<hash> in uppercase
    let xrpl_currency =
        convert_currency_to_xrpl_hexadecimal(format!("{}{}", COREUM_CURRENCY_PREFIX, hex_string));

    // We check that the this currency is not used already (we got the same hash)
    if COREUM_TOKENS
        .idx
        .xrpl_currency
        .item(deps.storage, xrpl_currency.to_owned())?
        .is_some()
    {
        return Err(ContractError::RegistrationFailure {});
    }

    let token = CoreumToken {
        denom: denom.clone(),
        decimals,
        xrpl_currency: xrpl_currency.to_owned(),
        sending_precision,
        max_holding_amount,
        // All registered Coreum originated tokens will start as enabled because they don't need a TrustSet operation to be bridged because issuer for such tokens is bridge address
        state: TokenState::Enabled,
        bridging_fee,
    };
    COREUM_TOKENS.save(deps.storage, denom.clone(), &token)?;

    Ok(Response::new()
        .add_attribute("action", ContractActions::RegisterCoreumToken.as_str())
        .add_attribute("denom", denom)
        .add_attribute("decimals", decimals.to_string())
        .add_attribute("xrpl_currency_for_denom", xrpl_currency))
}

#[allow(clippy::too_many_arguments)]
fn register_xrpl_token(
    deps: DepsMut<CoreumQueries>,
    env: Env,
    info: MessageInfo,
    issuer: String,
    currency: String,
    sending_precision: i32,
    max_holding_amount: Uint128,
    bridging_fee: Uint128,
) -> CoreumResult<ContractError> {
    assert_owner(deps.storage, &info.sender)?;
    assert_bridge_active(deps.as_ref().into_empty())?;

    validate_xrpl_issuer_and_currency(issuer.clone(), currency.clone())?;

    validate_sending_precision(sending_precision, XRPL_TOKENS_DECIMALS)?;

    // We want to check that exactly the issue fee was sent, not more.
    check_issue_fee(&deps, &info)?;
    let key = build_xrpl_token_key(issuer.clone(), currency.clone());

    if XRPL_TOKENS.has(deps.storage, key.clone()) {
        return Err(ContractError::XRPLTokenAlreadyRegistered { issuer, currency });
    }

    // We generate a denom creating a Sha256 hash of the issuer, currency and current time
    let to_hash = format!("{}{}{}", issuer, currency, env.block.time.seconds()).into_bytes();

    // We encode the hash in hexadecimal and take the first 10 characters
    let hex_string = hash_bytes(to_hash)
        .get(0..10)
        .unwrap()
        .to_string()
        .to_lowercase();

    // Symbol and subunit we will use for the issued token in Coreum
    let symbol_and_subunit = format!("{}{}", XRPL_DENOM_PREFIX, hex_string);

    let issue_msg = CosmosMsg::from(CoreumMsg::AssetFT(Issue {
        symbol: symbol_and_subunit.to_uppercase(),
        subunit: symbol_and_subunit.clone(),
        precision: XRPL_TOKENS_DECIMALS,
        initial_amount: Uint128::zero(),
        description: None,
        features: Some(vec![MINTING, BURNING, IBC]),
        burn_rate: "0.0".to_string(),
        send_commission_rate: "0.0".to_string(),
        uri: None,
        uri_hash: None,
    }));

    // Denom that token will have in Coreum
    let denom = format!("{}-{}", symbol_and_subunit, env.contract.address).to_lowercase();

    // This in theory is not necessary because issue_msg would fail if the denom already exists but it's a double check and a way to return a more readable error.
    if COREUM_TOKENS.has(deps.storage, denom.clone()) {
        return Err(ContractError::RegistrationFailure {});
    };

    let token = XRPLToken {
        issuer: issuer.clone(),
        currency: currency.clone(),
        coreum_denom: denom.clone(),
        sending_precision,
        max_holding_amount,
        // Registered tokens will start in processing until TrustSet operation is accepted/rejected
        state: TokenState::Processing,
        bridging_fee,
    };

    XRPL_TOKENS.save(deps.storage, key, &token)?;

    // Create the pending operation to approve the token
    let config = CONFIG.load(deps.storage)?;
    let ticket = allocate_ticket(deps.storage)?;

    create_pending_operation(
        deps.storage,
        env.block.time.seconds(),
        Some(ticket),
        None,
        OperationType::TrustSet {
            issuer: issuer.clone(),
            currency: currency.clone(),
            trust_set_limit_amount: config.trust_set_limit_amount,
        },
    )?;

    Ok(Response::new()
        .add_message(issue_msg)
        .add_attribute("action", ContractActions::RegisterXRPLToken.as_str())
        .add_attribute("issuer", issuer)
        .add_attribute("currency", currency)
        .add_attribute("denom", denom))
}

fn save_evidence(
    deps: DepsMut,
    timestamp: u64,
    sender: Addr,
    evidence: Evidence,
) -> CoreumResult<ContractError> {
    // Evidences can only be sent under 2 conditions:
    // 1. The bridge is active -> All evidences are accepted
    // 2. The bridge is halted -> Only rotate keys evidences allowed if there is a rotate keys ongoing
    let config = CONFIG.load(deps.storage)?;

    evidence.validate_basic()?;

    assert_relayer(deps.as_ref(), &sender)?;

    let threshold_reached = handle_evidence(deps.storage, sender, evidence.clone())?;

    let mut response = Response::new();

    match evidence {
        Evidence::XRPLToCoreumTransfer {
            tx_hash,
            issuer,
            currency,
            amount,
            recipient,
        } => {
            if config.bridge_state == BridgeState::Halted {
                return Err(ContractError::BridgeHalted {});
            }
            deps.api.addr_validate(recipient.as_ref())?;

            // This means the token is not a Coreum originated token (the issuer is not the XRPL multisig address)
            if issuer.ne(&config.bridge_xrpl_address) {
                // Create issuer+currency key to find denom on coreum.
                let key = build_xrpl_token_key(issuer.clone(), currency.clone());

                let token = XRPL_TOKENS
                    .load(deps.storage, key)
                    .map_err(|_| ContractError::TokenNotRegistered {})?;

                if token.state.ne(&TokenState::Enabled) {
                    return Err(ContractError::TokenNotEnabled {});
                }

                let decimals = match is_token_xrp(token.issuer, token.currency) {
                    true => XRP_DECIMALS,
                    false => XRPL_TOKENS_DECIMALS,
                };

                // We calculate the amount to send after applying the bridging fees for that token
                let amount_after_bridge_fees =
                    amount_after_bridge_fees(amount, token.bridging_fee)?;

                // Here we simply truncate because the Coreum tokens corresponding to XRPL originated tokens have the same decimals as their corresponding Coreum tokens
                let (amount_to_send, remainder) =
                    truncate_amount(token.sending_precision, decimals, amount_after_bridge_fees)?;

                if amount
                    .checked_add(
                        deps.querier
                            .query_supply(token.coreum_denom.to_owned())?
                            .amount,
                    )?
                    .gt(&token.max_holding_amount)
                {
                    return Err(ContractError::MaximumBridgedAmountReached {});
                }

                if threshold_reached {
                    let fee_collected = handle_fee_collection(
                        deps.storage,
                        token.bridging_fee,
                        token.coreum_denom.to_owned(),
                        remainder,
                    )?;

                    let mint_msg_fees = CosmosMsg::from(CoreumMsg::AssetFT(assetft::Msg::Mint {
                        coin: coin(fee_collected.u128(), token.coreum_denom.to_owned()),
                        recipient: None,
                    }));

                    let mint_msg_for_recipient =
                        CosmosMsg::from(CoreumMsg::AssetFT(assetft::Msg::Mint {
                            coin: coin(amount_to_send.u128(), token.coreum_denom),
                            recipient: Some(recipient.to_string()),
                        }));

                    response = response.add_messages([mint_msg_fees, mint_msg_for_recipient])
                }
            } else {
                // We check that the token is registered and enabled
                let token = match COREUM_TOKENS
                    .idx
                    .xrpl_currency
                    .item(deps.storage, currency.to_owned())?
                    .map(|(_, ct)| ct)
                {
                    Some(token) => {
                        if token.state.ne(&TokenState::Enabled) {
                            return Err(ContractError::TokenNotEnabled {});
                        }
                        token
                    }
                    // In practice this will never happen because any token issued from the multisig address is a token that was bridged from Coreum so it will be registered.
                    // This could theoretically happen if the multisig address on XRPL issued a token on its own and then tried to bridge it
                    None => return Err(ContractError::TokenNotRegistered {}),
                };

                // We first convert the amount we receive with XRPL decimals to the corresponding decimals in Coreum and then we apply the truncation according to sending precision.
                let (amount_to_send, remainder) = convert_and_truncate_amount(
                    token.sending_precision,
                    XRPL_TOKENS_DECIMALS,
                    token.decimals,
                    amount,
                    token.bridging_fee,
                )?;

                if threshold_reached {
                    handle_fee_collection(
                        deps.storage,
                        token.bridging_fee,
                        token.denom.to_owned(),
                        remainder,
                    )?;

                    let send_msg = BankMsg::Send {
                        to_address: recipient.to_string(),
                        amount: coins(amount_to_send.u128(), token.denom),
                    };
                    response = response.add_message(send_msg);
                }
            }

            response = response
                .add_attribute("action", ContractActions::SendFromXRPLToCoreum.as_str())
                .add_attribute("hash", tx_hash)
                .add_attribute("issuer", issuer)
                .add_attribute("currency", currency)
                .add_attribute("amount", amount.to_string())
                .add_attribute("recipient", recipient.to_string())
                .add_attribute("threshold_reached", threshold_reached.to_string())
        }
        Evidence::XRPLTransactionResult {
            tx_hash,
            account_sequence,
            ticket_sequence,
            transaction_result,
            operation_result,
        } => {
            let operation_id = account_sequence.unwrap_or_else(|| ticket_sequence.unwrap());
            let operation = check_operation_exists(deps.storage, operation_id)?;

            if config.bridge_state == BridgeState::Halted {
                if !PENDING_ROTATE_KEYS.load(deps.storage)? {
                    return Err(ContractError::BridgeHalted {});
                }

                // If the evidence is not for a key rotation operation we return an error
                match &operation.operation_type {
                    OperationType::RotateKeys { .. } => (),
                    _ => return Err(ContractError::BridgeHalted {}),
                }
            }

            // Validation for certain operation types that can't have account sequences
            match &operation.operation_type {
                OperationType::TrustSet { .. } | OperationType::CoreumToXRPLTransfer { .. } => {
                    if account_sequence.is_some() {
                        return Err(ContractError::InvalidTransactionResultEvidence {});
                    }
                }
                _ => (),
            }

            if threshold_reached {
                match &operation.operation_type {
                    OperationType::AllocateTickets { .. } => match operation_result.to_owned() {
                        Some(OperationResult::TicketsAllocation { tickets }) => {
                            handle_ticket_allocation_confirmation(
                                deps.storage,
                                tickets.to_owned(),
                                transaction_result.to_owned(),
                            )?;
                        }
                        None => return Err(ContractError::InvalidOperationResult {}),
                    },
                    OperationType::TrustSet {
                        issuer, currency, ..
                    } => {
                        handle_trust_set_confirmation(
                            deps.storage,
                            issuer,
                            currency,
                            &transaction_result,
                        )?;
                    }
                    OperationType::RotateKeys {
                        new_relayers,
                        new_evidence_threshold,
                    } => {
                        handle_rotate_keys_confirmation(
                            deps.storage,
                            new_relayers.to_owned(),
                            new_evidence_threshold.to_owned(),
                            transaction_result.to_owned(),
                        )?;
                    }
                    OperationType::CoreumToXRPLTransfer { .. } => {
                        handle_coreum_to_xrpl_transfer_confirmation(
                            deps.storage,
                            transaction_result.to_owned(),
                            operation_id,
                            &mut response,
                        )?;
                    }
                }
                PENDING_OPERATIONS.remove(deps.storage, operation_id);

                if transaction_result.ne(&TransactionResult::Invalid) && ticket_sequence.is_some() {
                    // If the operation must trigger a new ticket allocation we must know if we can trigger it
                    // or not (if we have tickets available). Therefore we will return a false flag if
                    // we don't have available tickets left and we will notify with an attribute.
                    // NOTE: This will only happen in the particular case of a rejected ticket allocation
                    // operation.
                    if !register_used_ticket(deps.storage, timestamp)? {
                        response = response.add_attribute(
                            "adding_ticket_allocation_operation_success",
                            false.to_string(),
                        );
                    }
                }

                if transaction_result.eq(&TransactionResult::Invalid) && ticket_sequence.is_some() {
                    // If an operation was invalid, the ticket was never consumed, so we must return it to the ticket array.
                    return_ticket(deps.storage, ticket_sequence.unwrap())?;
                }
            }

            response = response
                .add_attribute("action", ContractActions::XRPLTransactionResult.as_str())
                .add_attribute("operation_type", operation.operation_type.as_str())
                .add_attribute("operation_id", operation_id.to_string())
                .add_attribute("transaction_result", transaction_result.as_str())
                .add_attribute("threshold_reached", threshold_reached.to_string());

            if let Some(tx_hash) = tx_hash {
                response = response.add_attribute("tx_hash", tx_hash)
            }
        }
    }

    Ok(response)
}

fn recover_tickets(
    deps: DepsMut,
    timestamp: u64,
    sender: Addr,
    account_sequence: u64,
    number_of_tickets: Option<u32>,
) -> CoreumResult<ContractError> {
    assert_owner(deps.storage, &sender)?;
    assert_bridge_active(deps.as_ref())?;

    let available_tickets = AVAILABLE_TICKETS.load(deps.storage)?;

    if !available_tickets.is_empty() {
        return Err(ContractError::StillHaveAvailableTickets {});
    }

    let pending_ticket_update = PENDING_TICKET_UPDATE.load(deps.storage)?;

    if pending_ticket_update {
        return Err(ContractError::PendingTicketUpdate {});
    }

    let used_tickets = USED_TICKETS_COUNTER.load(deps.storage)?;

    PENDING_TICKET_UPDATE.save(deps.storage, &true)?;
    // If we don't provide a number of tickets to recover we will recover the ones that we already used.
    let number_to_allocate = number_of_tickets.unwrap_or(used_tickets);

    let config = CONFIG.load(deps.storage)?;
    // We check that number_to_allocate > config.used_ticket_sequence_threshold in order to cover the
    // reallocation with just one XRPL transaction, otherwise the relocation might cause the
    // additional reallocation.
    if number_to_allocate <= config.used_ticket_sequence_threshold
        || number_to_allocate > MAX_TICKETS
    {
        return Err(ContractError::InvalidTicketSequenceToAllocate {});
    }

    create_pending_operation(
        deps.storage,
        timestamp,
        None,
        Some(account_sequence),
        OperationType::AllocateTickets {
            number: number_to_allocate,
        },
    )?;

    Ok(Response::new()
        .add_attribute("action", ContractActions::RecoverTickets.as_str())
        .add_attribute("account_sequence", account_sequence.to_string()))
}

fn recover_xrpl_token_registration(
    deps: DepsMut,
    timestamp: u64,
    sender: Addr,
    issuer: String,
    currency: String,
) -> CoreumResult<ContractError> {
    assert_owner(deps.storage, &sender)?;
    assert_bridge_active(deps.as_ref())?;

    let key = build_xrpl_token_key(issuer.to_owned(), currency.to_owned());

    let mut token = XRPL_TOKENS
        .load(deps.storage, key.to_owned())
        .map_err(|_| ContractError::TokenNotRegistered {})?;

    // Check that the token is in inactive state, which means the trust set operation failed.
    if token.state.ne(&TokenState::Inactive) {
        return Err(ContractError::XRPLTokenNotInactive {});
    }

    // Put the state back to Processing since we are going to try to activate it again.
    token.state = TokenState::Processing;
    XRPL_TOKENS.save(deps.storage, key, &token)?;

    // Create the pending operation to approve the token again
    let config = CONFIG.load(deps.storage)?;
    let ticket = allocate_ticket(deps.storage)?;

    create_pending_operation(
        deps.storage,
        timestamp,
        Some(ticket),
        None,
        OperationType::TrustSet {
            issuer: issuer.to_owned(),
            currency: currency.to_owned(),
            trust_set_limit_amount: config.trust_set_limit_amount,
        },
    )?;

    Ok(Response::new()
        .add_attribute(
            "action",
            ContractActions::RecoverXRPLTokenRegistration.as_str(),
        )
        .add_attribute("issuer", issuer)
        .add_attribute("currency", currency))
}

fn save_signature(
    deps: DepsMut,
    sender: Addr,
    operation_id: u64,
    operation_version: u64,
    signature: String,
) -> CoreumResult<ContractError> {
    assert_relayer(deps.as_ref(), &sender)?;

    add_signature(
        deps,
        operation_id,
        operation_version,
        sender.clone(),
        signature.clone(),
    )?;

    Ok(Response::new()
        .add_attribute("action", ContractActions::SaveSignature.as_str())
        .add_attribute("operation_id", operation_id.to_string())
        .add_attribute("relayer_address", sender.to_string())
        .add_attribute("signature", signature.as_str()))
}

fn send_to_xrpl(
    deps: DepsMut,
    env: Env,
    info: MessageInfo,
    recipient: String,
    deliver_amount: Option<Uint128>,
) -> CoreumResult<ContractError> {
    assert_bridge_active(deps.as_ref())?;
    // Check that we are only sending 1 type of coin
    let funds = one_coin(&info)?;

    // Check that the recipient is a valid XRPL address.
    validate_xrpl_address(recipient.to_owned())?;

    // We check that deliver_amount is not greater than the funds sent
    if deliver_amount.is_some() && deliver_amount.unwrap().gt(&funds.amount) {
        return Err(ContractError::InvalidDeliverAmount {});
    }

    let decimals;
    let mut amount_to_send;
    let max_amount;
    let remainder;
    let issuer;
    let currency;
    // We check if the token we are sending is an XRPL originated token or not
    match XRPL_TOKENS
        .idx
        .coreum_denom
        .item(deps.storage, funds.denom.to_owned())
        .map(|res| res.map(|pk_token| pk_token.1))?
    {
        // If it's an XRPL originated token we need to check that it's enabled and if it is apply the sending precision
        Some(xrpl_token) => {
            if xrpl_token.state.ne(&TokenState::Enabled) {
                return Err(ContractError::TokenNotEnabled {});
            }

            issuer = xrpl_token.issuer;
            currency = xrpl_token.currency;
            if is_token_xrp(issuer.to_owned(), currency.to_owned()) {
                // deliver amount cannot be sent for XRP
                if deliver_amount.is_some() {
                    return Err(ContractError::DeliverAmountIsProhibited {});
                }
                decimals = XRP_DECIMALS;
            } else {
                decimals = XRPL_TOKENS_DECIMALS;
            }

            // We calculate the amount after applying the bridging fees for that token
            let amount_after_bridge_fees =
                amount_after_bridge_fees(funds.amount, xrpl_token.bridging_fee)?;

            // We don't need any decimal conversion because the token is an XRPL originated token and they are issued with same decimals
            (amount_to_send, remainder) = truncate_amount(
                xrpl_token.sending_precision,
                decimals,
                amount_after_bridge_fees,
            )?;

            // If deliver_amount was sent, we must check that it's less or equal than amount_to_send after bridge fees (without truncating) are applied
            if deliver_amount.is_some() {
                if deliver_amount.unwrap().gt(&amount_after_bridge_fees) {
                    return Err(ContractError::InvalidDeliverAmount {});
                }
                let (truncated_amount, _) = truncate_amount(
                    xrpl_token.sending_precision,
                    decimals,
                    deliver_amount.unwrap(),
                )?;

                max_amount = Some(amount_to_send);
                amount_to_send = truncated_amount;
            } else {
                // If token is XRP, we set the max amount to None because this token cannot have max_amount
                if is_token_xrp(issuer.to_owned(), currency.to_owned()) {
                    max_amount = None;
                } else {
                    max_amount = Some(amount_to_send);
                }
            }

            handle_fee_collection(
                deps.storage,
                xrpl_token.bridging_fee,
                xrpl_token.coreum_denom,
                remainder,
            )?;
        }

        None => {
            // If it's not an XRPL originated token we need to check that it's registered as a Coreum originated token
            let coreum_token = COREUM_TOKENS
                .load(deps.storage, funds.denom.to_owned())
                .map_err(|_| ContractError::TokenNotRegistered {})?;

            if coreum_token.state.ne(&TokenState::Enabled) {
                return Err(ContractError::TokenNotEnabled {});
            }

            if deliver_amount.is_some() {
                return Err(ContractError::DeliverAmountIsProhibited {});
            }

            let config = CONFIG.load(deps.storage)?;

            decimals = coreum_token.decimals;
            issuer = config.bridge_xrpl_address;
            currency = coreum_token.xrpl_currency;

            // Since this is a Coreum originated token with different decimals, we are first going to truncate according to sending precision and then we will convert
            // to corresponding XRPL decimals.
            let remainder;
            (amount_to_send, remainder) = truncate_and_convert_amount(
                coreum_token.sending_precision,
                decimals,
                XRPL_TOKENS_DECIMALS,
                funds.amount,
                coreum_token.bridging_fee,
            )?;

            handle_fee_collection(
                deps.storage,
                coreum_token.bridging_fee,
                coreum_token.denom.to_owned(),
                remainder,
            )?;

            // For Coreum originated tokens we need to check that we are not going over max bridge amount.
            if deps
                .querier
                .query_balance(env.contract.address, coreum_token.denom)?
                .amount
                .gt(&coreum_token.max_holding_amount)
            {
                return Err(ContractError::MaximumBridgedAmountReached {});
            }

            // Coreum originated tokens never have transfer rate so the max amount will be the same as amount to send
            max_amount = Some(amount_to_send);
        }
    }

    // Get a ticket and store the pending operation
    let ticket = allocate_ticket(deps.storage)?;
    create_pending_operation(
        deps.storage,
        env.block.time.seconds(),
        Some(ticket),
        None,
        OperationType::CoreumToXRPLTransfer {
            issuer,
            currency,
            amount: amount_to_send,
            max_amount,
            sender: info.sender.to_owned(),
            recipient: recipient.to_owned(),
        },
    )?;

    Ok(Response::new()
        .add_attribute("action", ContractActions::SendToXRPL.as_str())
        .add_attribute("sender", info.sender)
        .add_attribute("recipient", recipient)
        .add_attribute("coin", funds.to_string()))
}

#[allow(clippy::too_many_arguments)]
fn update_xrpl_token(
    deps: DepsMut,
    sender: Addr,
    issuer: String,
    currency: String,
    state: Option<TokenState>,
    sending_precision: Option<i32>,
    bridging_fee: Option<Uint128>,
    max_holding_amount: Option<Uint128>,
) -> CoreumResult<ContractError> {
    assert_owner(deps.storage, &sender)?;
    assert_bridge_active(deps.as_ref())?;

    let key = build_xrpl_token_key(issuer.to_owned(), currency.to_owned());

    let mut token = XRPL_TOKENS
        .load(deps.storage, key.to_owned())
        .map_err(|_| ContractError::TokenNotRegistered {})?;

    set_token_state(&mut token.state, state)?;
    set_token_sending_precision(
        &mut token.sending_precision,
        sending_precision,
        XRPL_TOKENS_DECIMALS,
    )?;
    set_token_bridging_fee(&mut token.bridging_fee, bridging_fee)?;

    // Get the current bridged amount for this token
    let current_bridged_amount = deps
        .querier
        .query_supply(token.coreum_denom.to_owned())?
        .amount;

    set_token_max_holding_amount(
        current_bridged_amount,
        &mut token.max_holding_amount,
        max_holding_amount,
    )?;

    XRPL_TOKENS.save(deps.storage, key, &token)?;

    Ok(Response::new()
        .add_attribute("action", ContractActions::UpdateXRPLToken.as_str())
        .add_attribute("issuer", issuer)
        .add_attribute("currency", currency))
}

#[allow(clippy::too_many_arguments)]
fn update_coreum_token(
    deps: DepsMut,
    env: Env,
    sender: Addr,
    denom: String,
    state: Option<TokenState>,
    sending_precision: Option<i32>,
    bridging_fee: Option<Uint128>,
    max_holding_amount: Option<Uint128>,
) -> CoreumResult<ContractError> {
    assert_owner(deps.storage, &sender)?;
    assert_bridge_active(deps.as_ref())?;

    let mut token = COREUM_TOKENS
        .load(deps.storage, denom.to_owned())
        .map_err(|_| ContractError::TokenNotRegistered {})?;

    set_token_state(&mut token.state, state)?;
    set_token_sending_precision(
        &mut token.sending_precision,
        sending_precision,
        token.decimals,
    )?;
    set_token_bridging_fee(&mut token.bridging_fee, bridging_fee)?;

    // Get the current bridged amount for this token
    let current_bridged_amount = deps
        .querier
        .query_balance(env.contract.address, token.denom.to_owned())?
        .amount;
    set_token_max_holding_amount(
        current_bridged_amount,
        &mut token.max_holding_amount,
        max_holding_amount,
    )?;

    COREUM_TOKENS.save(deps.storage, denom.to_owned(), &token)?;

    Ok(Response::new()
        .add_attribute("action", ContractActions::UpdateCoreumToken.as_str())
        .add_attribute("denom", denom))
}

fn update_xrpl_base_fee(
    deps: DepsMut,
    sender: Addr,
    xrpl_base_fee: u64,
) -> CoreumResult<ContractError> {
    assert_owner(deps.storage, &sender)?;

    // Update the value in config
    let mut config = CONFIG.load(deps.storage)?;
    config.xrpl_base_fee = xrpl_base_fee;
    CONFIG.save(deps.storage, &config)?;

    // Let's collect all operations in storage and update them
    let operations: Vec<(u64, Operation)> = PENDING_OPERATIONS
        .range(deps.storage, None, None, Order::Ascending)
        .filter_map(|v| v.ok())
        .collect();

    // For each operation in PENDING_OPERATIONS we increase the version by 1 and delete all signatures
    for operation in operations.iter() {
        PENDING_OPERATIONS.save(
            deps.storage,
            operation.0,
            &Operation {
                id: operation.1.id.to_owned(),
                version: operation.1.version + 1,
                ticket_sequence: operation.1.ticket_sequence,
                account_sequence: operation.1.account_sequence,
                signatures: vec![],
                operation_type: operation.1.operation_type.to_owned(),
                xrpl_base_fee,
            },
        )?;
    }

    Ok(Response::new()
        .add_attribute("action", ContractActions::UpdateXRPLBaseFee.as_str())
        .add_attribute("new_xrpl_base_fee", xrpl_base_fee.to_string()))
}

fn claim_relayer_fees(
    deps: DepsMut,
    sender: Addr,
    amounts: Vec<Coin>,
) -> CoreumResult<ContractError> {
    assert_bridge_active(deps.as_ref())?;

    // If fees were never collected for this address we don't allow the claim
    if FEES_COLLECTED
        .may_load(deps.storage, sender.to_owned())?
        .is_none()
    {
        return Err(ContractError::UnauthorizedSender {});
    };

    substract_relayer_fees(deps.storage, sender.to_owned(), &amounts)?;

    let send_msg = BankMsg::Send {
        to_address: sender.to_string(),
        amount: amounts,
    };

    Ok(Response::new()
        .add_message(send_msg)
        .add_attribute("action", ContractActions::ClaimFees.as_str())
        .add_attribute("sender", sender))
}

fn claim_pending_refund(
    deps: DepsMut,
    sender: Addr,
    pending_refund_id: String,
) -> CoreumResult<ContractError> {
    assert_bridge_active(deps.as_ref())?;
    let coin = remove_pending_refund(deps.storage, sender.to_owned(), pending_refund_id)?;

    let send_msg = BankMsg::Send {
        to_address: sender.to_string(),
        amount: vec![coin],
    };

    Ok(Response::new()
        .add_message(send_msg)
        .add_attribute("action", ContractActions::ClaimRefunds.as_str())
        .add_attribute("sender", sender))
}

fn halt_bridge(deps: DepsMut, sender: Addr) -> CoreumResult<ContractError> {
    assert_owner_or_relayer(deps.as_ref(), &sender)?;
    assert_bridge_active(deps.as_ref())?;

    update_bridge_state(deps.storage, BridgeState::Halted)?;

    Ok(Response::new()
        .add_attribute("action", ContractActions::HaltBridge.as_str())
        .add_attribute("sender", sender))
}

fn resume_bridge(deps: DepsMut, sender: Addr) -> CoreumResult<ContractError> {
    assert_owner(deps.storage, &sender)?;

    // Can't resume the bridge if there is a pending rotate keys ongoing
    if PENDING_ROTATE_KEYS.load(deps.storage)? {
        return Err(ContractError::RotateKeysOngoing {});
    }

    update_bridge_state(deps.storage, BridgeState::Active)?;

    Ok(Response::new()
        .add_attribute("action", ContractActions::ResumeBridge.as_str())
        .add_attribute("sender", sender))
}

fn rotate_keys(
    deps: DepsMut,
    env: Env,
    sender: Addr,
    account_sequence: Option<u64>,
    new_relayers: Vec<Relayer>,
    new_evidence_threshold: u32,
) -> CoreumResult<ContractError> {
    assert_owner(deps.storage, &sender)?;

    // If there is already a pending rotate keys ongoing, we don't allow another one until that one is confirmed
    if PENDING_ROTATE_KEYS.load(deps.storage)? {
        return Err(ContractError::RotateKeysOngoing {});
    }

    // We set the bridge state to halted
    update_bridge_state(deps.storage, BridgeState::Halted)?;

    // Validate the new relayer set so that we are sure that the new set is valid (e.g. no duplicated relayers, etc.)
    validate_relayers(deps.as_ref(), &new_relayers, new_evidence_threshold)?;

    // Create the pending operation for key rotation
    // If an account sequence is sent we will use it, otherwise we will use a ticket
    let acc_seq;
    let ticket;
    match account_sequence {
        Some(account_sequence) => {
            acc_seq = Some(account_sequence);
            ticket = None;
        }
        None => {
            acc_seq = None;
            ticket = Some(allocate_ticket(deps.storage)?);
        }
    }

    create_pending_operation(
        deps.storage,
        env.block.time.seconds(),
        ticket,
        acc_seq,
        OperationType::RotateKeys {
            new_relayers,
            new_evidence_threshold,
        },
    )?;

    // We set the pending rotate keys flag to true so that we don't allow another rotate keys operation until this one is confirmed
    PENDING_ROTATE_KEYS.save(deps.storage, &true)?;

    Ok(Response::new()
        .add_attribute("action", ContractActions::RotateKeys.as_str())
        .add_attribute("sender", sender))
}

// ********** Queries **********
#[cfg_attr(not(feature = "library"), entry_point)]
pub fn query(deps: Deps, _env: Env, msg: QueryMsg) -> StdResult<Binary> {
    match msg {
        QueryMsg::Config {} => to_json_binary(&query_config(deps)?),
        QueryMsg::XRPLTokens { offset, limit } => {
            to_json_binary(&query_xrpl_tokens(deps, offset, limit)?)
        }
        QueryMsg::CoreumTokens { offset, limit } => {
            to_json_binary(&query_coreum_tokens(deps, offset, limit)?)
        }
        QueryMsg::Ownership {} => to_json_binary(&get_ownership(deps.storage)?),
        QueryMsg::PendingOperations {} => to_json_binary(&query_pending_operations(deps)?),
        QueryMsg::AvailableTickets {} => to_json_binary(&query_available_tickets(deps)?),
        QueryMsg::PendingRefunds {
            address,
            offset,
            limit,
        } => to_json_binary(&query_pending_refunds(deps, address, offset, limit)?),
        QueryMsg::FeesCollected { relayer_address } => {
            to_json_binary(&query_fees_collected(deps, relayer_address)?)
        }
        QueryMsg::BridgeState {} => to_json_binary(&query_bridge_state(deps)?),
    }
}

fn query_config(deps: Deps) -> StdResult<Config> {
    let config = CONFIG.load(deps.storage)?;
    Ok(config)
}

fn query_bridge_state(deps: Deps) -> StdResult<BridgeStateResponse> {
    let config = CONFIG.load(deps.storage)?;
    Ok(BridgeStateResponse {
        state: config.bridge_state,
    })
}

fn query_xrpl_tokens(
    deps: Deps,
    offset: Option<u64>,
    limit: Option<u32>,
) -> StdResult<XRPLTokensResponse> {
    let limit = limit.unwrap_or(MAX_PAGE_LIMIT).min(MAX_PAGE_LIMIT);
    let offset = offset.unwrap_or_default();
    let tokens: Vec<XRPLToken> = XRPL_TOKENS
        .range(deps.storage, None, None, Order::Ascending)
        .skip(offset as usize)
        .take(limit as usize)
        .filter_map(|v| v.ok())
        .map(|(_, v)| v)
        .collect();

    Ok(XRPLTokensResponse { tokens })
}

fn query_coreum_tokens(
    deps: Deps,
    offset: Option<u64>,
    limit: Option<u32>,
) -> StdResult<CoreumTokensResponse> {
    let limit = limit.unwrap_or(MAX_PAGE_LIMIT).min(MAX_PAGE_LIMIT);
    let offset = offset.unwrap_or_default();
    let tokens: Vec<CoreumToken> = COREUM_TOKENS
        .range(deps.storage, None, None, Order::Ascending)
        .skip(offset as usize)
        .take(limit as usize)
        .filter_map(|r| r.ok())
        .map(|(_, ct)| ct)
        .collect();

    Ok(CoreumTokensResponse { tokens })
}

fn query_pending_operations(deps: Deps) -> StdResult<PendingOperationsResponse> {
    let operations: Vec<Operation> = PENDING_OPERATIONS
        .range(deps.storage, None, None, Order::Ascending)
        .filter_map(|v| v.ok())
        .map(|(_, v)| v)
        .collect();

    Ok(PendingOperationsResponse { operations })
}

fn query_available_tickets(deps: Deps) -> StdResult<AvailableTicketsResponse> {
    let mut tickets = AVAILABLE_TICKETS.load(deps.storage)?;

    Ok(AvailableTicketsResponse {
        tickets: tickets.make_contiguous().to_vec(),
    })
}

fn query_fees_collected(deps: Deps, relayer_address: Addr) -> StdResult<FeesCollectedResponse> {
    let fees_collected = FEES_COLLECTED
        .may_load(deps.storage, relayer_address)?
        .unwrap_or_default();

    Ok(FeesCollectedResponse { fees_collected })
}

fn query_pending_refunds(
    deps: Deps,
    address: Addr,
    offset: Option<u64>,
    limit: Option<u32>,
) -> StdResult<PendingRefundsResponse> {
    let limit = limit.unwrap_or(MAX_PAGE_LIMIT).min(MAX_PAGE_LIMIT);
    let offset = offset.unwrap_or_default();

    let pending_refunds: Vec<PendingRefund> = PENDING_REFUNDS
        .idx
        .address
        .prefix(address)
        .range(deps.storage, None, None, Order::Ascending)
        .skip(offset as usize)
        .take(limit as usize)
        .filter_map(|r| r.ok())
        .map(|(_, pr)| PendingRefund {
            id: pr.id,
            coin: pr.coin,
        })
        .collect();

    Ok(PendingRefundsResponse { pending_refunds })
}

// ********** Helpers **********

fn check_issue_fee(deps: &DepsMut<CoreumQueries>, info: &MessageInfo) -> Result<(), ContractError> {
    let query_params_res: ParamsResponse = deps
        .querier
        .query(&CoreumQueries::AssetFT(Query::Params {}).into())?;

    if query_params_res.params.issue_fee != one_coin(info)? {
        return Err(ContractError::InvalidFundsAmount {});
    }

    Ok(())
}

pub fn validate_xrpl_issuer_and_currency(
    issuer: String,
    currency: String,
) -> Result<(), ContractError> {
    validate_xrpl_address(issuer).map_err(|_| ContractError::InvalidXRPLIssuer {})?;

    // We check that currency is either a standard 3 character currency or it's a 40 character hex string currency, any other scenario is invalid
    match currency.len() {
        3 => {
            if !currency.is_ascii() {
                return Err(ContractError::InvalidXRPLCurrency {});
            }

            if currency == "XRP" {
                return Err(ContractError::InvalidXRPLCurrency {});
            }
        }
        40 => {
            if !currency
                .chars()
                .all(|c| c.is_ascii_hexdigit() && (c.is_numeric() || c.is_uppercase()))
            {
                return Err(ContractError::InvalidXRPLCurrency {});
            }
        }
        _ => return Err(ContractError::InvalidXRPLCurrency {}),
    }

    Ok(())
}

pub fn validate_sending_precision(
    sending_precision: i32,
    decimals: u32,
) -> Result<(), ContractError> {
    // Minimum and maximum sending precisions we allow
    if !(MIN_SENDING_PRECISION..=MAX_SENDING_PRECISION).contains(&sending_precision) {
        return Err(ContractError::InvalidSendingPrecision {});
    }

    if sending_precision > decimals.try_into().unwrap() {
        return Err(ContractError::TokenSendingPrecisionTooHigh {});
    }
    Ok(())
}

// Function used to truncate the amount to not send tokens over the sending precision.
fn truncate_amount(
    sending_precision: i32,
    decimals: u32,
    amount: Uint128,
) -> Result<(Uint128, Uint128), ContractError> {
    // To get exactly by how much we need to divide the original amount
    // Example: if sending precision = -1. Exponent will be 15 - (-1) = 16 for XRPL tokens so we will divide the original amount by 1e16
    // Example: if sending precision = 14. Exponent will be 15 - 14 = 1 for XRPL tokens so we will divide the original amount by 10
    let exponent = decimals as i32 - sending_precision;

    let amount_to_send = amount.checked_div(Uint128::new(10u128.pow(exponent.unsigned_abs())))?;

    if amount_to_send.is_zero() {
        return Err(ContractError::AmountSentIsZeroAfterTruncation {});
    }

    let truncated_amount =
        amount_to_send.checked_mul(Uint128::new(10u128.pow(exponent.unsigned_abs())))?;
    let remainder = amount.checked_sub(truncated_amount)?;
    Ok((truncated_amount, remainder))
}

// Function used to convert the amount received from XRPL with XRPL decimals to the Coreum amount with Coreum decimals
pub fn convert_amount_decimals(
    from_decimals: u32,
    to_decimals: u32,
    amount: Uint128,
) -> Result<Uint128, ContractError> {
    let converted_amount = match from_decimals.cmp(&to_decimals) {
        std::cmp::Ordering::Less => amount.checked_mul(Uint128::new(
            10u128.pow(to_decimals.saturating_sub(from_decimals)),
        ))?,
        std::cmp::Ordering::Greater => amount.checked_div(Uint128::new(
            10u128.pow(from_decimals.saturating_sub(to_decimals)),
        ))?,
        std::cmp::Ordering::Equal => amount,
    };

    Ok(converted_amount)
}

// Helper function to combine the conversion and truncation of amounts including substracting fees.
fn convert_and_truncate_amount(
    sending_precision: i32,
    from_decimals: u32,
    to_decimals: u32,
    amount: Uint128,
    bridging_fee: Uint128,
) -> Result<(Uint128, Uint128), ContractError> {
    let converted_amount = convert_amount_decimals(from_decimals, to_decimals, amount)?;

    let amount_after_fees = amount_after_bridge_fees(converted_amount, bridging_fee)?;

    // We save the remainder as well to add it to the fee collection
    let (truncated_amount, remainder) =
        truncate_amount(sending_precision, to_decimals, amount_after_fees)?;

    Ok((truncated_amount, remainder))
}

// Helper function to combine the truncation and conversion of amounts after substracting fees.
fn truncate_and_convert_amount(
    sending_precision: i32,
    from_decimals: u32,
    to_decimals: u32,
    amount: Uint128,
    bridging_fee: Uint128,
) -> Result<(Uint128, Uint128), ContractError> {
    // We calculate fees first and truncate afterwards because of XRPL not supporting values like 1e17 + 1
    let amount_after_fees = amount_after_bridge_fees(amount, bridging_fee)?;

    // We save the remainder as well to add it to fee collection
    let (truncated_amount, remainder) =
        truncate_amount(sending_precision, from_decimals, amount_after_fees)?;

    let converted_amount = convert_amount_decimals(from_decimals, to_decimals, truncated_amount)?;
    Ok((converted_amount, remainder))
}

fn convert_currency_to_xrpl_hexadecimal(currency: String) -> String {
    // Fill with zeros to get the correct hex representation in XRPL of our currency.
    format!("{:0<40}", hex::encode(currency)).to_uppercase()
}

// Helper function to check that the sender is either an owner or a relayer
fn assert_owner_or_relayer(deps: Deps, sender: &Addr) -> Result<(), ContractError> {
    match assert_owner(deps.storage, sender) {
        Ok(_) => Ok(()),
        Err(_) => assert_relayer(deps, sender).map_err(|_| ContractError::NotOwnerOrRelayer {}),
    }
}

// Helper function to check that bridge is active
fn assert_bridge_active(deps: Deps) -> Result<(), ContractError> {
    let config = CONFIG.load(deps.storage)?;
    if config.bridge_state.ne(&BridgeState::Active) {
        return Err(ContractError::BridgeHalted {});
    }
    Ok(())
}

fn update_bridge_state(
    storage: &mut dyn Storage,
    bridge_state: BridgeState,
) -> Result<(), ContractError> {
    let mut config = CONFIG.load(storage)?;
    config.bridge_state = bridge_state;
    CONFIG.save(storage, &config)?;
    Ok(())
}<|MERGE_RESOLUTION|>--- conflicted
+++ resolved
@@ -233,7 +233,6 @@
             operation_id,
             operation_version,
             signature,
-<<<<<<< HEAD
         } => save_signature(
             deps.into_empty(),
             info.sender,
@@ -241,16 +240,10 @@
             operation_version,
             signature,
         ),
-        ExecuteMsg::SendToXRPL { recipient } => {
-            send_to_xrpl(deps.into_empty(), env, info, recipient)
-        }
-=======
-        } => save_signature(deps.into_empty(), info.sender, operation_id, signature),
         ExecuteMsg::SendToXRPL {
             recipient,
             deliver_amount,
         } => send_to_xrpl(deps.into_empty(), env, info, recipient, deliver_amount),
->>>>>>> fa162222
         ExecuteMsg::UpdateXRPLToken {
             issuer,
             currency,

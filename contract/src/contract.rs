use std::collections::VecDeque;

use crate::{
    error::ContractError,
    evidence::{handle_evidence, hash_bytes, Evidence, OperationResult, TransactionResult},
    fees::{
        amount_after_bridge_fees, amount_after_transfer_fees, handle_fee_collection,
        substract_relayer_fees,
    },
    msg::{
<<<<<<< HEAD
        AvailableTicketsResponse, BridgeStateResponse, CoreumTokensResponse, ExecuteMsg,
        FeesCollectedResponse, InstantiateMsg, PendingOperationsResponse, PendingRefundsResponse,
        QueryMsg, XRPLTokensResponse,
=======
        AvailableTicketsResponse, CoreumTokensResponse, ExecuteMsg, FeesCollectedResponse,
        InstantiateMsg, PendingOperationsResponse, PendingRefund, PendingRefundsResponse, QueryMsg,
        XRPLTokensResponse,
>>>>>>> 1af3e45b
    },
    operation::{
        check_operation_exists, create_pending_operation,
        handle_coreum_to_xrpl_transfer_confirmation, handle_trust_set_confirmation,
        remove_pending_refund, Operation, OperationType,
    },
    relayer::{
        assert_relayer, handle_key_rotation_confirmation, rotate_relayers, validate_relayers,
        validate_xrpl_address, Relayer,
    },
    signatures::add_signature,
    state::{
        BridgeState, Config, ContractActions, CoreumToken, TokenState, XRPLToken,
        AVAILABLE_TICKETS, CONFIG, COREUM_TOKENS, FEES_COLLECTED, PENDING_KEY_ROTATION,
        PENDING_OPERATIONS, PENDING_REFUNDS, PENDING_TICKET_UPDATE, USED_TICKETS_COUNTER,
        XRPL_TOKENS,
    },
    tickets::{
        allocate_ticket, handle_ticket_allocation_confirmation, register_used_ticket, return_ticket,
    },
    token::{build_xrpl_token_key, is_token_xrp, set_token_sending_precision, set_token_state},
};

use coreum_wasm_sdk::{
    assetft::{self, Msg::Issue, ParamsResponse, Query, BURNING, IBC, MINTING},
    core::{CoreumMsg, CoreumQueries, CoreumResult},
};
use cosmwasm_std::{
    coin, coins, entry_point, to_json_binary, Addr, BankMsg, Binary, Coin, CosmosMsg, Deps,
    DepsMut, Env, MessageInfo, Order, Response, StdResult, Uint128,
};
use cw2::set_contract_version;
use cw_ownable::{assert_owner, get_ownership, initialize_owner, Action};
use cw_utils::one_coin;

// version info for migration info
const CONTRACT_NAME: &str = env!("CARGO_PKG_NAME");
const CONTRACT_VERSION: &str = env!("CARGO_PKG_VERSION");

const MAX_PAGE_LIMIT: u32 = 250;
const MIN_SENDING_PRECISION: i32 = -15;
const MAX_SENDING_PRECISION: i32 = 15;

const XRP_SYMBOL: &str = "XRP";
const XRP_SUBUNIT: &str = "drop";
const XRP_DECIMALS: u32 = 6;

const COREUM_CURRENCY_PREFIX: &str = "coreum";
const XRPL_DENOM_PREFIX: &str = "xrpl";
pub const XRPL_TOKENS_DECIMALS: u32 = 15;
// This is equal to 0% fee
// If it is 1000000001 it means the fee will be 0.0000001%
// If it is 1500000000 it means the fee will be 50% and so on.
// We will use this value to calculate the fee to be applied to the amount being sent.
// For more info check https://xrpl.org/transfer-fees.html#technical-details
pub const XRPL_ZERO_TRANSFER_RATE: Uint128 = Uint128::new(1000000000);

pub const XRP_CURRENCY: &str = "XRP";
pub const XRP_ISSUER: &str = "rrrrrrrrrrrrrrrrrrrrrhoLvTp";

// Initial values for the XRP token that can be modified afterwards.
const XRP_DEFAULT_SENDING_PRECISION: i32 = 6;
const XRP_DEFAULT_MAX_HOLDING_AMOUNT: u128 =
    10u128.pow(16 - XRP_DEFAULT_SENDING_PRECISION as u32 + XRP_DECIMALS);
// TODO(keyleu): Update the value of the fee for XRP when we know it.
const XRP_DEFAULT_FEE: Uint128 = Uint128::zero();

pub const MAX_TICKETS: u32 = 250;
pub const MAX_RELAYERS: u32 = 32;

#[cfg_attr(not(feature = "library"), entry_point)]
pub fn instantiate(
    deps: DepsMut<CoreumQueries>,
    env: Env,
    info: MessageInfo,
    msg: InstantiateMsg,
) -> CoreumResult<ContractError> {
    set_contract_version(deps.storage, CONTRACT_NAME, CONTRACT_VERSION)?;
    initialize_owner(
        deps.storage,
        deps.api,
        Some(deps.api.addr_validate(msg.owner.as_ref())?.as_ref()),
    )?;

    validate_relayers(
        deps.as_ref().into_empty(),
        &msg.relayers,
        msg.evidence_threshold,
    )?;

    validate_xrpl_address(msg.bridge_xrpl_address.to_owned())?;

    // We want to check that exactly the issue fee was sent, not more.
    check_issue_fee(&deps, &info)?;

    // We need to allow at least 2 tickets and less than 250 (XRPL limit) to be used
    if msg.used_ticket_sequence_threshold <= 1 || msg.used_ticket_sequence_threshold > MAX_TICKETS {
        return Err(ContractError::InvalidUsedTicketSequenceThreshold {});
    }

    // We initialize these values here so that we can immediately start working with them
    USED_TICKETS_COUNTER.save(deps.storage, &0)?;
    PENDING_TICKET_UPDATE.save(deps.storage, &false)?;
    PENDING_KEY_ROTATION.save(deps.storage, &false)?;
    AVAILABLE_TICKETS.save(deps.storage, &VecDeque::new())?;

    let config = Config {
        relayers: msg.relayers,
        evidence_threshold: msg.evidence_threshold,
        used_ticket_sequence_threshold: msg.used_ticket_sequence_threshold,
        trust_set_limit_amount: msg.trust_set_limit_amount,
        bridge_xrpl_address: msg.bridge_xrpl_address,
        bridge_state: BridgeState::Active,
    };

    CONFIG.save(deps.storage, &config)?;

    let xrp_issue_msg = CosmosMsg::from(CoreumMsg::AssetFT(Issue {
        symbol: XRP_SYMBOL.to_string(),
        subunit: XRP_SUBUNIT.to_string(),
        precision: XRP_DECIMALS,
        initial_amount: Uint128::zero(),
        description: None,
        features: Some(vec![MINTING, BURNING, IBC]),
        burn_rate: "0.0".to_string(),
        send_commission_rate: "0.0".to_string(),
        uri: None,
        uri_hash: None,
    }));

    let xrp_coreum_denom = format!("{}-{}", XRP_SUBUNIT, env.contract.address).to_lowercase();

    // We save the link between the denom in the coreum chain and the denom in XRPL, so that when we receive
    // a token we can inform the relayers of what is being sent back.
    let token = XRPLToken {
        issuer: XRP_ISSUER.to_string(),
        currency: XRP_CURRENCY.to_string(),
        coreum_denom: xrp_coreum_denom,
        sending_precision: XRP_DEFAULT_SENDING_PRECISION,
        max_holding_amount: Uint128::new(XRP_DEFAULT_MAX_HOLDING_AMOUNT),
        // The XRP token is enabled from the start because it doesn't need approval to be received on the XRPL side.
        state: TokenState::Enabled,
        bridging_fee: XRP_DEFAULT_FEE,
        transfer_rate: None,
    };

    let key = build_xrpl_token_key(XRP_ISSUER.to_string(), XRP_CURRENCY.to_string());
    XRPL_TOKENS.save(deps.storage, key, &token)?;

    Ok(Response::new()
        .add_attribute("action", ContractActions::Instantiation.as_str())
        .add_attribute("contract_name", CONTRACT_NAME)
        .add_attribute("contract_version", CONTRACT_VERSION)
        .add_attribute("owner", info.sender)
        .add_message(xrp_issue_msg))
}

#[cfg_attr(not(feature = "library"), entry_point)]
pub fn execute(
    deps: DepsMut<CoreumQueries>,
    env: Env,
    info: MessageInfo,
    msg: ExecuteMsg,
) -> CoreumResult<ContractError> {
    match msg {
        ExecuteMsg::UpdateOwnership(action) => {
            update_ownership(deps.into_empty(), env, info, action)
        }
        ExecuteMsg::RegisterCoreumToken {
            denom,
            decimals,
            sending_precision,
            max_holding_amount,
            bridging_fee,
        } => register_coreum_token(
            deps.into_empty(),
            env,
            info.sender,
            denom,
            decimals,
            sending_precision,
            max_holding_amount,
            bridging_fee,
        ),
        ExecuteMsg::RegisterXRPLToken {
            issuer,
            currency,
            sending_precision,
            max_holding_amount,
            bridging_fee,
            transfer_rate,
        } => register_xrpl_token(
            deps,
            env,
            info,
            issuer,
            currency,
            sending_precision,
            max_holding_amount,
            bridging_fee,
            transfer_rate,
        ),
        ExecuteMsg::SaveEvidence { evidence } => save_evidence(
            deps.into_empty(),
            env.block.time.seconds(),
            info.sender,
            evidence,
        ),
        ExecuteMsg::RecoverTickets {
            account_sequence,
            number_of_tickets,
        } => recover_tickets(
            deps.into_empty(),
            env.block.time.seconds(),
            info.sender,
            account_sequence,
            number_of_tickets,
        ),
        ExecuteMsg::RecoverXRPLTokenRegistration {
            issuer,
            currency,
            transfer_rate,
        } => recover_xrpl_token_registration(
            deps.into_empty(),
            env.block.time.seconds(),
            info.sender,
            issuer,
            currency,
            transfer_rate,
        ),
        ExecuteMsg::SaveSignature {
            operation_id,
            signature,
        } => save_signature(deps.into_empty(), info.sender, operation_id, signature),
        ExecuteMsg::SendToXRPL { recipient } => {
            send_to_xrpl(deps.into_empty(), env, info, recipient)
        }
        ExecuteMsg::UpdateXRPLToken {
            issuer,
            currency,
            state,
            min_sending_precision,
        } => update_xrpl_token(
            deps.into_empty(),
            info.sender,
            issuer,
            currency,
            state,
            min_sending_precision,
        ),
        ExecuteMsg::UpdateCoreumToken {
            denom,
            state,
            min_sending_precision,
        } => update_coreum_token(
            deps.into_empty(),
            info.sender,
            denom,
            state,
            min_sending_precision,
        ),
        ExecuteMsg::ClaimRefund { pending_refund_id } => {
            claim_pending_refund(deps.into_empty(), info.sender, pending_refund_id)
        }
        ExecuteMsg::ClaimRelayerFees { amounts } => {
            claim_relayer_fees(deps.into_empty(), info.sender, amounts)
        }
        ExecuteMsg::Halt {} => halt_bridge(deps.into_empty(), info.sender),
        ExecuteMsg::Resume {} => resume_bridge(deps.into_empty(), info.sender),
        ExecuteMsg::KeyRotation {
            account_sequence,
            relayers_to_remove,
            relayers_to_add,
        } => key_rotation(
            deps.into_empty(),
            env,
            info.sender,
            account_sequence,
            relayers_to_remove,
            relayers_to_add,
        ),
    }
}

fn update_ownership(
    deps: DepsMut,
    env: Env,
    info: MessageInfo,
    action: Action,
) -> CoreumResult<ContractError> {
    let ownership = cw_ownable::update_ownership(deps, &env.block, &info.sender, action)?;
    Ok(Response::new().add_attributes(ownership.into_attributes()))
}

#[allow(clippy::too_many_arguments)]
fn register_coreum_token(
    deps: DepsMut,
    env: Env,
    sender: Addr,
    denom: String,
    decimals: u32,
    sending_precision: i32,
    max_holding_amount: Uint128,
    bridging_fee: Uint128,
) -> CoreumResult<ContractError> {
    assert_owner(deps.storage, &sender)?;
    assert_bridge_active(deps.as_ref())?;

    validate_sending_precision(sending_precision, decimals)?;

    if COREUM_TOKENS.has(deps.storage, denom.clone()) {
        return Err(ContractError::CoreumTokenAlreadyRegistered { denom });
    }

    // We generate a currency creating a Sha256 hash of the denom, the decimals and the current time so that if it fails we can try again
    let to_hash = format!("{}{}{}", denom, decimals, env.block.time.seconds()).into_bytes();
    let hex_string = hash_bytes(to_hash)
        .get(0..10)
        .unwrap()
        .to_string()
        .to_lowercase();

    // Format will be the hex representation in XRPL of the string coreum<hash> in uppercase
    let xrpl_currency =
        convert_currency_to_xrpl_hexadecimal(format!("{}{}", COREUM_CURRENCY_PREFIX, hex_string));

    // We check that the this currency is not used already (we got the same hash)
    if COREUM_TOKENS
        .idx
        .xrpl_currency
        .item(deps.storage, xrpl_currency.to_owned())?
        .is_some()
    {
        return Err(ContractError::RegistrationFailure {});
    }

    let token = CoreumToken {
        denom: denom.clone(),
        decimals,
        xrpl_currency: xrpl_currency.to_owned(),
        sending_precision,
        max_holding_amount,
        // All registered Coreum originated tokens will start as enabled because they don't need a TrustSet operation to be bridged because issuer for such tokens is bridge address
        state: TokenState::Enabled,
        bridging_fee,
    };
    COREUM_TOKENS.save(deps.storage, denom.clone(), &token)?;

    Ok(Response::new()
        .add_attribute("action", ContractActions::RegisterCoreumToken.as_str())
        .add_attribute("denom", denom)
        .add_attribute("decimals", decimals.to_string())
        .add_attribute("xrpl_currency_for_denom", xrpl_currency))
}

#[allow(clippy::too_many_arguments)]
fn register_xrpl_token(
    deps: DepsMut<CoreumQueries>,
    env: Env,
    info: MessageInfo,
    issuer: String,
    currency: String,
    sending_precision: i32,
    max_holding_amount: Uint128,
    bridging_fee: Uint128,
    transfer_rate: Option<Uint128>,
) -> CoreumResult<ContractError> {
    assert_owner(deps.storage, &info.sender)?;
    assert_bridge_active(deps.as_ref().into_empty())?;

    validate_xrpl_issuer_and_currency(issuer.clone(), currency.clone())?;

    validate_sending_precision(sending_precision, XRPL_TOKENS_DECIMALS)?;

    validate_transfer_rate(transfer_rate)?;

    // We want to check that exactly the issue fee was sent, not more.
    check_issue_fee(&deps, &info)?;
    let key = build_xrpl_token_key(issuer.clone(), currency.clone());

    if XRPL_TOKENS.has(deps.storage, key.clone()) {
        return Err(ContractError::XRPLTokenAlreadyRegistered { issuer, currency });
    }

    // We generate a denom creating a Sha256 hash of the issuer, currency and current time
    let to_hash = format!("{}{}{}", issuer, currency, env.block.time.seconds()).into_bytes();

    // We encode the hash in hexadecimal and take the first 10 characters
    let hex_string = hash_bytes(to_hash)
        .get(0..10)
        .unwrap()
        .to_string()
        .to_lowercase();

    // Symbol and subunit we will use for the issued token in Coreum
    let symbol_and_subunit = format!("{}{}", XRPL_DENOM_PREFIX, hex_string);

    let issue_msg = CosmosMsg::from(CoreumMsg::AssetFT(Issue {
        symbol: symbol_and_subunit.to_uppercase(),
        subunit: symbol_and_subunit.clone(),
        precision: XRPL_TOKENS_DECIMALS,
        initial_amount: Uint128::zero(),
        description: None,
        features: Some(vec![MINTING, BURNING, IBC]),
        burn_rate: "0.0".to_string(),
        send_commission_rate: "0.0".to_string(),
        uri: None,
        uri_hash: None,
    }));

    // Denom that token will have in Coreum
    let denom = format!("{}-{}", symbol_and_subunit, env.contract.address).to_lowercase();

    // This in theory is not necessary because issue_msg would fail if the denom already exists but it's a double check and a way to return a more readable error.
    if COREUM_TOKENS.has(deps.storage, denom.clone()) {
        return Err(ContractError::RegistrationFailure {});
    };

    let token = XRPLToken {
        issuer: issuer.clone(),
        currency: currency.clone(),
        coreum_denom: denom.clone(),
        sending_precision,
        max_holding_amount,
        // Registered tokens will start in processing until TrustSet operation is accepted/rejected
        state: TokenState::Processing,
        bridging_fee,
        transfer_rate,
    };

    XRPL_TOKENS.save(deps.storage, key, &token)?;

    // Create the pending operation to approve the token
    let config = CONFIG.load(deps.storage)?;
    let ticket = allocate_ticket(deps.storage)?;

    create_pending_operation(
        deps.storage,
        env.block.time.seconds(),
        Some(ticket),
        None,
        OperationType::TrustSet {
            issuer: issuer.clone(),
            currency: currency.clone(),
            trust_set_limit_amount: config.trust_set_limit_amount,
        },
    )?;

    Ok(Response::new()
        .add_message(issue_msg)
        .add_attribute("action", ContractActions::RegisterXRPLToken.as_str())
        .add_attribute("issuer", issuer)
        .add_attribute("currency", currency)
        .add_attribute("denom", denom))
}

fn save_evidence(
    deps: DepsMut,
    timestamp: u64,
    sender: Addr,
    evidence: Evidence,
) -> CoreumResult<ContractError> {
    // Evidences can only be sent under 2 conditions:
    // 1. The bridge is active -> All evidences are accepted
    // 2. The bridge is halted -> Only key rotation evidences allowed if there is a key rotation ongoing
    let config = CONFIG.load(deps.storage)?;

    if config.bridge_state == BridgeState::Halted {
        if !PENDING_KEY_ROTATION.load(deps.storage)? {
            return Err(ContractError::BridgeHalted {});
        }

        // If evidence is not a key rotation we won't accept this operation
        match evidence {
            Evidence::XRPLTransactionResult {
                operation_result: OperationResult::KeyRotation { .. },
                ..
            } => (),
            _ => return Err(ContractError::BridgeHalted {}),
        }
    }

    evidence.validate_basic()?;

    assert_relayer(deps.as_ref(), &sender)?;

    let threshold_reached = handle_evidence(deps.storage, sender, evidence.clone())?;

    let mut response = Response::new();

    match evidence {
        Evidence::XRPLToCoreumTransfer {
            tx_hash,
            issuer,
            currency,
            amount,
            recipient,
        } => {
            deps.api.addr_validate(recipient.as_ref())?;

            // This means the token is not a Coreum originated token (the issuer is not the XRPL multisig address)
            if issuer.ne(&config.bridge_xrpl_address) {
                // Create issuer+currency key to find denom on coreum.
                let key = build_xrpl_token_key(issuer.clone(), currency.clone());

                let token = XRPL_TOKENS
                    .load(deps.storage, key)
                    .map_err(|_| ContractError::TokenNotRegistered {})?;

                if token.state.ne(&TokenState::Enabled) {
                    return Err(ContractError::TokenNotEnabled {});
                }

                let decimals = match is_token_xrp(token.issuer, token.currency) {
                    true => XRP_DECIMALS,
                    false => XRPL_TOKENS_DECIMALS,
                };

                // We calculate the amount to send after applying the bridging fees for that token
                let amount_after_bridge_fees =
                    amount_after_bridge_fees(amount, token.bridging_fee)?;

                // Here we simply truncate because the Coreum tokens corresponding to XRPL originated tokens have the same decimals as their corresponding Coreum tokens
                let (amount_to_send, remainder) =
                    truncate_amount(token.sending_precision, decimals, amount_after_bridge_fees)?;

                if amount
                    .checked_add(
                        deps.querier
                            .query_supply(token.coreum_denom.to_owned())?
                            .amount,
                    )?
                    .gt(&token.max_holding_amount)
                {
                    return Err(ContractError::MaximumBridgedAmountReached {});
                }

                if threshold_reached {
                    let fee_collected = handle_fee_collection(
                        deps.storage,
                        token.bridging_fee,
                        token.coreum_denom.to_owned(),
                        remainder,
                    )?;

                    let mint_msg_fees = CosmosMsg::from(CoreumMsg::AssetFT(assetft::Msg::Mint {
                        coin: coin(fee_collected.u128(), token.coreum_denom.to_owned()),
                        recipient: None,
                    }));

                    let mint_msg_for_recipient =
                        CosmosMsg::from(CoreumMsg::AssetFT(assetft::Msg::Mint {
                            coin: coin(amount_to_send.u128(), token.coreum_denom),
                            recipient: Some(recipient.to_string()),
                        }));

                    response = response.add_messages([mint_msg_fees, mint_msg_for_recipient])
                }
            } else {
                // We check that the token is registered and enabled
                let token = match COREUM_TOKENS
                    .idx
                    .xrpl_currency
                    .item(deps.storage, currency.to_owned())?
                    .map(|(_, ct)| ct)
                {
                    Some(token) => {
                        if token.state.ne(&TokenState::Enabled) {
                            return Err(ContractError::TokenNotEnabled {});
                        }
                        token
                    }
                    // In practice this will never happen because any token issued from the multisig address is a token that was bridged from Coreum so it will be registered.
                    // This could theoretically happen if the multisig address on XRPL issued a token on its own and then tried to bridge it
                    None => return Err(ContractError::TokenNotRegistered {}),
                };

                // We first convert the amount we receive with XRPL decimals to the corresponding decimals in Coreum and then we apply the truncation according to sending precision.
                let (amount_to_send, remainder) = convert_and_truncate_amount(
                    token.sending_precision,
                    XRPL_TOKENS_DECIMALS,
                    token.decimals,
                    amount,
                    token.bridging_fee,
                )?;

                if threshold_reached {
                    handle_fee_collection(
                        deps.storage,
                        token.bridging_fee,
                        token.denom.to_owned(),
                        remainder,
                    )?;

                    let send_msg = BankMsg::Send {
                        to_address: recipient.to_string(),
                        amount: coins(amount_to_send.u128(), token.denom),
                    };
                    response = response.add_message(send_msg);
                }
            }

            response = response
                .add_attribute("action", ContractActions::SendFromXRPLToCoreum.as_str())
                .add_attribute("hash", tx_hash)
                .add_attribute("issuer", issuer)
                .add_attribute("currency", currency)
                .add_attribute("amount", amount.to_string())
                .add_attribute("recipient", recipient.to_string())
                .add_attribute("threshold_reached", threshold_reached.to_string())
        }
        Evidence::XRPLTransactionResult {
            tx_hash,
            account_sequence,
            ticket_sequence,
            transaction_result,
            operation_result,
        } => {
            let operation_id =
                check_operation_exists(deps.storage, account_sequence, ticket_sequence)?;

            // custom state validation of the transaction results for operations
            // TODO(keyleu) clean up at end of development unifying operations that we don't need to check
            match &operation_result {
                OperationResult::TrustSet { issuer, currency } => {
                    let key = build_xrpl_token_key(issuer.to_owned(), currency.to_owned());

                    // We validate that the token is indeed registered and is in the processing state
                    let token = XRPL_TOKENS
                        .load(deps.storage, key)
                        .map_err(|_| ContractError::TokenNotRegistered {})?;

                    if token.state.ne(&TokenState::Processing) {
                        return Err(ContractError::XRPLTokenNotInProcessing {});
                    }
                }
                OperationResult::TicketsAllocation { .. } => {}
                OperationResult::CoreumToXRPLTransfer { .. } => {}
                OperationResult::KeyRotation { .. } => {}
            }

            if threshold_reached {
                match &operation_result {
                    OperationResult::TicketsAllocation { tickets } => {
                        handle_ticket_allocation_confirmation(
                            deps.storage,
                            tickets.clone(),
                            transaction_result.clone(),
                        )?;
                    }
                    OperationResult::TrustSet { issuer, currency } => {
                        handle_trust_set_confirmation(
                            deps.storage,
                            issuer.to_owned(),
                            currency.to_owned(),
                            transaction_result.clone(),
                        )?;
                    }
                    OperationResult::CoreumToXRPLTransfer {} => {
                        handle_coreum_to_xrpl_transfer_confirmation(
                            deps.storage,
                            transaction_result.clone(),
                            operation_id,
                            &mut response,
                        )?;
                    }
                    OperationResult::KeyRotation { new_relayers } => {
                        handle_key_rotation_confirmation(
                            deps.storage,
                            new_relayers.clone(),
                            transaction_result.clone(),
                        )?;
                    }
                }
                PENDING_OPERATIONS.remove(deps.storage, operation_id);

                if transaction_result.ne(&TransactionResult::Invalid) && ticket_sequence.is_some() {
                    // If the operation must trigger a new ticket allocation we must know if we can trigger it
                    // or not (if we have tickets available). Therefore we will return a false flag if
                    // we don't have available tickets left and we will notify with an attribute.
                    // NOTE: This will only happen in the particular case of a rejected ticket allocation
                    // operation.
                    if !register_used_ticket(deps.storage, timestamp)? {
                        response = response.add_attribute(
                            "adding_ticket_allocation_operation_success",
                            false.to_string(),
                        );
                    }
                }

                if transaction_result.eq(&TransactionResult::Invalid) && ticket_sequence.is_some() {
                    // If an operation was invalid, the ticket was never consumed, so we must return it to the ticket array.
                    return_ticket(deps.storage, ticket_sequence.unwrap())?;
                }
            }

            response = response
                .add_attribute("action", ContractActions::XRPLTransactionResult.as_str())
                .add_attribute("operation_result", operation_result.as_str())
                .add_attribute("operation_id", operation_id.to_string())
                .add_attribute("transaction_result", transaction_result.as_str())
                .add_attribute("threshold_reached", threshold_reached.to_string());

            if let Some(tx_hash) = tx_hash {
                response = response.add_attribute("tx_hash", tx_hash)
            }
        }
    }

    Ok(response)
}

fn recover_tickets(
    deps: DepsMut,
    timestamp: u64,
    sender: Addr,
    account_sequence: u64,
    number_of_tickets: Option<u32>,
) -> CoreumResult<ContractError> {
    assert_owner(deps.storage, &sender)?;
    assert_bridge_active(deps.as_ref())?;

    let available_tickets = AVAILABLE_TICKETS.load(deps.storage)?;

    if !available_tickets.is_empty() {
        return Err(ContractError::StillHaveAvailableTickets {});
    }

    let pending_ticket_update = PENDING_TICKET_UPDATE.load(deps.storage)?;

    if pending_ticket_update {
        return Err(ContractError::PendingTicketUpdate {});
    }

    let used_tickets = USED_TICKETS_COUNTER.load(deps.storage)?;

    PENDING_TICKET_UPDATE.save(deps.storage, &true)?;
    // If we don't provide a number of tickets to recover we will recover the ones that we already used.
    let number_to_allocate = number_of_tickets.unwrap_or(used_tickets);

    let config = CONFIG.load(deps.storage)?;
    // We check that number_to_allocate > config.used_ticket_sequence_threshold in order to cover the
    // reallocation with just one XRPL transaction, otherwise the relocation might cause the
    // additional reallocation.
    if number_to_allocate <= config.used_ticket_sequence_threshold
        || number_to_allocate > MAX_TICKETS
    {
        return Err(ContractError::InvalidTicketSequenceToAllocate {});
    }

    create_pending_operation(
        deps.storage,
        timestamp,
        None,
        Some(account_sequence),
        OperationType::AllocateTickets {
            number: number_to_allocate,
        },
    )?;

    Ok(Response::new()
        .add_attribute("action", ContractActions::RecoverTickets.as_str())
        .add_attribute("account_sequence", account_sequence.to_string()))
}

fn recover_xrpl_token_registration(
    deps: DepsMut,
    timestamp: u64,
    sender: Addr,
    issuer: String,
    currency: String,
    transfer_rate: Option<Uint128>,
) -> CoreumResult<ContractError> {
    assert_owner(deps.storage, &sender)?;
    assert_bridge_active(deps.as_ref())?;

    let key = build_xrpl_token_key(issuer.to_owned(), currency.to_owned());

    let mut token = XRPL_TOKENS
        .load(deps.storage, key.to_owned())
        .map_err(|_| ContractError::TokenNotRegistered {})?;

    // Check that the token is in inactive state, which means the trust set operation failed.
    if token.state.ne(&TokenState::Inactive) {
        return Err(ContractError::XRPLTokenNotInactive {});
    }

    // Check transfer rate is a valid value
    validate_transfer_rate(transfer_rate)?;

    // Put the state back to Processing since we are going to try to activate it again.
    token.state = TokenState::Processing;
    XRPL_TOKENS.save(deps.storage, key, &token)?;

    // Create the pending operation to approve the token again
    let config = CONFIG.load(deps.storage)?;
    let ticket = allocate_ticket(deps.storage)?;

    create_pending_operation(
        deps.storage,
        timestamp,
        Some(ticket),
        None,
        OperationType::TrustSet {
            issuer: issuer.to_owned(),
            currency: currency.to_owned(),
            trust_set_limit_amount: config.trust_set_limit_amount,
        },
    )?;

    Ok(Response::new()
        .add_attribute(
            "action",
            ContractActions::RecoverXRPLTokenRegistration.as_str(),
        )
        .add_attribute("issuer", issuer)
        .add_attribute("currency", currency))
}

fn save_signature(
    deps: DepsMut,
    sender: Addr,
    operation_id: u64,
    signature: String,
) -> CoreumResult<ContractError> {
    assert_relayer(deps.as_ref(), &sender)?;

    add_signature(deps, operation_id, sender.clone(), signature.clone())?;

    Ok(Response::new()
        .add_attribute("action", ContractActions::SaveSignature.as_str())
        .add_attribute("operation_id", operation_id.to_string())
        .add_attribute("relayer_address", sender.to_string())
        .add_attribute("signature", signature.as_str()))
}

fn send_to_xrpl(
    deps: DepsMut,
    env: Env,
    info: MessageInfo,
    recipient: String,
) -> CoreumResult<ContractError> {
    assert_bridge_active(deps.as_ref())?;
    // Check that we are only sending 1 type of coin
    let funds = one_coin(&info)?;

    // Check that the recipient is a valid XRPL address.
    validate_xrpl_address(recipient.to_owned())?;

    let decimals;
    let amount_to_send;
    let amount_after_fees;
    let mut transfer_fee = Uint128::zero();
    let remainder;
    let issuer;
    let currency;
    // We check if the token we are sending is an XRPL originated token or not
    match XRPL_TOKENS
        .idx
        .coreum_denom
        .item(deps.storage, funds.denom.to_owned())
        .map(|res| res.map(|pk_token| pk_token.1))?
    {
        // If it's an XRPL originated token we need to check that it's enabled and if it is apply the sending precision
        Some(xrpl_token) => {
            if xrpl_token.state.ne(&TokenState::Enabled) {
                return Err(ContractError::TokenNotEnabled {});
            }

            issuer = xrpl_token.issuer;
            currency = xrpl_token.currency;
            decimals = match is_token_xrp(issuer.to_owned(), currency.to_owned()) {
                true => XRP_DECIMALS,
                false => XRPL_TOKENS_DECIMALS,
            };

            // We calculate the amount after applying the bridging fees for that token
            let amount_after_bridge_fees =
                amount_after_bridge_fees(funds.amount, xrpl_token.bridging_fee)?;

            // We calculate the amount to send after applying the transfer rate (if any)
            (amount_after_fees, transfer_fee) =
                amount_after_transfer_fees(amount_after_bridge_fees, xrpl_token.transfer_rate)?;

            // We don't need any decimal conversion because the token is an XRPL originated token and they are issued with same decimals
            (amount_to_send, remainder) =
                truncate_amount(xrpl_token.sending_precision, decimals, amount_after_fees)?;

            handle_fee_collection(
                deps.storage,
                xrpl_token.bridging_fee,
                xrpl_token.coreum_denom,
                remainder,
            )?;
        }

        None => {
            // If it's not an XRPL originated token we need to check that it's registered as a Coreum originated token
            let coreum_token = COREUM_TOKENS
                .load(deps.storage, funds.denom.to_owned())
                .map_err(|_| ContractError::TokenNotRegistered {})?;

            if coreum_token.state.ne(&TokenState::Enabled) {
                return Err(ContractError::TokenNotEnabled {});
            }

            let config = CONFIG.load(deps.storage)?;

            decimals = coreum_token.decimals;
            issuer = config.bridge_xrpl_address;
            currency = coreum_token.xrpl_currency;

            // Since this is a Coreum originated token with different decimals, we are first going to truncate according to sending precision and then we will convert
            // to corresponding XRPL decimals.
            let remainder;
            (amount_to_send, remainder) = truncate_and_convert_amount(
                coreum_token.sending_precision,
                decimals,
                XRPL_TOKENS_DECIMALS,
                funds.amount,
                coreum_token.bridging_fee,
            )?;

            handle_fee_collection(
                deps.storage,
                coreum_token.bridging_fee,
                coreum_token.denom.to_owned(),
                remainder,
            )?;

            // For Coreum originated tokens we need to check that we are not going over max bridge amount.
            if deps
                .querier
                .query_balance(env.contract.address, coreum_token.denom)?
                .amount
                .gt(&coreum_token.max_holding_amount)
            {
                return Err(ContractError::MaximumBridgedAmountReached {});
            }
        }
    }

    // Get a ticket and store the pending operation
    let ticket = allocate_ticket(deps.storage)?;
    create_pending_operation(
        deps.storage,
        env.block.time.seconds(),
        Some(ticket),
        None,
        OperationType::CoreumToXRPLTransfer {
            issuer,
            currency,
            amount: amount_to_send,
            transfer_fee,
            sender: info.sender.to_owned(),
            recipient: recipient.to_owned(),
        },
    )?;

    Ok(Response::new()
        .add_attribute("action", ContractActions::SendToXRPL.as_str())
        .add_attribute("sender", info.sender)
        .add_attribute("recipient", recipient)
        .add_attribute("coin", funds.to_string()))
}

fn update_xrpl_token(
    deps: DepsMut,
    sender: Addr,
    issuer: String,
    currency: String,
    state: Option<TokenState>,
    min_sending_precision: Option<i32>,
) -> CoreumResult<ContractError> {
    assert_owner(deps.storage, &sender)?;
    assert_bridge_active(deps.as_ref())?;

    let key = build_xrpl_token_key(issuer.to_owned(), currency.to_owned());

    let mut token = XRPL_TOKENS
        .load(deps.storage, key.to_owned())
        .map_err(|_| ContractError::TokenNotRegistered {})?;

    set_token_state(&mut token.state, state)?;
    set_token_sending_precision(
        &mut token.sending_precision,
        min_sending_precision,
        XRPL_TOKENS_DECIMALS,
    )?;

    XRPL_TOKENS.save(deps.storage, key, &token)?;

    Ok(Response::new()
        .add_attribute("action", ContractActions::UpdateXRPLToken.as_str())
        .add_attribute("issuer", issuer)
        .add_attribute("currency", currency))
}

fn update_coreum_token(
    deps: DepsMut,
    sender: Addr,
    denom: String,
    state: Option<TokenState>,
    min_sending_precision: Option<i32>,
) -> CoreumResult<ContractError> {
    assert_owner(deps.storage, &sender)?;
    assert_bridge_active(deps.as_ref())?;

    let mut token = COREUM_TOKENS
        .load(deps.storage, denom.to_owned())
        .map_err(|_| ContractError::TokenNotRegistered {})?;

    set_token_state(&mut token.state, state)?;
    set_token_sending_precision(
        &mut token.sending_precision,
        min_sending_precision,
        token.decimals,
    )?;

    COREUM_TOKENS.save(deps.storage, denom.to_owned(), &token)?;

    Ok(Response::new()
        .add_attribute("action", ContractActions::UpdateCoreumToken.as_str())
        .add_attribute("denom", denom))
}

fn claim_relayer_fees(
    deps: DepsMut,
    sender: Addr,
    amounts: Vec<Coin>,
) -> CoreumResult<ContractError> {
    assert_relayer(deps.as_ref(), &sender)?;
    assert_bridge_active(deps.as_ref())?;

    substract_relayer_fees(deps.storage, sender.to_owned(), &amounts)?;

    let send_msg = BankMsg::Send {
        to_address: sender.to_string(),
        amount: amounts,
    };

    Ok(Response::new()
        .add_message(send_msg)
        .add_attribute("action", ContractActions::ClaimFees.as_str())
        .add_attribute("sender", sender))
}

fn claim_pending_refund(
    deps: DepsMut,
    sender: Addr,
    pending_refund_id: String,
) -> CoreumResult<ContractError> {
    assert_bridge_active(deps.as_ref())?;
    let coin = remove_pending_refund(deps.storage, sender.to_owned(), pending_refund_id)?;

    let send_msg = BankMsg::Send {
        to_address: sender.to_string(),
        amount: vec![coin],
    };

    Ok(Response::new()
        .add_message(send_msg)
        .add_attribute("action", ContractActions::ClaimRefunds.as_str())
        .add_attribute("sender", sender))
}

fn halt_bridge(deps: DepsMut, sender: Addr) -> CoreumResult<ContractError> {
    assert_owner_or_relayer(deps.as_ref(), &sender)?;
    assert_bridge_active(deps.as_ref())?;

    let mut config = CONFIG.load(deps.storage)?;

    config.bridge_state = BridgeState::Halted;
    CONFIG.save(deps.storage, &config)?;

    Ok(Response::new()
        .add_attribute("action", ContractActions::Halt.as_str())
        .add_attribute("sender", sender))
}

fn resume_bridge(deps: DepsMut, sender: Addr) -> CoreumResult<ContractError> {
    assert_owner(deps.storage, &sender)?;

    // Can't resume the bridge if there is a pending rotation ongoing
    if PENDING_KEY_ROTATION.load(deps.storage)? {
        return Err(ContractError::KeyRotationOngoing {});
    }

    let mut config = CONFIG.load(deps.storage)?;
    config.bridge_state = BridgeState::Active;
    CONFIG.save(deps.storage, &config)?;

    Ok(Response::new()
        .add_attribute("action", ContractActions::Resume.as_str())
        .add_attribute("sender", sender))
}

fn key_rotation(
    deps: DepsMut,
    env: Env,
    sender: Addr,
    account_sequence: Option<u64>,
    relayers_to_remove: Option<Vec<Relayer>>,
    relayers_to_add: Option<Vec<Relayer>>,
) -> CoreumResult<ContractError> {
    assert_owner(deps.storage, &sender)?;

    // If there is already a pending key rotation ongoing, we don't allow another one until that one is confirmed
    if PENDING_KEY_ROTATION.load(deps.storage)? {
        return Err(ContractError::KeyRotationOngoing {});
    }

    let config = CONFIG.load(deps.storage)?;
    let mut relayers = config.relayers.to_owned();

    rotate_relayers(&mut relayers, relayers_to_remove, relayers_to_add)?;

    // Finally validate the new relayer set so that we are sure that the new set is valid (e.g. no duplicated relayers, etc.)
    validate_relayers(deps.as_ref(), &relayers, config.evidence_threshold)?;

    // Create the pending operation for key rotation
    // If an account sequence is sent we will use it, otherwise we will use a ticket
    let acc_seq;
    let ticket;
    match account_sequence {
        Some(account_sequence) => {
            acc_seq = Some(account_sequence);
            ticket = None;
        }
        None => {
            acc_seq = None;
            ticket = Some(allocate_ticket(deps.storage)?);
        }
    }

    create_pending_operation(
        deps.storage,
        env.block.time.seconds(),
        ticket,
        acc_seq,
        OperationType::KeyRotation {
            new_relayers: relayers,
        },
    )?;

    // We set the pending key rotation flag to true so that we don't allow another key rotation until this one is confirmed
    PENDING_KEY_ROTATION.save(deps.storage, &true)?;
    CONFIG.save(deps.storage, &config)?;

    Ok(Response::new()
        .add_attribute("action", ContractActions::KeyRotation.as_str())
        .add_attribute("sender", sender))
}

// ********** Queries **********
#[cfg_attr(not(feature = "library"), entry_point)]
pub fn query(deps: Deps, _env: Env, msg: QueryMsg) -> StdResult<Binary> {
    match msg {
        QueryMsg::Config {} => to_json_binary(&query_config(deps)?),
        QueryMsg::XRPLTokens { offset, limit } => {
            to_json_binary(&query_xrpl_tokens(deps, offset, limit)?)
        }
        QueryMsg::CoreumTokens { offset, limit } => {
            to_json_binary(&query_coreum_tokens(deps, offset, limit)?)
        }
        QueryMsg::Ownership {} => to_json_binary(&get_ownership(deps.storage)?),
        QueryMsg::PendingOperations {} => to_json_binary(&query_pending_operations(deps)?),
        QueryMsg::AvailableTickets {} => to_json_binary(&query_available_tickets(deps)?),
        QueryMsg::PendingRefunds {
            address,
            offset,
            limit,
        } => to_json_binary(&query_pending_refunds(deps, address, offset, limit)?),
        QueryMsg::FeesCollected { relayer_address } => {
            to_json_binary(&query_fees_collected(deps, relayer_address)?)
        }
        QueryMsg::BridgeState {} => to_json_binary(&query_bridge_state(deps)?),
    }
}

fn query_config(deps: Deps) -> StdResult<Config> {
    let config = CONFIG.load(deps.storage)?;
    Ok(config)
}

fn query_bridge_state(deps: Deps) -> StdResult<BridgeStateResponse> {
    let config = CONFIG.load(deps.storage)?;
    Ok(BridgeStateResponse {
        state: config.bridge_state,
    })
}

fn query_xrpl_tokens(
    deps: Deps,
    offset: Option<u64>,
    limit: Option<u32>,
) -> StdResult<XRPLTokensResponse> {
    let limit = limit.unwrap_or(MAX_PAGE_LIMIT).min(MAX_PAGE_LIMIT);
    let offset = offset.unwrap_or_default();
    let tokens: Vec<XRPLToken> = XRPL_TOKENS
        .range(deps.storage, None, None, Order::Ascending)
        .skip(offset as usize)
        .take(limit as usize)
        .filter_map(|v| v.ok())
        .map(|(_, v)| v)
        .collect();

    Ok(XRPLTokensResponse { tokens })
}

fn query_coreum_tokens(
    deps: Deps,
    offset: Option<u64>,
    limit: Option<u32>,
) -> StdResult<CoreumTokensResponse> {
    let limit = limit.unwrap_or(MAX_PAGE_LIMIT).min(MAX_PAGE_LIMIT);
    let offset = offset.unwrap_or_default();
    let tokens: Vec<CoreumToken> = COREUM_TOKENS
        .range(deps.storage, None, None, Order::Ascending)
        .skip(offset as usize)
        .take(limit as usize)
        .filter_map(|r| r.ok())
        .map(|(_, ct)| ct)
        .collect();

    Ok(CoreumTokensResponse { tokens })
}

fn query_pending_operations(deps: Deps) -> StdResult<PendingOperationsResponse> {
    let operations: Vec<Operation> = PENDING_OPERATIONS
        .range(deps.storage, None, None, Order::Ascending)
        .filter_map(|v| v.ok())
        .map(|(_, v)| v)
        .collect();

    Ok(PendingOperationsResponse { operations })
}

fn query_available_tickets(deps: Deps) -> StdResult<AvailableTicketsResponse> {
    let mut tickets = AVAILABLE_TICKETS.load(deps.storage)?;

    Ok(AvailableTicketsResponse {
        tickets: tickets.make_contiguous().to_vec(),
    })
}

fn query_fees_collected(deps: Deps, relayer_address: Addr) -> StdResult<FeesCollectedResponse> {
    let fees_collected = FEES_COLLECTED
        .may_load(deps.storage, relayer_address)?
        .unwrap_or_default();

    Ok(FeesCollectedResponse { fees_collected })
}

fn query_pending_refunds(
    deps: Deps,
    address: Addr,
    offset: Option<u64>,
    limit: Option<u32>,
) -> StdResult<PendingRefundsResponse> {
    let limit = limit.unwrap_or(MAX_PAGE_LIMIT).min(MAX_PAGE_LIMIT);
    let offset = offset.unwrap_or_default();

    let pending_refunds: Vec<PendingRefund> = PENDING_REFUNDS
        .idx
        .address
        .prefix(address)
        .range(deps.storage, None, None, Order::Ascending)
        .skip(offset as usize)
        .take(limit as usize)
        .filter_map(|r| r.ok())
        .map(|(_, pr)| PendingRefund {
            id: pr.id,
            coin: pr.coin,
        })
        .collect();

    Ok(PendingRefundsResponse { pending_refunds })
}

// ********** Helpers **********

fn check_issue_fee(deps: &DepsMut<CoreumQueries>, info: &MessageInfo) -> Result<(), ContractError> {
    let query_params_res: ParamsResponse = deps
        .querier
        .query(&CoreumQueries::AssetFT(Query::Params {}).into())?;

    if query_params_res.params.issue_fee != one_coin(info)? {
        return Err(ContractError::InvalidFundsAmount {});
    }

    Ok(())
}

pub fn validate_xrpl_issuer_and_currency(
    issuer: String,
    currency: String,
) -> Result<(), ContractError> {
    validate_xrpl_address(issuer).map_err(|_| ContractError::InvalidXRPLIssuer {})?;

    // We check that currency is either a standard 3 character currency or it's a 40 character hex string currency, any other scenario is invalid
    match currency.len() {
        3 => {
            if !currency.is_ascii() {
                return Err(ContractError::InvalidXRPLCurrency {});
            }

            if currency == "XRP" {
                return Err(ContractError::InvalidXRPLCurrency {});
            }
        }
        40 => {
            if !currency
                .chars()
                .all(|c| c.is_ascii_hexdigit() && (c.is_numeric() || c.is_uppercase()))
            {
                return Err(ContractError::InvalidXRPLCurrency {});
            }
        }
        _ => return Err(ContractError::InvalidXRPLCurrency {}),
    }

    Ok(())
}

pub fn validate_sending_precision(
    sending_precision: i32,
    decimals: u32,
) -> Result<(), ContractError> {
    // Minimum and maximum sending precisions we allow
    if !(MIN_SENDING_PRECISION..=MAX_SENDING_PRECISION).contains(&sending_precision) {
        return Err(ContractError::InvalidSendingPrecision {});
    }

    if sending_precision > decimals.try_into().unwrap() {
        return Err(ContractError::TokenSendingPrecisionTooHigh {});
    }
    Ok(())
}

fn validate_transfer_rate(transfer_rate: Option<Uint128>) -> Result<(), ContractError> {
    if let Some(transfer_rate) = transfer_rate {
        if transfer_rate.le(&Uint128::new(1000000000))
            || transfer_rate.gt(&Uint128::new(2000000000))
        {
            return Err(ContractError::InvalidTransferRate {});
        }
    }
    Ok(())
}

// Function used to truncate the amount to not send tokens over the sending precision.
fn truncate_amount(
    sending_precision: i32,
    decimals: u32,
    amount: Uint128,
) -> Result<(Uint128, Uint128), ContractError> {
    // To get exactly by how much we need to divide the original amount
    // Example: if sending precision = -1. Exponent will be 15 - (-1) = 16 for XRPL tokens so we will divide the original amount by 1e16
    // Example: if sending precision = 14. Exponent will be 15 - 14 = 1 for XRPL tokens so we will divide the original amount by 10
    let exponent = decimals as i32 - sending_precision;

    let amount_to_send = amount.checked_div(Uint128::new(10u128.pow(exponent.unsigned_abs())))?;

    if amount_to_send.is_zero() {
        return Err(ContractError::AmountSentIsZeroAfterTruncation {});
    }

    let truncated_amount =
        amount_to_send.checked_mul(Uint128::new(10u128.pow(exponent.unsigned_abs())))?;
    let remainder = amount.checked_sub(truncated_amount)?;
    Ok((truncated_amount, remainder))
}

// Function used to convert the amount received from XRPL with XRPL decimals to the Coreum amount with Coreum decimals
pub fn convert_amount_decimals(
    from_decimals: u32,
    to_decimals: u32,
    amount: Uint128,
) -> Result<Uint128, ContractError> {
    let converted_amount = match from_decimals.cmp(&to_decimals) {
        std::cmp::Ordering::Less => amount.checked_mul(Uint128::new(
            10u128.pow(to_decimals.saturating_sub(from_decimals)),
        ))?,
        std::cmp::Ordering::Greater => amount.checked_div(Uint128::new(
            10u128.pow(from_decimals.saturating_sub(to_decimals)),
        ))?,
        std::cmp::Ordering::Equal => amount,
    };

    Ok(converted_amount)
}

// Helper function to combine the conversion and truncation of amounts including substracting fees.
fn convert_and_truncate_amount(
    sending_precision: i32,
    from_decimals: u32,
    to_decimals: u32,
    amount: Uint128,
    bridging_fee: Uint128,
) -> Result<(Uint128, Uint128), ContractError> {
    let converted_amount = convert_amount_decimals(from_decimals, to_decimals, amount)?;

    let amount_after_fees = amount_after_bridge_fees(converted_amount, bridging_fee)?;

    // We save the remainder as well to add it to the fee collection
    let (truncated_amount, remainder) =
        truncate_amount(sending_precision, to_decimals, amount_after_fees)?;

    Ok((truncated_amount, remainder))
}

// Helper function to combine the truncation and conversion of amounts after substracting fees.
fn truncate_and_convert_amount(
    sending_precision: i32,
    from_decimals: u32,
    to_decimals: u32,
    amount: Uint128,
    bridging_fee: Uint128,
) -> Result<(Uint128, Uint128), ContractError> {
    // We calculate fees first and truncate afterwards because of XRPL not supporting values like 1e17 + 1
    let amount_after_fees = amount_after_bridge_fees(amount, bridging_fee)?;

    // We save the remainder as well to add it to fee collection
    let (truncated_amount, remainder) =
        truncate_amount(sending_precision, from_decimals, amount_after_fees)?;

    let converted_amount = convert_amount_decimals(from_decimals, to_decimals, truncated_amount)?;
    Ok((converted_amount, remainder))
}

fn convert_currency_to_xrpl_hexadecimal(currency: String) -> String {
    // Fill with zeros to get the correct hex representation in XRPL of our currency.
    format!("{:0<40}", hex::encode(currency)).to_uppercase()
}

// Helper function to check that the sender is either an owner or a relayer
fn assert_owner_or_relayer(deps: Deps, sender: &Addr) -> Result<(), ContractError> {
    match assert_owner(deps.storage, sender) {
        Ok(_) => Ok(()),
        Err(_) => assert_relayer(deps, sender).map_err(|_| ContractError::NotOwnerOrRelayer {}),
    }
}

// Helper function to check that bridge is active
fn assert_bridge_active(deps: Deps) -> Result<(), ContractError> {
    let config = CONFIG.load(deps.storage)?;
    if config.bridge_state.ne(&BridgeState::Active) {
        return Err(ContractError::BridgeHalted {});
    }
    Ok(())
}<|MERGE_RESOLUTION|>--- conflicted
+++ resolved
@@ -8,15 +8,9 @@
         substract_relayer_fees,
     },
     msg::{
-<<<<<<< HEAD
         AvailableTicketsResponse, BridgeStateResponse, CoreumTokensResponse, ExecuteMsg,
         FeesCollectedResponse, InstantiateMsg, PendingOperationsResponse, PendingRefundsResponse,
-        QueryMsg, XRPLTokensResponse,
-=======
-        AvailableTicketsResponse, CoreumTokensResponse, ExecuteMsg, FeesCollectedResponse,
-        InstantiateMsg, PendingOperationsResponse, PendingRefund, PendingRefundsResponse, QueryMsg,
-        XRPLTokensResponse,
->>>>>>> 1af3e45b
+        QueryMsg, XRPLTokensResponse, PendingRefund,
     },
     operation::{
         check_operation_exists, create_pending_operation,

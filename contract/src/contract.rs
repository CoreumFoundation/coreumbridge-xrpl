use std::collections::VecDeque;

use crate::{
    error::ContractError,
    evidence::{handle_evidence, hash_bytes, Evidence, OperationResult, TransactionResult},
    fees::{amount_after_bridge_fees, handle_fee_collection, substract_relayer_fees},
    msg::{
        AvailableTicketsResponse, BridgeStateResponse, CoreumTokensResponse, ExecuteMsg,
        FeesCollectedResponse, InstantiateMsg, PendingOperationsResponse, PendingRefund,
        PendingRefundsResponse, QueryMsg, TransactionEvidence, TransactionEvidencesResponse,
        XRPLTokensResponse,
    },
    operation::{
        check_operation_exists, create_pending_operation,
        handle_coreum_to_xrpl_transfer_confirmation, handle_trust_set_confirmation,
        remove_pending_refund, Operation, OperationType,
    },
    relayer::{
        assert_relayer, handle_rotate_keys_confirmation, validate_relayers, validate_xrpl_address,
        Relayer,
    },
    signatures::add_signature,
    state::{
        BridgeState, Config, ContractActions, CoreumToken, TokenState, XRPLToken,
        AVAILABLE_TICKETS, CONFIG, COREUM_TOKENS, FEES_COLLECTED, PENDING_OPERATIONS,
        PENDING_REFUNDS, PENDING_ROTATE_KEYS, PENDING_TICKET_UPDATE, TX_EVIDENCES,
        USED_TICKETS_COUNTER, XRPL_TOKENS,
    },
    tickets::{
        allocate_ticket, handle_ticket_allocation_confirmation, register_used_ticket, return_ticket,
    },
    token::{
        build_xrpl_token_key, is_token_xrp, set_token_bridging_fee, set_token_max_holding_amount,
        set_token_sending_precision, set_token_state,
    },
};

use coreum_wasm_sdk::{
    assetft::{self, Msg::Issue, ParamsResponse, Query, BURNING, IBC, MINTING},
    core::{CoreumMsg, CoreumQueries, CoreumResult},
};
use cosmwasm_std::{
    coin, coins, entry_point, to_json_binary, Addr, BankMsg, Binary, Coin, CosmosMsg, Deps,
    DepsMut, Env, MessageInfo, Order, Response, StdResult, Storage, Uint128,
};
use cw2::set_contract_version;
use cw_ownable::{assert_owner, get_ownership, initialize_owner, Action};
use cw_storage_plus::Bound;
use cw_utils::one_coin;

// version info for migration info
const CONTRACT_NAME: &str = env!("CARGO_PKG_NAME");
const CONTRACT_VERSION: &str = env!("CARGO_PKG_VERSION");

const MAX_PAGE_LIMIT: u32 = 250;
const MIN_SENDING_PRECISION: i32 = -15;
const MAX_SENDING_PRECISION: i32 = 15;

const XRP_SYMBOL: &str = "XRP";
const XRP_SUBUNIT: &str = "drop";
const XRP_DECIMALS: u32 = 6;

const COREUM_CURRENCY_PREFIX: &str = "coreum";
const XRPL_DENOM_PREFIX: &str = "xrpl";
pub const XRPL_TOKENS_DECIMALS: u32 = 15;
pub const XRP_CURRENCY: &str = "XRP";
pub const XRP_ISSUER: &str = "rrrrrrrrrrrrrrrrrrrrrhoLvTp";

// Initial values for the XRP token that can be modified afterwards.
const XRP_DEFAULT_SENDING_PRECISION: i32 = 6;
const XRP_DEFAULT_MAX_HOLDING_AMOUNT: u128 =
    10u128.pow(16 - XRP_DEFAULT_SENDING_PRECISION as u32 + XRP_DECIMALS);
// TODO(keyleu): Update the value of the fee for XRP when we know it.
const XRP_DEFAULT_FEE: Uint128 = Uint128::zero();

pub const MAX_TICKETS: u32 = 250;
pub const MAX_RELAYERS: usize = 32;
pub const XRPL_MAX_TRUNCATED_AMOUNT_LENGTH: usize = 16;

#[cfg_attr(not(feature = "library"), entry_point)]
pub fn instantiate(
    deps: DepsMut<CoreumQueries>,
    env: Env,
    info: MessageInfo,
    msg: InstantiateMsg,
) -> CoreumResult<ContractError> {
    set_contract_version(deps.storage, CONTRACT_NAME, CONTRACT_VERSION)?;
    initialize_owner(
        deps.storage,
        deps.api,
        Some(deps.api.addr_validate(msg.owner.as_ref())?.as_ref()),
    )?;

    validate_relayers(
        deps.as_ref().into_empty(),
        &msg.relayers,
        msg.evidence_threshold,
    )?;

    validate_xrpl_address(msg.bridge_xrpl_address.clone())?;

    // We want to check that exactly the issue fee was sent, not more.
    check_issue_fee(&deps, &info)?;

    // We need to allow at least 2 tickets and less than 250 (XRPL limit) to be used
    if msg.used_ticket_sequence_threshold <= 1 || msg.used_ticket_sequence_threshold > MAX_TICKETS {
        return Err(ContractError::InvalidUsedTicketSequenceThreshold {});
    }

    // We validate the trust set amount is a valid XRPL amount
    validate_xrpl_amount(msg.trust_set_limit_amount)?;

    // We initialize these values here so that we can immediately start working with them
    USED_TICKETS_COUNTER.save(deps.storage, &0)?;
    PENDING_TICKET_UPDATE.save(deps.storage, &false)?;
    PENDING_ROTATE_KEYS.save(deps.storage, &false)?;
    AVAILABLE_TICKETS.save(deps.storage, &VecDeque::new())?;

    let config = Config {
        relayers: msg.relayers,
        evidence_threshold: msg.evidence_threshold,
        used_ticket_sequence_threshold: msg.used_ticket_sequence_threshold,
        trust_set_limit_amount: msg.trust_set_limit_amount,
        bridge_xrpl_address: msg.bridge_xrpl_address,
        bridge_state: BridgeState::Active,
        xrpl_base_fee: msg.xrpl_base_fee,
    };

    CONFIG.save(deps.storage, &config)?;

    let xrp_issue_msg = CosmosMsg::from(CoreumMsg::AssetFT(Issue {
        symbol: XRP_SYMBOL.to_string(),
        subunit: XRP_SUBUNIT.to_string(),
        precision: XRP_DECIMALS,
        initial_amount: Uint128::zero(),
        description: None,
        features: Some(vec![MINTING, BURNING, IBC]),
        burn_rate: "0.0".to_string(),
        send_commission_rate: "0.0".to_string(),
        uri: None,
        uri_hash: None,
    }));

    let xrp_coreum_denom = format!("{}-{}", XRP_SUBUNIT, env.contract.address).to_lowercase();

    // We save the link between the denom in the coreum chain and the denom in XRPL, so that when we receive
    // a token we can inform the relayers of what is being sent back.
    let token = XRPLToken {
        issuer: XRP_ISSUER.to_string(),
        currency: XRP_CURRENCY.to_string(),
        coreum_denom: xrp_coreum_denom,
        sending_precision: XRP_DEFAULT_SENDING_PRECISION,
        max_holding_amount: Uint128::new(XRP_DEFAULT_MAX_HOLDING_AMOUNT),
        // The XRP token is enabled from the start because it doesn't need approval to be received on the XRPL side.
        state: TokenState::Enabled,
        bridging_fee: XRP_DEFAULT_FEE,
    };

    let key = build_xrpl_token_key(XRP_ISSUER, XRP_CURRENCY);
    XRPL_TOKENS.save(deps.storage, key, &token)?;

    Ok(Response::new()
        .add_attribute("action", ContractActions::Instantiation.as_str())
        .add_attribute("contract_name", CONTRACT_NAME)
        .add_attribute("contract_version", CONTRACT_VERSION)
        .add_attribute("owner", info.sender)
        .add_message(xrp_issue_msg))
}

#[cfg_attr(not(feature = "library"), entry_point)]
pub fn execute(
    deps: DepsMut<CoreumQueries>,
    env: Env,
    info: MessageInfo,
    msg: ExecuteMsg,
) -> CoreumResult<ContractError> {
    match msg {
        ExecuteMsg::UpdateOwnership(action) => {
            update_ownership(deps.into_empty(), env, info, action)
        }
        ExecuteMsg::RegisterCoreumToken {
            denom,
            decimals,
            sending_precision,
            max_holding_amount,
            bridging_fee,
        } => register_coreum_token(
            deps.into_empty(),
            env,
            info.sender,
            denom,
            decimals,
            sending_precision,
            max_holding_amount,
            bridging_fee,
        ),
        ExecuteMsg::RegisterXRPLToken {
            issuer,
            currency,
            sending_precision,
            max_holding_amount,
            bridging_fee,
        } => register_xrpl_token(
            deps,
            env,
            info,
            issuer,
            currency,
            sending_precision,
            max_holding_amount,
            bridging_fee,
        ),
        ExecuteMsg::SaveEvidence { evidence } => {
            save_evidence(deps.into_empty(), env, info.sender, evidence)
        }
        ExecuteMsg::RecoverTickets {
            account_sequence,
            number_of_tickets,
        } => recover_tickets(
            deps.into_empty(),
            env.block.time.seconds(),
            info.sender,
            account_sequence,
            number_of_tickets,
        ),
        ExecuteMsg::RecoverXRPLTokenRegistration { issuer, currency } => {
            recover_xrpl_token_registration(
                deps.into_empty(),
                env.block.time.seconds(),
                info.sender,
                issuer,
                currency,
            )
        }
        ExecuteMsg::SaveSignature {
            operation_id,
            operation_version,
            signature,
        } => save_signature(
            deps.into_empty(),
            info.sender,
            operation_id,
            operation_version,
            &signature,
        ),
        ExecuteMsg::SendToXRPL {
            recipient,
            deliver_amount,
        } => send_to_xrpl(deps.into_empty(), env, info, recipient, deliver_amount),
        ExecuteMsg::UpdateXRPLToken {
            issuer,
            currency,
            state,
            sending_precision,
            bridging_fee,
            max_holding_amount,
        } => update_xrpl_token(
            deps.into_empty(),
            info.sender,
            issuer,
            currency,
            state,
            sending_precision,
            bridging_fee,
            max_holding_amount,
        ),
        ExecuteMsg::UpdateCoreumToken {
            denom,
            state,
            sending_precision,
            bridging_fee,
            max_holding_amount,
        } => update_coreum_token(
            deps.into_empty(),
            env,
            info.sender,
            denom,
            state,
            sending_precision,
            bridging_fee,
            max_holding_amount,
        ),
        ExecuteMsg::UpdateXRPLBaseFee { xrpl_base_fee } => {
            update_xrpl_base_fee(deps.into_empty(), info.sender, xrpl_base_fee)
        }
        ExecuteMsg::ClaimRefund { pending_refund_id } => {
            claim_pending_refund(deps.into_empty(), info.sender, pending_refund_id)
        }
        ExecuteMsg::ClaimRelayerFees { amounts } => {
            claim_relayer_fees(deps.into_empty(), info.sender, amounts)
        }
        ExecuteMsg::HaltBridge {} => halt_bridge(deps.into_empty(), info.sender),
        ExecuteMsg::ResumeBridge {} => resume_bridge(deps.into_empty(), info.sender),
        ExecuteMsg::RotateKeys {
            new_relayers,
            new_evidence_threshold,
        } => rotate_keys(
            deps.into_empty(),
            env,
            info.sender,
            new_relayers,
            new_evidence_threshold,
        ),
    }
}

fn update_ownership(
    deps: DepsMut,
    env: Env,
    info: MessageInfo,
    action: Action,
) -> CoreumResult<ContractError> {
    let ownership = cw_ownable::update_ownership(deps, &env.block, &info.sender, action)?;
    Ok(Response::new().add_attributes(ownership.into_attributes()))
}

#[allow(clippy::too_many_arguments)]
fn register_coreum_token(
    deps: DepsMut,
    env: Env,
    sender: Addr,
    denom: String,
    decimals: u32,
    sending_precision: i32,
    max_holding_amount: Uint128,
    bridging_fee: Uint128,
) -> CoreumResult<ContractError> {
    assert_owner(deps.storage, &sender)?;
    assert_bridge_active(deps.as_ref())?;

    validate_sending_precision(sending_precision, decimals)?;

    if COREUM_TOKENS.has(deps.storage, denom.clone()) {
        return Err(ContractError::CoreumTokenAlreadyRegistered { denom });
    }

    // We generate a currency creating a Sha256 hash of the denom, the decimals and the current time so that if it fails we can try again
    let to_hash = format!("{}{}{}", denom, decimals, env.block.time.seconds()).into_bytes();
    let hex_string = hash_bytes(to_hash)
        .get(0..10)
        .unwrap()
        .to_string()
        .to_lowercase();

    // Format will be the hex representation in XRPL of the string coreum<hash> in uppercase
    let xrpl_currency =
        convert_currency_to_xrpl_hexadecimal(format!("{COREUM_CURRENCY_PREFIX}{hex_string}"));

    // We check that the this currency is not used already (we got the same hash)
    if COREUM_TOKENS
        .idx
        .xrpl_currency
        .item(deps.storage, xrpl_currency.clone())?
        .is_some()
    {
        return Err(ContractError::RegistrationFailure {});
    }

    let token = CoreumToken {
        denom: denom.clone(),
        decimals,
        xrpl_currency: xrpl_currency.clone(),
        sending_precision,
        max_holding_amount,
        // All registered Coreum originated tokens will start as enabled because they don't need a TrustSet operation to be bridged because issuer for such tokens is bridge address
        state: TokenState::Enabled,
        bridging_fee,
    };
    COREUM_TOKENS.save(deps.storage, denom.clone(), &token)?;

    Ok(Response::new()
        .add_attribute("action", ContractActions::RegisterCoreumToken.as_str())
        .add_attribute("denom", denom)
        .add_attribute("decimals", decimals.to_string())
        .add_attribute("xrpl_currency_for_denom", xrpl_currency))
}

#[allow(clippy::too_many_arguments)]
fn register_xrpl_token(
    deps: DepsMut<CoreumQueries>,
    env: Env,
    info: MessageInfo,
    issuer: String,
    currency: String,
    sending_precision: i32,
    max_holding_amount: Uint128,
    bridging_fee: Uint128,
) -> CoreumResult<ContractError> {
    assert_owner(deps.storage, &info.sender)?;

    validate_xrpl_issuer_and_currency(issuer.clone(), &currency)?;

    validate_sending_precision(sending_precision, XRPL_TOKENS_DECIMALS)?;

    // We want to check that exactly the issue fee was sent, not more.
    check_issue_fee(&deps, &info)?;
    let key = build_xrpl_token_key(&issuer, &currency);

    if XRPL_TOKENS.has(deps.storage, key.clone()) {
        return Err(ContractError::XRPLTokenAlreadyRegistered { issuer, currency });
    }

    // We generate a denom creating a Sha256 hash of the issuer, currency and current time
    let to_hash = format!("{}{}{}", issuer, currency, env.block.time.seconds()).into_bytes();

    // We encode the hash in hexadecimal and take the first 10 characters
    let hex_string = hash_bytes(to_hash)
        .get(0..10)
        .unwrap()
        .to_string()
        .to_lowercase();

    // Symbol and subunit we will use for the issued token in Coreum
    let symbol_and_subunit = format!("{XRPL_DENOM_PREFIX}{hex_string}");

    let issue_msg = CosmosMsg::from(CoreumMsg::AssetFT(Issue {
        symbol: symbol_and_subunit.to_uppercase(),
        subunit: symbol_and_subunit.clone(),
        precision: XRPL_TOKENS_DECIMALS,
        initial_amount: Uint128::zero(),
        description: None,
        features: Some(vec![MINTING, BURNING, IBC]),
        burn_rate: "0.0".to_string(),
        send_commission_rate: "0.0".to_string(),
        uri: None,
        uri_hash: None,
    }));

    // Denom that token will have in Coreum
    let denom = format!("{}-{}", symbol_and_subunit, env.contract.address).to_lowercase();

    // This in theory is not necessary because issue_msg would fail if the denom already exists but it's a double check and a way to return a more readable error.
    if COREUM_TOKENS.has(deps.storage, denom.clone()) {
        return Err(ContractError::RegistrationFailure {});
    };

    let token = XRPLToken {
        issuer: issuer.clone(),
        currency: currency.clone(),
        coreum_denom: denom.clone(),
        sending_precision,
        max_holding_amount,
        // Registered tokens will start in processing until TrustSet operation is accepted/rejected
        state: TokenState::Processing,
        bridging_fee,
    };

    XRPL_TOKENS.save(deps.storage, key, &token)?;

    // Create the pending operation to approve the token
    let config = CONFIG.load(deps.storage)?;
    let ticket = allocate_ticket(deps.storage)?;

    create_pending_operation(
        deps.storage,
        env.block.time.seconds(),
        Some(ticket),
        None,
        OperationType::TrustSet {
            issuer: issuer.clone(),
            currency: currency.clone(),
            trust_set_limit_amount: config.trust_set_limit_amount,
        },
    )?;

    Ok(Response::new()
        .add_message(issue_msg)
        .add_attribute("action", ContractActions::RegisterXRPLToken.as_str())
        .add_attribute("issuer", issuer)
        .add_attribute("currency", currency)
        .add_attribute("denom", denom))
}

fn save_evidence(
    deps: DepsMut,
    env: Env,
    sender: Addr,
    evidence: Evidence,
) -> CoreumResult<ContractError> {
    // Evidences can only be sent under 2 conditions:
    // 1. The bridge is active -> All evidences are accepted
    // 2. The bridge is halted -> Only ticket allocation and rotate keys evidences (if there is a rotate keys ongoing) are allowed
    let config = CONFIG.load(deps.storage)?;

    evidence.validate_basic()?;

    assert_relayer(deps.as_ref(), &sender)?;

    let threshold_reached = handle_evidence(deps.storage, sender, &evidence)?;

    let mut response = Response::new();

    match evidence {
        Evidence::XRPLToCoreumTransfer {
            tx_hash,
            issuer,
            currency,
            amount,
            recipient,
        } => {
            if config.bridge_state == BridgeState::Halted {
                return Err(ContractError::BridgeHalted {});
            }
            deps.api.addr_validate(recipient.as_ref())?;

            // If the recipient of the operation is the bridge contract address, we error
            if recipient.eq(&env.contract.address) {
                return Err(ContractError::ProhibitedRecipient {});
            }

            // This means the token is not a Coreum originated token (the issuer is not the XRPL multisig address)
            if issuer.ne(&config.bridge_xrpl_address) {
                // Create issuer+currency key to find denom on coreum.
                let key = build_xrpl_token_key(&issuer, &currency);

                let token = XRPL_TOKENS
                    .load(deps.storage, key)
                    .map_err(|_| ContractError::TokenNotRegistered {})?;

                if token.state.ne(&TokenState::Enabled) {
                    return Err(ContractError::TokenNotEnabled {});
                }

                let decimals = if is_token_xrp(&token.issuer, &token.currency) {
                    XRP_DECIMALS
                } else {
                    XRPL_TOKENS_DECIMALS
                };

                // We calculate the amount to send after applying the bridging fees for that token
                let amount_after_bridge_fees =
                    amount_after_bridge_fees(amount, token.bridging_fee)?;

                // Here we simply truncate because the Coreum tokens corresponding to XRPL originated tokens have the same decimals as their corresponding Coreum tokens
                let (amount_to_send, remainder) =
                    truncate_amount(token.sending_precision, decimals, amount_after_bridge_fees)?;

                if amount
                    .checked_add(
                        deps.querier
                            .query_supply(token.coreum_denom.clone())?
                            .amount,
                    )?
                    .gt(&token.max_holding_amount)
                {
                    return Err(ContractError::MaximumBridgedAmountReached {});
                }

                if threshold_reached {
                    let fee_collected = handle_fee_collection(
                        deps.storage,
                        token.bridging_fee,
                        token.coreum_denom.clone(),
                        remainder,
                    )?;

                    let mint_msg_fees = CosmosMsg::from(CoreumMsg::AssetFT(assetft::Msg::Mint {
                        coin: coin(fee_collected.u128(), token.coreum_denom.clone()),
                        recipient: None,
                    }));

                    let mint_msg_for_recipient =
                        CosmosMsg::from(CoreumMsg::AssetFT(assetft::Msg::Mint {
                            coin: coin(amount_to_send.u128(), token.coreum_denom),
                            recipient: Some(recipient.to_string()),
                        }));

                    response = response.add_messages([mint_msg_fees, mint_msg_for_recipient]);
                }
            } else {
                // We check that the token is registered and enabled
                let token = match COREUM_TOKENS
                    .idx
                    .xrpl_currency
                    .item(deps.storage, currency.clone())?
                    .map(|(_, ct)| ct)
                {
                    Some(token) => {
                        if token.state.ne(&TokenState::Enabled) {
                            return Err(ContractError::TokenNotEnabled {});
                        }
                        token
                    }
                    // In practice this will never happen because any token issued from the multisig address is a token that was bridged from Coreum so it will be registered.
                    // This could theoretically happen if the multisig address on XRPL issued a token on its own and then tried to bridge it
                    None => return Err(ContractError::TokenNotRegistered {}),
                };

                // We first convert the amount we receive with XRPL decimals to the corresponding decimals in Coreum and then we apply the truncation according to sending precision.
                let (amount_to_send, remainder) = convert_and_truncate_amount(
                    token.sending_precision,
                    XRPL_TOKENS_DECIMALS,
                    token.decimals,
                    amount,
                    token.bridging_fee,
                )?;

                if threshold_reached {
                    handle_fee_collection(
                        deps.storage,
                        token.bridging_fee,
                        token.denom.clone(),
                        remainder,
                    )?;

                    let send_msg = BankMsg::Send {
                        to_address: recipient.to_string(),
                        amount: coins(amount_to_send.u128(), token.denom),
                    };
                    response = response.add_message(send_msg);
                }
            }

            response = response
                .add_attribute("action", ContractActions::SendFromXRPLToCoreum.as_str())
                .add_attribute("hash", tx_hash)
                .add_attribute("issuer", issuer)
                .add_attribute("currency", currency)
                .add_attribute("amount", amount.to_string())
                .add_attribute("recipient", recipient.to_string())
                .add_attribute("threshold_reached", threshold_reached.to_string());
        }
        Evidence::XRPLTransactionResult {
            tx_hash,
            account_sequence,
            ticket_sequence,
            transaction_result,
            operation_result,
        } => {
            let operation_id = account_sequence.unwrap_or_else(|| ticket_sequence.unwrap());
            let operation = check_operation_exists(deps.storage, operation_id)?;

            // Validation for certain operation types that can't have account sequences
            match &operation.operation_type {
                OperationType::TrustSet { .. } | OperationType::CoreumToXRPLTransfer { .. } => {
                    if account_sequence.is_some() {
                        return Err(ContractError::InvalidTransactionResultEvidence {});
                    }
                }
                _ => (),
            }

            if threshold_reached {
                match &operation.operation_type {
                    OperationType::AllocateTickets { .. } => match operation_result {
                        Some(OperationResult::TicketsAllocation { tickets }) => {
                            handle_ticket_allocation_confirmation(
                                deps.storage,
                                tickets,
                                &transaction_result,
                            )?;
                        }
                        None => return Err(ContractError::InvalidOperationResult {}),
                    },
                    OperationType::TrustSet {
                        issuer, currency, ..
                    } => {
                        handle_trust_set_confirmation(
                            deps.storage,
                            issuer,
                            currency,
                            &transaction_result,
                        )?;
                    }
                    OperationType::RotateKeys {
                        new_relayers,
                        new_evidence_threshold,
                    } => {
                        handle_rotate_keys_confirmation(
                            deps.storage,
                            new_relayers.to_owned(),
                            new_evidence_threshold.to_owned(),
                            &transaction_result,
                        )?;
                    }
                    OperationType::CoreumToXRPLTransfer { .. } => {
                        handle_coreum_to_xrpl_transfer_confirmation(
                            deps.storage,
<<<<<<< HEAD
                            &transaction_result,
=======
                            transaction_result.to_owned(),
                            tx_hash.clone(),
>>>>>>> 7f6841a8
                            operation_id,
                            &mut response,
                        )?;
                    }
                }
                PENDING_OPERATIONS.remove(deps.storage, operation_id);

                if transaction_result.ne(&TransactionResult::Invalid) && ticket_sequence.is_some() {
                    // If the operation must trigger a new ticket allocation we must know if we can trigger it
                    // or not (if we have tickets available). Therefore we will return a false flag if
                    // we don't have available tickets left and we will notify with an attribute.
                    // NOTE: This will only happen in the particular case of a rejected ticket allocation
                    // operation.
                    if !register_used_ticket(deps.storage, env.block.time.seconds())? {
                        response = response.add_attribute(
                            "adding_ticket_allocation_operation_success",
                            false.to_string(),
                        );
                    }
                }

                if transaction_result.eq(&TransactionResult::Invalid) && ticket_sequence.is_some() {
                    // If an operation was invalid, the ticket was never consumed, so we must return it to the ticket array.
                    return_ticket(deps.storage, ticket_sequence.unwrap())?;
                }
            }

            response = response
                .add_attribute("action", ContractActions::XRPLTransactionResult.as_str())
                .add_attribute("operation_type", operation.operation_type.as_str())
                .add_attribute("operation_id", operation_id.to_string())
                .add_attribute("transaction_result", transaction_result.as_str())
                .add_attribute("threshold_reached", threshold_reached.to_string());

            if let Some(tx_hash) = tx_hash {
                response = response.add_attribute("tx_hash", tx_hash);
            }
        }
    }

    Ok(response)
}

fn recover_tickets(
    deps: DepsMut,
    timestamp: u64,
    sender: Addr,
    account_sequence: u64,
    number_of_tickets: Option<u32>,
) -> CoreumResult<ContractError> {
    assert_owner(deps.storage, &sender)?;

    let available_tickets = AVAILABLE_TICKETS.load(deps.storage)?;

    if !available_tickets.is_empty() {
        return Err(ContractError::StillHaveAvailableTickets {});
    }

    let pending_ticket_update = PENDING_TICKET_UPDATE.load(deps.storage)?;

    if pending_ticket_update {
        return Err(ContractError::PendingTicketUpdate {});
    }

    let used_tickets = USED_TICKETS_COUNTER.load(deps.storage)?;

    PENDING_TICKET_UPDATE.save(deps.storage, &true)?;
    // If we don't provide a number of tickets to recover we will recover the ones that we already used.
    let number_to_allocate = number_of_tickets.unwrap_or(used_tickets);

    let config = CONFIG.load(deps.storage)?;
    // We check that number_to_allocate > config.used_ticket_sequence_threshold in order to cover the
    // reallocation with just one XRPL transaction, otherwise the relocation might cause the
    // additional reallocation.
    if number_to_allocate <= config.used_ticket_sequence_threshold
        || number_to_allocate > MAX_TICKETS
    {
        return Err(ContractError::InvalidTicketSequenceToAllocate {});
    }

    create_pending_operation(
        deps.storage,
        timestamp,
        None,
        Some(account_sequence),
        OperationType::AllocateTickets {
            number: number_to_allocate,
        },
    )?;

    Ok(Response::new()
        .add_attribute("action", ContractActions::RecoverTickets.as_str())
        .add_attribute("account_sequence", account_sequence.to_string()))
}

fn recover_xrpl_token_registration(
    deps: DepsMut,
    timestamp: u64,
    sender: Addr,
    issuer: String,
    currency: String,
) -> CoreumResult<ContractError> {
    assert_owner(deps.storage, &sender)?;

    let key = build_xrpl_token_key(&issuer, &currency);

    let mut token = XRPL_TOKENS
        .load(deps.storage, key.clone())
        .map_err(|_| ContractError::TokenNotRegistered {})?;

    // Check that the token is in inactive state, which means the trust set operation failed.
    if token.state.ne(&TokenState::Inactive) {
        return Err(ContractError::XRPLTokenNotInactive {});
    }

    // Put the state back to Processing since we are going to try to activate it again.
    token.state = TokenState::Processing;
    XRPL_TOKENS.save(deps.storage, key, &token)?;

    // Create the pending operation to approve the token again
    let config = CONFIG.load(deps.storage)?;
    let ticket = allocate_ticket(deps.storage)?;

    create_pending_operation(
        deps.storage,
        timestamp,
        Some(ticket),
        None,
        OperationType::TrustSet {
            issuer: issuer.clone(),
            currency: currency.clone(),
            trust_set_limit_amount: config.trust_set_limit_amount,
        },
    )?;

    Ok(Response::new()
        .add_attribute(
            "action",
            ContractActions::RecoverXRPLTokenRegistration.as_str(),
        )
        .add_attribute("issuer", issuer)
        .add_attribute("currency", currency))
}

fn save_signature(
    deps: DepsMut,
    sender: Addr,
    operation_id: u64,
    operation_version: u64,
    signature: &str,
) -> CoreumResult<ContractError> {
    assert_relayer(deps.as_ref(), &sender)?;

    add_signature(
        deps,
        operation_id,
        operation_version,
        sender.clone(),
        signature.to_string(),
    )?;

    Ok(Response::new()
        .add_attribute("action", ContractActions::SaveSignature.as_str())
        .add_attribute("operation_id", operation_id.to_string())
        .add_attribute("relayer_address", sender.to_string())
        .add_attribute("signature", signature))
}

fn send_to_xrpl(
    deps: DepsMut,
    env: Env,
    info: MessageInfo,
    recipient: String,
    deliver_amount: Option<Uint128>,
) -> CoreumResult<ContractError> {
    assert_bridge_active(deps.as_ref())?;
    // Check that we are only sending 1 type of coin
    let funds = one_coin(&info)?;

    // Check that the recipient is a valid XRPL address.
    validate_xrpl_address(recipient.clone())?;

    let config = CONFIG.load(deps.storage)?;
    if recipient.eq(&config.bridge_xrpl_address) {
        return Err(ContractError::ProhibitedRecipient {});
    }

    // We check that deliver_amount is not greater than the funds sent
    if deliver_amount.is_some() && deliver_amount.unwrap().gt(&funds.amount) {
        return Err(ContractError::InvalidDeliverAmount {});
    }

    let decimals;
    let mut amount_to_send;
    let max_amount;
    let remainder;
    let issuer;
    let currency;
    // We check if the token we are sending is an XRPL originated token or not
    if let Some(xrpl_token) = XRPL_TOKENS
        .idx
        .coreum_denom
        .item(deps.storage, funds.denom.clone())
        .map(|res| res.map(|pk_token| pk_token.1))?
    {
        // If it's an XRPL originated token we need to check that it's enabled and if it is apply the sending precision
        if xrpl_token.state.ne(&TokenState::Enabled) {
            return Err(ContractError::TokenNotEnabled {});
        }

        issuer = xrpl_token.issuer;
        currency = xrpl_token.currency;
        if is_token_xrp(&issuer, &currency) {
            // deliver amount cannot be sent for XRP
            if deliver_amount.is_some() {
                return Err(ContractError::DeliverAmountIsProhibited {});
            }
            decimals = XRP_DECIMALS;
        } else {
            decimals = XRPL_TOKENS_DECIMALS;
        }

        // We calculate the amount after applying the bridging fees for that token
        let amount_after_bridge_fees =
            amount_after_bridge_fees(funds.amount, xrpl_token.bridging_fee)?;

        // We don't need any decimal conversion because the token is an XRPL originated token and they are issued with same decimals
        (amount_to_send, remainder) = truncate_amount(
            xrpl_token.sending_precision,
            decimals,
            amount_after_bridge_fees,
        )?;

        // If deliver_amount was sent, we must check that it's less or equal than amount_to_send after bridge fees (without truncating) are applied
        if deliver_amount.is_some() {
            if deliver_amount.unwrap().gt(&amount_after_bridge_fees) {
                return Err(ContractError::InvalidDeliverAmount {});
            }
            let (truncated_amount, _) = truncate_amount(
                xrpl_token.sending_precision,
                decimals,
                deliver_amount.unwrap(),
            )?;

            max_amount = Some(amount_to_send);
            amount_to_send = truncated_amount;
        } else {
            // If token is XRP, we set the max amount to None because this token cannot have max_amount
            if is_token_xrp(&issuer, &currency) {
                max_amount = None;
            } else {
                max_amount = Some(amount_to_send);
            }
        }

        handle_fee_collection(
            deps.storage,
            xrpl_token.bridging_fee,
            xrpl_token.coreum_denom,
            remainder,
        )?;
    } else {
        // If it's not an XRPL originated token we need to check that it's registered as a Coreum originated token
        let coreum_token = COREUM_TOKENS
            .load(deps.storage, funds.denom.clone())
            .map_err(|_| ContractError::TokenNotRegistered {})?;

        if coreum_token.state.ne(&TokenState::Enabled) {
            return Err(ContractError::TokenNotEnabled {});
        }

        if deliver_amount.is_some() {
            return Err(ContractError::DeliverAmountIsProhibited {});
        }

        let config = CONFIG.load(deps.storage)?;

        decimals = coreum_token.decimals;
        issuer = config.bridge_xrpl_address;
        currency = coreum_token.xrpl_currency;

        // Since this is a Coreum originated token with different decimals, we are first going to truncate according to sending precision and then we will convert
        // to corresponding XRPL decimals.
        let remainder;
        (amount_to_send, remainder) = truncate_and_convert_amount(
            coreum_token.sending_precision,
            decimals,
            XRPL_TOKENS_DECIMALS,
            funds.amount,
            coreum_token.bridging_fee,
        )?;

        handle_fee_collection(
            deps.storage,
            coreum_token.bridging_fee,
            coreum_token.denom.clone(),
            remainder,
        )?;

        // For Coreum originated tokens we need to check that we are not going over max bridge amount.
        if deps
            .querier
            .query_balance(env.contract.address, coreum_token.denom)?
            .amount
            .gt(&coreum_token.max_holding_amount)
        {
            return Err(ContractError::MaximumBridgedAmountReached {});
        }

        // Coreum originated tokens never have transfer rate so the max amount will be the same as amount to send
        max_amount = Some(amount_to_send);
    }

    // We validate that both amount and max_amount on the operation contain valid XRPL amounts
    validate_xrpl_amount(amount_to_send)?;
    if max_amount.is_some() {
        validate_xrpl_amount(max_amount.unwrap())?;
    }

    // Get a ticket and store the pending operation
    let ticket = allocate_ticket(deps.storage)?;
    create_pending_operation(
        deps.storage,
        env.block.time.seconds(),
        Some(ticket),
        None,
        OperationType::CoreumToXRPLTransfer {
            issuer,
            currency,
            amount: amount_to_send,
            max_amount,
            sender: info.sender.clone(),
            recipient: recipient.clone(),
        },
    )?;

    Ok(Response::new()
        .add_attribute("action", ContractActions::SendToXRPL.as_str())
        .add_attribute("sender", info.sender)
        .add_attribute("recipient", recipient)
        .add_attribute("coin", funds.to_string()))
}

#[allow(clippy::too_many_arguments)]
fn update_xrpl_token(
    deps: DepsMut,
    sender: Addr,
    issuer: String,
    currency: String,
    state: Option<TokenState>,
    sending_precision: Option<i32>,
    bridging_fee: Option<Uint128>,
    max_holding_amount: Option<Uint128>,
) -> CoreumResult<ContractError> {
    assert_owner(deps.storage, &sender)?;
    assert_bridge_active(deps.as_ref())?;

    let key = build_xrpl_token_key(&issuer, &currency);

    let mut token = XRPL_TOKENS
        .load(deps.storage, key.clone())
        .map_err(|_| ContractError::TokenNotRegistered {})?;

    set_token_state(&mut token.state, state)?;
    set_token_sending_precision(
        &mut token.sending_precision,
        sending_precision,
        XRPL_TOKENS_DECIMALS,
    )?;
    set_token_bridging_fee(&mut token.bridging_fee, bridging_fee)?;

    // Get the current bridged amount for this token
    let current_bridged_amount = deps
        .querier
        .query_supply(token.coreum_denom.clone())?
        .amount;

    set_token_max_holding_amount(
        current_bridged_amount,
        &mut token.max_holding_amount,
        max_holding_amount,
    )?;

    XRPL_TOKENS.save(deps.storage, key, &token)?;

    Ok(Response::new()
        .add_attribute("action", ContractActions::UpdateXRPLToken.as_str())
        .add_attribute("issuer", issuer)
        .add_attribute("currency", currency))
}

#[allow(clippy::too_many_arguments)]
fn update_coreum_token(
    deps: DepsMut,
    env: Env,
    sender: Addr,
    denom: String,
    state: Option<TokenState>,
    sending_precision: Option<i32>,
    bridging_fee: Option<Uint128>,
    max_holding_amount: Option<Uint128>,
) -> CoreumResult<ContractError> {
    assert_owner(deps.storage, &sender)?;
    assert_bridge_active(deps.as_ref())?;

    let mut token = COREUM_TOKENS
        .load(deps.storage, denom.clone())
        .map_err(|_| ContractError::TokenNotRegistered {})?;

    set_token_state(&mut token.state, state)?;
    set_token_sending_precision(
        &mut token.sending_precision,
        sending_precision,
        token.decimals,
    )?;
    set_token_bridging_fee(&mut token.bridging_fee, bridging_fee)?;

    // Get the current bridged amount for this token
    let current_bridged_amount = deps
        .querier
        .query_balance(env.contract.address, token.denom.clone())?
        .amount;
    set_token_max_holding_amount(
        current_bridged_amount,
        &mut token.max_holding_amount,
        max_holding_amount,
    )?;

    COREUM_TOKENS.save(deps.storage, denom.clone(), &token)?;

    Ok(Response::new()
        .add_attribute("action", ContractActions::UpdateCoreumToken.as_str())
        .add_attribute("denom", denom))
}

fn update_xrpl_base_fee(
    deps: DepsMut,
    sender: Addr,
    xrpl_base_fee: u64,
) -> CoreumResult<ContractError> {
    assert_owner(deps.storage, &sender)?;

    // Update the value in config
    let mut config = CONFIG.load(deps.storage)?;
    config.xrpl_base_fee = xrpl_base_fee;
    CONFIG.save(deps.storage, &config)?;

    // Let's collect all operations in storage and update them
    let operations: Vec<(u64, Operation)> = PENDING_OPERATIONS
        .range(deps.storage, None, None, Order::Ascending)
        .filter_map(Result::ok)
        .collect();

    // For each operation in PENDING_OPERATIONS we increase the version by 1 and delete all signatures
    for operation in &operations {
        PENDING_OPERATIONS.save(
            deps.storage,
            operation.0,
            &Operation {
                id: operation.1.id.clone(),
                version: operation.1.version + 1,
                ticket_sequence: operation.1.ticket_sequence,
                account_sequence: operation.1.account_sequence,
                signatures: vec![],
                operation_type: operation.1.operation_type.clone(),
                xrpl_base_fee,
            },
        )?;
    }

    Ok(Response::new()
        .add_attribute("action", ContractActions::UpdateXRPLBaseFee.as_str())
        .add_attribute("new_xrpl_base_fee", xrpl_base_fee.to_string()))
}

fn claim_relayer_fees(
    deps: DepsMut,
    sender: Addr,
    amounts: Vec<Coin>,
) -> CoreumResult<ContractError> {
    assert_bridge_active(deps.as_ref())?;

    // If fees were never collected for this address we don't allow the claim
    if FEES_COLLECTED
        .may_load(deps.storage, sender.clone())?
        .is_none()
    {
        return Err(ContractError::UnauthorizedSender {});
    };

    substract_relayer_fees(deps.storage, &sender, &amounts)?;

    let send_msg = BankMsg::Send {
        to_address: sender.to_string(),
        amount: amounts,
    };

    Ok(Response::new()
        .add_message(send_msg)
        .add_attribute("action", ContractActions::ClaimFees.as_str())
        .add_attribute("sender", sender))
}

fn claim_pending_refund(
    deps: DepsMut,
    sender: Addr,
    pending_refund_id: String,
) -> CoreumResult<ContractError> {
    assert_bridge_active(deps.as_ref())?;
    let coin = remove_pending_refund(deps.storage, &sender, pending_refund_id)?;

    let send_msg = BankMsg::Send {
        to_address: sender.to_string(),
        amount: vec![coin],
    };

    Ok(Response::new()
        .add_message(send_msg)
        .add_attribute("action", ContractActions::ClaimRefunds.as_str())
        .add_attribute("sender", sender))
}

fn halt_bridge(deps: DepsMut, sender: Addr) -> CoreumResult<ContractError> {
    assert_owner_or_relayer(deps.as_ref(), &sender)?;
    assert_bridge_active(deps.as_ref())?;

    update_bridge_state(deps.storage, BridgeState::Halted)?;

    Ok(Response::new()
        .add_attribute("action", ContractActions::HaltBridge.as_str())
        .add_attribute("sender", sender))
}

fn resume_bridge(deps: DepsMut, sender: Addr) -> CoreumResult<ContractError> {
    assert_owner(deps.storage, &sender)?;

    // Can't resume the bridge if there is a pending rotate keys ongoing
    if PENDING_ROTATE_KEYS.load(deps.storage)? {
        return Err(ContractError::RotateKeysOngoing {});
    }

    update_bridge_state(deps.storage, BridgeState::Active)?;

    Ok(Response::new()
        .add_attribute("action", ContractActions::ResumeBridge.as_str())
        .add_attribute("sender", sender))
}

fn rotate_keys(
    deps: DepsMut,
    env: Env,
    sender: Addr,
    new_relayers: Vec<Relayer>,
    new_evidence_threshold: u32,
) -> CoreumResult<ContractError> {
    assert_owner(deps.storage, &sender)?;

    // If there is already a pending rotate keys ongoing, we don't allow another one until that one is confirmed
    if PENDING_ROTATE_KEYS.load(deps.storage)? {
        return Err(ContractError::RotateKeysOngoing {});
    }

    // We set the pending rotate keys flag to true so that we don't allow another rotate keys operation until this one is confirmed
    PENDING_ROTATE_KEYS.save(deps.storage, &true)?;

    // We set the bridge state to halted
    update_bridge_state(deps.storage, BridgeState::Halted)?;

    // Validate the new relayer set so that we are sure that the new set is valid (e.g. no duplicated relayers, etc.)
    validate_relayers(deps.as_ref(), &new_relayers, new_evidence_threshold)?;

    let ticket = allocate_ticket(deps.storage)?;

    create_pending_operation(
        deps.storage,
        env.block.time.seconds(),
        Some(ticket),
        None,
        OperationType::RotateKeys {
            new_relayers,
            new_evidence_threshold,
        },
    )?;

    Ok(Response::new()
        .add_attribute("action", ContractActions::RotateKeys.as_str())
        .add_attribute("sender", sender))
}

// ********** Queries **********
#[cfg_attr(not(feature = "library"), entry_point)]
pub fn query(deps: Deps, _env: Env, msg: QueryMsg) -> StdResult<Binary> {
    match msg {
        QueryMsg::Config {} => to_json_binary(&query_config(deps)?),
        QueryMsg::XRPLTokens {
            start_after_key,
            limit,
        } => to_json_binary(&query_xrpl_tokens(deps, start_after_key, limit)),
        QueryMsg::CoreumTokens {
            start_after_key,
            limit,
        } => to_json_binary(&query_coreum_tokens(deps, start_after_key, limit)),
        QueryMsg::Ownership {} => to_json_binary(&get_ownership(deps.storage)?),
        QueryMsg::PendingOperations {
            start_after_key,
            limit,
        } => to_json_binary(&query_pending_operations(deps, start_after_key, limit)),
        QueryMsg::AvailableTickets {} => to_json_binary(&query_available_tickets(deps)?),
        QueryMsg::PendingRefunds {
            address,
            start_after_key,
            limit,
        } => to_json_binary(&query_pending_refunds(
            deps,
            address,
            start_after_key,
            limit,
        )),
        QueryMsg::FeesCollected { relayer_address } => {
            to_json_binary(&query_fees_collected(deps, relayer_address)?)
        }
        QueryMsg::BridgeState {} => to_json_binary(&query_bridge_state(deps)?),
        QueryMsg::TransactionEvidence { hash } => {
            to_json_binary(&query_transaction_evidence(deps, hash)?)
        }
        QueryMsg::TransactionEvidences {
            start_after_key,
            limit,
        } => to_json_binary(&query_transaction_evidences(deps, start_after_key, limit)),
    }
}

fn query_config(deps: Deps) -> StdResult<Config> {
    let config = CONFIG.load(deps.storage)?;
    Ok(config)
}

fn query_bridge_state(deps: Deps) -> StdResult<BridgeStateResponse> {
    let config = CONFIG.load(deps.storage)?;
    Ok(BridgeStateResponse {
        state: config.bridge_state,
    })
}

fn query_xrpl_tokens(
    deps: Deps,
    start_after_key: Option<String>,
    limit: Option<u32>,
) -> XRPLTokensResponse {
    let limit = limit.unwrap_or(MAX_PAGE_LIMIT).min(MAX_PAGE_LIMIT);
    let start = start_after_key.map(Bound::exclusive);
    let mut last_key = None;
    let tokens: Vec<XRPLToken> = XRPL_TOKENS
        .range(deps.storage, start, None, Order::Ascending)
        .take(limit as usize)
        .filter_map(Result::ok)
        .map(|(key, v)| {
            last_key = Some(key);
            v
        })
        .collect();

    XRPLTokensResponse { last_key, tokens }
}

fn query_coreum_tokens(
    deps: Deps,
    start_after_key: Option<String>,
    limit: Option<u32>,
) -> CoreumTokensResponse {
    let limit = limit.unwrap_or(MAX_PAGE_LIMIT).min(MAX_PAGE_LIMIT);
    let start = start_after_key.map(Bound::exclusive);
    let mut last_key = None;
    let tokens: Vec<CoreumToken> = COREUM_TOKENS
        .range(deps.storage, start, None, Order::Ascending)
        .take(limit as usize)
        .filter_map(Result::ok)
        .map(|(key, ct)| {
            last_key = Some(key);
            ct
        })
        .collect();

    CoreumTokensResponse { last_key, tokens }
}

fn query_pending_operations(
    deps: Deps,
    start_after_key: Option<u64>,
    limit: Option<u32>,
) -> PendingOperationsResponse {
    let limit = limit.unwrap_or(MAX_PAGE_LIMIT).min(MAX_PAGE_LIMIT);
    let start = start_after_key.map(Bound::exclusive);
    let mut last_key = None;
    let operations: Vec<Operation> = PENDING_OPERATIONS
        .range(deps.storage, start, None, Order::Ascending)
        .take(limit as usize)
        .filter_map(Result::ok)
        .map(|(key, v)| {
            last_key = Some(key);
            v
        })
        .collect();

    PendingOperationsResponse {
        last_key,
        operations,
    }
}

fn query_available_tickets(deps: Deps) -> StdResult<AvailableTicketsResponse> {
    let mut tickets = AVAILABLE_TICKETS.load(deps.storage)?;

    Ok(AvailableTicketsResponse {
        tickets: tickets.make_contiguous().to_vec(),
    })
}

fn query_fees_collected(deps: Deps, relayer_address: Addr) -> StdResult<FeesCollectedResponse> {
    let fees_collected = FEES_COLLECTED
        .may_load(deps.storage, relayer_address)?
        .unwrap_or_default();

    Ok(FeesCollectedResponse { fees_collected })
}

fn query_pending_refunds(
    deps: Deps,
    address: Addr,
    start_after_key: Option<(Addr, String)>,
    limit: Option<u32>,
) -> PendingRefundsResponse {
    let limit = limit.unwrap_or(MAX_PAGE_LIMIT).min(MAX_PAGE_LIMIT);
    let start = start_after_key.map(Bound::exclusive);
    let mut last_key = None;

    let pending_refunds: Vec<PendingRefund> = PENDING_REFUNDS
        .idx
        .address
        .prefix(address)
        .range(deps.storage, start, None, Order::Ascending)
        .take(limit as usize)
        .filter_map(Result::ok)
        .map(|(key, pr)| {
            last_key = Some(key);
            PendingRefund {
                id: pr.id,
                xrpl_tx_hash: pr.xrpl_tx_hash,
                coin: pr.coin,
            }
        })
        .collect();

    PendingRefundsResponse {
        last_key,
        pending_refunds,
    }
}

fn query_transaction_evidence(deps: Deps, hash: String) -> StdResult<TransactionEvidence> {
    let relayer_addresses = TX_EVIDENCES
        .may_load(deps.storage, hash.clone())?
        .map(|e| e.relayer_coreum_addresses);

    Ok(TransactionEvidence {
        hash,
        relayer_addresses: relayer_addresses.unwrap_or_default(),
    })
}

fn query_transaction_evidences(
    deps: Deps,
    start_after_key: Option<String>,
    limit: Option<u32>,
) -> TransactionEvidencesResponse {
    let limit = limit.unwrap_or(MAX_PAGE_LIMIT).min(MAX_PAGE_LIMIT);
    let start = start_after_key.map(Bound::exclusive);
    let mut last_key = None;
    let transaction_evidences: Vec<TransactionEvidence> = TX_EVIDENCES
        .range(deps.storage, start, None, Order::Ascending)
        .take(limit as usize)
        .filter_map(|r| r.ok())
        .map(|(evidence_hash, e)| {
            last_key = Some(evidence_hash.clone());
            TransactionEvidence {
                hash: evidence_hash,
                relayer_addresses: e.relayer_coreum_addresses,
            }
        })
        .collect();

    TransactionEvidencesResponse {
        last_key,
        transaction_evidences,
    }
}

// ********** Helpers **********

fn check_issue_fee(deps: &DepsMut<CoreumQueries>, info: &MessageInfo) -> Result<(), ContractError> {
    let query_params_res: ParamsResponse = deps
        .querier
        .query(&CoreumQueries::AssetFT(Query::Params {}).into())?;

    if query_params_res.params.issue_fee != one_coin(info)? {
        return Err(ContractError::InvalidFundsAmount {});
    }

    Ok(())
}

pub fn validate_xrpl_issuer_and_currency(
    issuer: String,
    currency: &str,
) -> Result<(), ContractError> {
    validate_xrpl_address(issuer).map_err(|_| ContractError::InvalidXRPLIssuer {})?;
    
    // We check that currency is either a standard 3 character currency or it's a 40 character hex string currency, any other scenario is invalid
    match currency.len() {
        3 => {
            if !currency.is_ascii() {
                return Err(ContractError::InvalidXRPLCurrency {});
            }

            if currency == "XRP" {
                return Err(ContractError::InvalidXRPLCurrency {});
            }
        }
        40 => {
            if !currency
                .chars()
                .all(|c| c.is_ascii_hexdigit() && (c.is_numeric() || c.is_uppercase()))
            {
                return Err(ContractError::InvalidXRPLCurrency {});
            }
        }
        _ => return Err(ContractError::InvalidXRPLCurrency {}),
    }

    Ok(())
}

pub fn validate_sending_precision(
    sending_precision: i32,
    decimals: u32,
) -> Result<(), ContractError> {
    // Minimum and maximum sending precisions we allow
    if !(MIN_SENDING_PRECISION..=MAX_SENDING_PRECISION).contains(&sending_precision) {
        return Err(ContractError::InvalidSendingPrecision {});
    }

    if sending_precision > decimals as i32 {
        return Err(ContractError::TokenSendingPrecisionTooHigh {});
    }
    Ok(())
}

// Function used to truncate the amount to not send tokens over the sending precision.
fn truncate_amount(
    sending_precision: i32,
    decimals: u32,
    amount: Uint128,
) -> Result<(Uint128, Uint128), ContractError> {
    // To get exactly by how much we need to divide the original amount
    // Example: if sending precision = -1. Exponent will be 15 - (-1) = 16 for XRPL tokens so we will divide the original amount by 1e16
    // Example: if sending precision = 14. Exponent will be 15 - 14 = 1 for XRPL tokens so we will divide the original amount by 10
    let exponent = decimals as i32 - sending_precision;

    let amount_to_send = amount.checked_div(Uint128::new(10u128.pow(exponent.unsigned_abs())))?;

    if amount_to_send.is_zero() {
        return Err(ContractError::AmountSentIsZeroAfterTruncation {});
    }

    let truncated_amount =
        amount_to_send.checked_mul(Uint128::new(10u128.pow(exponent.unsigned_abs())))?;
    let remainder = amount.checked_sub(truncated_amount)?;
    Ok((truncated_amount, remainder))
}

// Function used to convert the amount received from XRPL with XRPL decimals to the Coreum amount with Coreum decimals
pub fn convert_amount_decimals(
    from_decimals: u32,
    to_decimals: u32,
    amount: Uint128,
) -> Result<Uint128, ContractError> {
    let converted_amount = match from_decimals.cmp(&to_decimals) {
        std::cmp::Ordering::Less => amount.checked_mul(Uint128::new(
            10u128.pow(to_decimals.saturating_sub(from_decimals)),
        ))?,
        std::cmp::Ordering::Greater => amount.checked_div(Uint128::new(
            10u128.pow(from_decimals.saturating_sub(to_decimals)),
        ))?,
        std::cmp::Ordering::Equal => amount,
    };

    Ok(converted_amount)
}

// Helper function to combine the conversion and truncation of amounts including substracting fees.
fn convert_and_truncate_amount(
    sending_precision: i32,
    from_decimals: u32,
    to_decimals: u32,
    amount: Uint128,
    bridging_fee: Uint128,
) -> Result<(Uint128, Uint128), ContractError> {
    let converted_amount = convert_amount_decimals(from_decimals, to_decimals, amount)?;

    let amount_after_fees = amount_after_bridge_fees(converted_amount, bridging_fee)?;

    // We save the remainder as well to add it to the fee collection
    let (truncated_amount, remainder) =
        truncate_amount(sending_precision, to_decimals, amount_after_fees)?;

    Ok((truncated_amount, remainder))
}

// Helper function to combine the truncation and conversion of amounts after substracting fees.
fn truncate_and_convert_amount(
    sending_precision: i32,
    from_decimals: u32,
    to_decimals: u32,
    amount: Uint128,
    bridging_fee: Uint128,
) -> Result<(Uint128, Uint128), ContractError> {
    // We calculate fees first and truncate afterwards because of XRPL not supporting values like 1e17 + 1
    let amount_after_fees = amount_after_bridge_fees(amount, bridging_fee)?;

    // We save the remainder as well to add it to fee collection
    let (truncated_amount, remainder) =
        truncate_amount(sending_precision, from_decimals, amount_after_fees)?;

    let converted_amount = convert_amount_decimals(from_decimals, to_decimals, truncated_amount)?;
    Ok((converted_amount, remainder))
}

// Helper function to validate that we are not sending an invalid amount to XRPL
// A valid amount is one that doesn't have more than 16 digits after trimming trailing zeroes
// Example: 1000000000000000000000000000 is valid
// Example: 1000000000000000000000000001 is not valid
fn validate_xrpl_amount(amount: Uint128) -> Result<(), ContractError> {
    let amount_str = amount.to_string();
    // Trim all zeroes at the end
    let amount_trimmed = amount_str.trim_end_matches('0');

    if amount_trimmed.len() > XRPL_MAX_TRUNCATED_AMOUNT_LENGTH {
        return Err(ContractError::InvalidXRPLAmount {});
    };

    Ok(())
}

fn convert_currency_to_xrpl_hexadecimal(currency: String) -> String {
    // Fill with zeros to get the correct hex representation in XRPL of our currency.
    format!("{:0<40}", hex::encode(currency)).to_uppercase()
}

// Helper function to check that the sender is either an owner or a relayer
fn assert_owner_or_relayer(deps: Deps, sender: &Addr) -> Result<(), ContractError> {
    match assert_owner(deps.storage, sender) {
        Ok(()) => Ok(()),
        Err(_) => assert_relayer(deps, sender).map_err(|_| ContractError::NotOwnerOrRelayer {}),
    }
}

// Helper function to check that bridge is active
pub fn assert_bridge_active(deps: Deps) -> Result<(), ContractError> {
    let config = CONFIG.load(deps.storage)?;
    if config.bridge_state.ne(&BridgeState::Active) {
        return Err(ContractError::BridgeHalted {});
    }
    Ok(())
}

fn update_bridge_state(
    storage: &mut dyn Storage,
    bridge_state: BridgeState,
) -> Result<(), ContractError> {
    let mut config = CONFIG.load(storage)?;
    config.bridge_state = bridge_state;
    CONFIG.save(storage, &config)?;
    Ok(())
}<|MERGE_RESOLUTION|>--- conflicted
+++ resolved
@@ -676,12 +676,8 @@
                     OperationType::CoreumToXRPLTransfer { .. } => {
                         handle_coreum_to_xrpl_transfer_confirmation(
                             deps.storage,
-<<<<<<< HEAD
                             &transaction_result,
-=======
-                            transaction_result.to_owned(),
                             tx_hash.clone(),
->>>>>>> 7f6841a8
                             operation_id,
                             &mut response,
                         )?;

#[cfg(test)]
mod tests {
    use coreum_test_tube::{Account, AssetFT, CoreumTestApp, Module, SigningAccount, Wasm};
    use coreum_wasm_sdk::{
        assetft::{BURNING, IBC, MINTING},
        types::coreum::asset::ft::v1::{
            QueryBalanceRequest, QueryParamsRequest, QueryTokensRequest, Token,
        },
    };
    use cosmwasm_std::{coin, coins, Addr, Coin, Uint128};
    use rand::{distributions::Alphanumeric, thread_rng, Rng};
    use sha2::{Digest, Sha256};

    use crate::{
        error::ContractError,
        evidence::{Evidence, OperationResult, TransactionResult},
        msg::{
            AvailableTicketsResponse, CoreumTokenResponse, CoreumTokensResponse, ExecuteMsg,
            InstantiateMsg, PendingOperationsResponse, QueryMsg, XRPLTokensResponse,
        },
        state::{Config, Operation, OperationType, Relayer, Signature},
    };
    const FEE_DENOM: &str = "ucore";
    const XRP_SYMBOL: &str = "XRP";
    const XRP_SUBUNIT: &str = "drop";
    const COREUM_CURRENCY_PREFIX: &str = "coreum";
    const XRPL_DENOM_PREFIX: &str = "xrpl";
    const XRP_CURRENCY: &str = "XRP";
    const XRP_ISSUER: &str = "rrrrrrrrrrrrrrrrrrrrrho";

    #[derive(Clone)]
    struct XRPLToken {
        pub issuer: String,
        pub currency: String,
        pub sending_precision: i32,
        pub max_holding_amount: u128,
    }

    fn store_and_instantiate(
        wasm: &Wasm<'_, CoreumTestApp>,
        signer: &SigningAccount,
        owner: Addr,
        relayers: Vec<Relayer>,
        evidence_threshold: u32,
        used_tickets_threshold: u32,
        issue_fee: Vec<Coin>,
    ) -> String {
        let wasm_byte_code = std::fs::read("../build/coreumbridge_xrpl.wasm").unwrap();
        let code_id = wasm
            .store_code(&wasm_byte_code, None, &signer)
            .unwrap()
            .data
            .code_id;
        wasm.instantiate(
            code_id,
            &InstantiateMsg {
                owner,
                relayers,
                evidence_threshold,
                used_tickets_threshold,
            },
            None,
            "coreumbridge-xrpl".into(),
            &issue_fee,
            &signer,
        )
        .unwrap()
        .data
        .address
    }

    fn query_issue_fee(asset_ft: &AssetFT<'_, CoreumTestApp>) -> Vec<Coin> {
        let issue_fee = asset_ft
            .query_params(&QueryParamsRequest {})
            .unwrap()
            .params
            .unwrap()
            .issue_fee
            .unwrap();
        coins(issue_fee.amount.trim().parse().unwrap(), issue_fee.denom)
    }

    pub fn hash_bytes(bytes: Vec<u8>) -> String {
        let mut hasher = Sha256::new();
        hasher.update(bytes);
        let output = hasher.finalize();
        hex::encode(output)
    }

    pub fn generate_xrpl_address() -> String {
        let mut address = 'r'.to_string();
        let rand = String::from_utf8(
            thread_rng()
                .sample_iter(&Alphanumeric)
                .take(30)
                .collect::<Vec<_>>(),
        )
        .unwrap();

        address.push_str(rand.as_str());
        address
    }

    pub fn generate_xrpl_pub_key() -> String {
        String::from_utf8(
            thread_rng()
                .sample_iter(&Alphanumeric)
                .take(52)
                .collect::<Vec<_>>(),
        )
        .unwrap()
    }

    #[test]
    fn contract_instantiation() {
        let app = CoreumTestApp::new();
        let signer = app
            .init_account(&[coin(100_000_000_000, FEE_DENOM)])
            .unwrap();
        let relayer_account = app
            .init_account(&[coin(100_000_000_000, FEE_DENOM)])
            .unwrap();

        let wasm = Wasm::new(&app);
        let asset_ft = AssetFT::new(&app);

        let xrpl_address = generate_xrpl_address();
        let xrpl_pub_key = generate_xrpl_pub_key();

        let relayer = Relayer {
            coreum_address: Addr::unchecked(signer.address()),
            xrpl_address: xrpl_address.clone(),
            xrpl_pub_key: xrpl_pub_key.clone(),
        };

        let relayer_duplicated_xrpl_address = Relayer {
            coreum_address: Addr::unchecked(signer.address()),
            xrpl_address: xrpl_address,
            xrpl_pub_key: generate_xrpl_pub_key(),
        };

        let relayer_duplicated_xrpl_pub_key = Relayer {
            coreum_address: Addr::unchecked(signer.address()),
            xrpl_address: generate_xrpl_address(),
            xrpl_pub_key,
        };

        let relayer_duplicated_coreum_address = Relayer {
            coreum_address: Addr::unchecked(signer.address()),
            xrpl_address: generate_xrpl_address(),
            xrpl_pub_key: generate_xrpl_pub_key(),
        };

        let relayer_correct = Relayer {
            coreum_address: Addr::unchecked(relayer_account.address()),
            xrpl_address: generate_xrpl_address(),
            xrpl_pub_key: generate_xrpl_pub_key(),
        };

        //We check that we can store and instantiate
        let contract_addr = store_and_instantiate(
            &wasm,
            &signer,
            Addr::unchecked(signer.address()),
            vec![relayer.clone(), relayer_correct.clone()],
            1,
            50,
            query_issue_fee(&asset_ft),
        );
        assert!(!contract_addr.is_empty());

        // We check that trying to instantiate with relayers with the same xrpl address fails
        let error = wasm
            .instantiate(
                1,
                &InstantiateMsg {
                    owner: Addr::unchecked(signer.address()),
                    relayers: vec![relayer.clone(), relayer_duplicated_xrpl_address.clone()],
                    evidence_threshold: 1,
                    used_tickets_threshold: 50,
                },
                None,
                "label".into(),
                &query_issue_fee(&asset_ft),
                &signer,
            )
            .unwrap_err();

        assert!(error.to_string().contains(
            ContractError::RepeatedRelayerXRPLAddress {}
                .to_string()
                .as_str()
        ));

        // We check that trying to instantiate with relayers with the same xrpl public key fails
        let error = wasm
            .instantiate(
                1,
                &InstantiateMsg {
                    owner: Addr::unchecked(signer.address()),
                    relayers: vec![relayer.clone(), relayer_duplicated_xrpl_pub_key.clone()],
                    evidence_threshold: 1,
                    used_tickets_threshold: 50,
                },
                None,
                "label".into(),
                &query_issue_fee(&asset_ft),
                &signer,
            )
            .unwrap_err();

        assert!(error.to_string().contains(
            ContractError::RepeatedRelayerXRPLPubKey {}
                .to_string()
                .as_str()
        ));

        // We check that trying to instantiate with relayers with the same coreum address fails
        let error = wasm
            .instantiate(
                1,
                &InstantiateMsg {
                    owner: Addr::unchecked(signer.address()),
                    relayers: vec![relayer.clone(), relayer_duplicated_coreum_address.clone()],
                    evidence_threshold: 1,
                    used_tickets_threshold: 50,
                },
                None,
                "label".into(),
                &query_issue_fee(&asset_ft),
                &signer,
            )
            .unwrap_err();

        assert!(error.to_string().contains(
            ContractError::RepeatedRelayerCoreumAddress {}
                .to_string()
                .as_str()
        ));

        // We check that trying to instantiate with invalid issue fee fails.
        let error = wasm
            .instantiate(
                1,
                &InstantiateMsg {
                    owner: Addr::unchecked(signer.address()),
                    relayers: vec![relayer.clone()],
                    evidence_threshold: 1,
                    used_tickets_threshold: 50,
                },
                None,
                "label".into(),
                &coins(10, FEE_DENOM),
                &signer,
            )
            .unwrap_err();

        assert!(error
            .to_string()
            .contains(ContractError::InvalidFundsAmount {}.to_string().as_str()));

        // We check that trying to instantiate with invalid max allowed ticket fails.
        let error = wasm
            .instantiate(
                1,
                &InstantiateMsg {
                    owner: Addr::unchecked(signer.address()),
                    relayers: vec![relayer],
                    evidence_threshold: 1,
                    used_tickets_threshold: 1,
                },
                None,
                "label".into(),
                &query_issue_fee(&asset_ft),
                &signer,
            )
            .unwrap_err();

        assert!(error.to_string().contains(
            ContractError::InvalidUsedTicketsThreshold {}
                .to_string()
                .as_str()
        ));

        // We query the issued token by the contract instantiation (XRP)
        let query_response = asset_ft
            .query_tokens(&QueryTokensRequest {
                pagination: None,
                issuer: contract_addr.clone(),
            })
            .unwrap();

        assert_eq!(
            query_response.tokens[0],
            Token {
                denom: format!("{}-{}", XRP_SUBUNIT, contract_addr.to_lowercase()),
                issuer: contract_addr.clone(),
                symbol: XRP_SYMBOL.to_string(),
                subunit: XRP_SUBUNIT.to_string(),
                precision: 6,
                description: "".to_string(),
                globally_frozen: false,
                features: vec![
                    MINTING.try_into().unwrap(),
                    BURNING.try_into().unwrap(),
                    IBC.try_into().unwrap()
                ],
                burn_rate: "0".to_string(),
                send_commission_rate: "0".to_string(),
                version: 1
            }
        );
    }

    #[test]
    fn transfer_ownership() {
        let app = CoreumTestApp::new();
        let signer = app
            .init_account(&coins(100_000_000_000, FEE_DENOM))
            .unwrap();

        let new_owner = app
            .init_account(&coins(100_000_000_000, FEE_DENOM))
            .unwrap();
        let wasm = Wasm::new(&app);
        let asset_ft = AssetFT::new(&app);
        let relayer = Relayer {
            coreum_address: Addr::unchecked(signer.address()),
            xrpl_address: generate_xrpl_address(),
            xrpl_pub_key: generate_xrpl_pub_key(),
        };

        let contract_addr = store_and_instantiate(
            &wasm,
            &signer,
            Addr::unchecked(signer.address()),
            vec![relayer],
            1,
            50,
            query_issue_fee(&asset_ft),
        );

        //Query current owner
        let query_owner = wasm
            .query::<QueryMsg, cw_ownable::Ownership<String>>(
                &contract_addr,
                &QueryMsg::Ownership {},
            )
            .unwrap();

        assert_eq!(query_owner.owner.unwrap(), signer.address().to_string());

        // Current owner is going to transfer ownership to another address (new_owner)
        wasm.execute::<ExecuteMsg>(
            &contract_addr,
            &ExecuteMsg::UpdateOwnership(cw_ownable::Action::TransferOwnership {
                new_owner: new_owner.address(),
                expiry: None,
            }),
            &vec![],
            &signer,
        )
        .unwrap();

        // New owner is going to accept the ownership
        wasm.execute::<ExecuteMsg>(
            &contract_addr,
            &ExecuteMsg::UpdateOwnership(cw_ownable::Action::AcceptOwnership {}),
            &vec![],
            &new_owner,
        )
        .unwrap();

        let query_owner = wasm
            .query::<QueryMsg, cw_ownable::Ownership<String>>(
                &contract_addr,
                &QueryMsg::Ownership {},
            )
            .unwrap();

        assert_eq!(query_owner.owner.unwrap(), new_owner.address().to_string());

        //Try transfering from old owner again, should fail
        let transfer_error = wasm
            .execute::<ExecuteMsg>(
                &contract_addr,
                &ExecuteMsg::UpdateOwnership(cw_ownable::Action::TransferOwnership {
                    new_owner: new_owner.address(),
                    expiry: None,
                }),
                &vec![],
                &signer,
            )
            .unwrap_err();

        assert!(transfer_error.to_string().contains(
            ContractError::Ownership(cw_ownable::OwnershipError::NotOwner)
                .to_string()
                .as_str()
        ));
    }

    #[test]
    fn query_config() {
        let app = CoreumTestApp::new();
        let signer = app
            .init_account(&coins(100_000_000_000, FEE_DENOM))
            .unwrap();

        let wasm = Wasm::new(&app);
        let asset_ft = AssetFT::new(&app);
        let relayer = Relayer {
            coreum_address: Addr::unchecked(signer.address()),
            xrpl_address: generate_xrpl_address(),
            xrpl_pub_key: generate_xrpl_pub_key(),
        };

        let contract_addr = store_and_instantiate(
            &wasm,
            &signer,
            Addr::unchecked(signer.address()),
            vec![relayer.clone()],
            1,
            50,
            query_issue_fee(&asset_ft),
        );

        let query_config = wasm
            .query::<QueryMsg, Config>(&contract_addr, &QueryMsg::Config {})
            .unwrap();
        assert_eq!(query_config.evidence_threshold, 1);
        assert_eq!(query_config.used_tickets_threshold, 50);
        assert_eq!(query_config.relayers, vec![relayer]);
    }

    #[test]
    fn query_xrpl_tokens() {
        let app = CoreumTestApp::new();
        let signer = app
            .init_account(&coins(100_000_000_000, FEE_DENOM))
            .unwrap();

        let wasm = Wasm::new(&app);
        let asset_ft = AssetFT::new(&app);
        let relayer = Relayer {
            coreum_address: Addr::unchecked(signer.address()),
            xrpl_address: generate_xrpl_address(),
            xrpl_pub_key: generate_xrpl_pub_key(),
        };

        let contract_addr = store_and_instantiate(
            &wasm,
            &signer,
            Addr::unchecked(signer.address()),
            vec![relayer],
            1,
            50,
            query_issue_fee(&asset_ft),
        );

        let query_xrpl_tokens = wasm
            .query::<QueryMsg, XRPLTokensResponse>(
                &contract_addr,
                &QueryMsg::XRPLTokens {
                    offset: None,
                    limit: None,
                },
            )
            .unwrap();
        assert_eq!(
            query_xrpl_tokens.tokens[0].coreum_denom,
            format!("{}-{}", XRP_SUBUNIT, &contract_addr.to_lowercase())
        );
    }

    #[test]
    fn register_coreum_token() {
        let app = CoreumTestApp::new();
        let signer = app
            .init_account(&coins(100_000_000_000, FEE_DENOM))
            .unwrap();

        let wasm = Wasm::new(&app);
        let asset_ft = AssetFT::new(&app);
        let relayer = Relayer {
            coreum_address: Addr::unchecked(signer.address()),
            xrpl_address: generate_xrpl_address(),
            xrpl_pub_key: generate_xrpl_pub_key(),
        };

        let contract_addr = store_and_instantiate(
            &wasm,
            &signer,
            Addr::unchecked(signer.address()),
            vec![relayer],
            1,
            50,
            query_issue_fee(&asset_ft),
        );

        let test_tokens = vec!["test_denom1".to_string(), "test_denom2".to_string()];

        //Register two tokens correctly
        for token in test_tokens.clone() {
            wasm.execute::<ExecuteMsg>(
                &contract_addr,
                &ExecuteMsg::RegisterCoreumToken {
                    denom: token,
                    decimals: 6,
                },
                &vec![],
                &signer,
            )
            .unwrap();
        }

        //Register 1 token with same denom, should fail
        let register_error = wasm
            .execute::<ExecuteMsg>(
                &contract_addr,
                &ExecuteMsg::RegisterCoreumToken {
                    denom: test_tokens[0].clone(),
                    decimals: 6,
                },
                &vec![],
                &signer,
            )
            .unwrap_err();

        assert!(register_error.to_string().contains(
            ContractError::CoreumTokenAlreadyRegistered {
                denom: test_tokens[0].clone()
            }
            .to_string()
            .as_str()
        ));

        //Query 1 token
        let query_coreum_token = wasm
            .query::<QueryMsg, CoreumTokenResponse>(
                &contract_addr,
                &QueryMsg::CoreumToken {
                    denom: test_tokens[0].clone(),
                },
            )
            .unwrap();
        assert_eq!(query_coreum_token.token.xrpl_currency.len(), 16);
        assert!(query_coreum_token
            .token
            .xrpl_currency
            .starts_with(COREUM_CURRENCY_PREFIX));

        //Query all tokens
        let query_coreum_tokens = wasm
            .query::<QueryMsg, CoreumTokensResponse>(
                &contract_addr,
                &QueryMsg::CoreumTokens {
                    offset: None,
                    limit: None,
                },
            )
            .unwrap();
        assert_eq!(query_coreum_tokens.tokens.len(), 2);
        assert_eq!(query_coreum_tokens.tokens[0].denom, test_tokens[0]);

        //Query tokens with limit
        let query_coreum_tokens = wasm
            .query::<QueryMsg, CoreumTokensResponse>(
                &contract_addr,
                &QueryMsg::CoreumTokens {
                    offset: None,
                    limit: Some(1),
                },
            )
            .unwrap();
        assert_eq!(query_coreum_tokens.tokens.len(), 1);
        assert_eq!(query_coreum_tokens.tokens[0].denom, test_tokens[0]);

        //Query tokens with pagination
        let query_coreum_tokens = wasm
            .query::<QueryMsg, CoreumTokensResponse>(
                &contract_addr,
                &QueryMsg::CoreumTokens {
                    offset: Some(1),
                    limit: Some(1),
                },
            )
            .unwrap();
        assert_eq!(query_coreum_tokens.tokens.len(), 1);
        assert_eq!(query_coreum_tokens.tokens[0].denom, test_tokens[1]);
    }

    #[test]
    fn register_xrpl_token() {
        let app = CoreumTestApp::new();
        let signer = app
            .init_account(&coins(100_000_000_000, FEE_DENOM))
            .unwrap();

        let wasm = Wasm::new(&app);
        let asset_ft = AssetFT::new(&app);
        let relayer = Relayer {
            coreum_address: Addr::unchecked(signer.address()),
            xrpl_address: generate_xrpl_address(),
            xrpl_pub_key: generate_xrpl_pub_key(),
        };

        let contract_addr = store_and_instantiate(
            &wasm,
            &signer,
            Addr::unchecked(signer.address()),
            vec![relayer],
            1,
            50,
            query_issue_fee(&asset_ft),
        );

        let test_tokens = vec![
            XRPLToken {
                issuer: generate_xrpl_address(), //Valid issuer
                currency: "USD".to_string(),     //Valid standard currency code
                sending_precision: -15,
                max_holding_amount: 100,
            },
            XRPLToken {
                issuer: generate_xrpl_address(), //Valid issuer
                currency: "015841551A748AD2C1F76FF6ECB0CCCD00000000".to_string(), //Valid hexadecimal currency
                sending_precision: 15,
                max_holding_amount: 50000,
            },
        ];

        //Registering a token with an invalid issuer should fail.
        let issuer_error = wasm
            .execute::<ExecuteMsg>(
                &contract_addr,
                &ExecuteMsg::RegisterXRPLToken {
                    issuer: "not_valid_issuer".to_string(),
                    currency: test_tokens[0].currency.clone(),
                    sending_precision: test_tokens[0].sending_precision.clone(),
                    max_holding_amount: Uint128::new(test_tokens[0].max_holding_amount.clone()),
                },
                &query_issue_fee(&asset_ft),
                &signer,
            )
            .unwrap_err();

        assert!(issuer_error
            .to_string()
            .contains(ContractError::InvalidXRPLIssuer {}.to_string().as_str()));

        //Registering a token with an invalid precision should fail.
        let issuer_error = wasm
            .execute::<ExecuteMsg>(
                &contract_addr,
                &ExecuteMsg::RegisterXRPLToken {
                    issuer: test_tokens[1].issuer.clone(),
                    currency: test_tokens[0].currency.clone(),
                    sending_precision: -16,
                    max_holding_amount: Uint128::new(test_tokens[0].max_holding_amount.clone()),
                },
                &query_issue_fee(&asset_ft),
                &signer,
            )
            .unwrap_err();

        assert!(issuer_error.to_string().contains(
            ContractError::InvalidSendingPrecision {}
                .to_string()
                .as_str()
        ));

        //Registering a token with an invalid precision should fail.
        let issuer_error = wasm
            .execute::<ExecuteMsg>(
                &contract_addr,
                &ExecuteMsg::RegisterXRPLToken {
                    issuer: test_tokens[1].issuer.clone(),
                    currency: test_tokens[0].currency.clone(),
                    sending_precision: 16,
                    max_holding_amount: Uint128::new(test_tokens[0].max_holding_amount.clone()),
                },
                &query_issue_fee(&asset_ft),
                &signer,
            )
            .unwrap_err();

        assert!(issuer_error.to_string().contains(
            ContractError::InvalidSendingPrecision {}
                .to_string()
                .as_str()
        ));

        //Registering a token with a valid issuer but invalid currency should fail.
        let currency_error = wasm
            .execute::<ExecuteMsg>(
                &contract_addr,
                &ExecuteMsg::RegisterXRPLToken {
                    issuer: test_tokens[1].issuer.clone(),
                    currency: "invalid_currency".to_string(),
                    sending_precision: test_tokens[1].sending_precision.clone(),
                    max_holding_amount: Uint128::new(test_tokens[1].max_holding_amount.clone()),
                },
                &query_issue_fee(&asset_ft),
                &signer,
            )
            .unwrap_err();

        assert!(currency_error
            .to_string()
            .contains(ContractError::InvalidXRPLCurrency {}.to_string().as_str()));

        //Register token with incorrect fee (too much), should fail
        let register_error = wasm
            .execute::<ExecuteMsg>(
                &contract_addr,
                &ExecuteMsg::RegisterXRPLToken {
                    issuer: test_tokens[0].issuer.clone(),
                    currency: test_tokens[0].currency.clone(),
                    sending_precision: test_tokens[0].sending_precision.clone(),
                    max_holding_amount: Uint128::new(test_tokens[0].max_holding_amount.clone()),
                },
                &coins(20_000_000, FEE_DENOM),
                &signer,
            )
            .unwrap_err();

        assert!(register_error
            .to_string()
            .contains(ContractError::InvalidFundsAmount {}.to_string().as_str()));

        //Register two tokens correctly
        for token in test_tokens.clone() {
            wasm.execute::<ExecuteMsg>(
                &contract_addr,
                &ExecuteMsg::RegisterXRPLToken {
                    issuer: token.issuer,
                    currency: token.currency,
                    sending_precision: token.sending_precision,
                    max_holding_amount: Uint128::new(token.max_holding_amount),
                },
                &query_issue_fee(&asset_ft),
                &signer,
            )
            .unwrap();
        }

        // Check tokens are in the bank module
        let asset_ft = AssetFT::new(&app);
        let query_response = asset_ft
            .query_tokens(&QueryTokensRequest {
                pagination: None,
                issuer: contract_addr.clone(),
            })
            .unwrap();

        assert_eq!(query_response.tokens.len(), 3);
        assert!(query_response.tokens[1]
            .denom
            .starts_with(XRPL_DENOM_PREFIX),);
        assert!(query_response.tokens[2]
            .denom
            .starts_with(XRPL_DENOM_PREFIX),);

        //Register 1 token with same issuer+currency, should fail
        let register_error = wasm
            .execute::<ExecuteMsg>(
                &contract_addr,
                &ExecuteMsg::RegisterXRPLToken {
                    issuer: test_tokens[0].issuer.clone(),
                    currency: test_tokens[0].currency.clone(),
                    sending_precision: test_tokens[0].sending_precision.clone(),
                    max_holding_amount: Uint128::new(test_tokens[0].max_holding_amount.clone()),
                },
                &query_issue_fee(&asset_ft),
                &signer,
            )
            .unwrap_err();

        assert!(register_error.to_string().contains(
            ContractError::XRPLTokenAlreadyRegistered {
                issuer: test_tokens[0].issuer.clone(),
                currency: test_tokens[0].currency.clone()
            }
            .to_string()
            .as_str()
        ));

        //Query all tokens
        let query_xrpl_tokens = wasm
            .query::<QueryMsg, XRPLTokensResponse>(
                &contract_addr,
                &QueryMsg::XRPLTokens {
                    offset: None,
                    limit: None,
                },
            )
            .unwrap();
        assert_eq!(query_xrpl_tokens.tokens.len(), 3);

        //Query all tokens with limit
        let query_xrpl_tokens = wasm
            .query::<QueryMsg, XRPLTokensResponse>(
                &contract_addr,
                &QueryMsg::XRPLTokens {
                    offset: None,
                    limit: Some(1),
                },
            )
            .unwrap();
        assert_eq!(query_xrpl_tokens.tokens.len(), 1);
        assert!(query_xrpl_tokens.tokens[0].coreum_denom.starts_with("xrp"));

        //Query all tokens with pagination
        let query_xrpl_tokens = wasm
            .query::<QueryMsg, XRPLTokensResponse>(
                &contract_addr,
                &QueryMsg::XRPLTokens {
                    offset: Some(1),
                    limit: Some(2),
                },
            )
            .unwrap();
        assert_eq!(query_xrpl_tokens.tokens.len(), 2);
    }

    #[test]
    fn send_from_xrpl_to_coreum() {
        let app = CoreumTestApp::new();
        let accounts_number = 4;
        let accounts = app
            .init_accounts(&coins(100_000_000_000, FEE_DENOM), accounts_number)
            .unwrap();

        let signer = accounts.get((accounts_number - 1) as usize).unwrap();
        let receiver = accounts.get((accounts_number - 2) as usize).unwrap();
        let xrpl_addresses = vec![generate_xrpl_address(), generate_xrpl_address()];

        let xrpl_pub_keys = vec![generate_xrpl_pub_key(), generate_xrpl_pub_key()];

        let mut relayer_accounts = vec![];
        let mut relayers = vec![];

        for i in 0..accounts_number - 2 {
            relayer_accounts.push(accounts.get(i as usize).unwrap());
            relayers.push(Relayer {
                coreum_address: Addr::unchecked(accounts.get(i as usize).unwrap().address()),
                xrpl_address: xrpl_addresses[i as usize].to_string(),
                xrpl_pub_key: xrpl_pub_keys[i as usize].to_string(),
            });
        }

        let wasm = Wasm::new(&app);
        let asset_ft = AssetFT::new(&app);

        //Test with 1 relayer and 1 evidence threshold first
        let contract_addr = store_and_instantiate(
            &wasm,
            signer,
            Addr::unchecked(signer.address()),
            vec![relayers[0].clone()],
            1,
            50,
            query_issue_fee(&asset_ft),
        );

        let test_token = XRPLToken {
            issuer: generate_xrpl_address(), //example of valid issuer
            currency: "USD".to_string(),
            sending_precision: 15,
            max_holding_amount: 50000,
        };

        wasm.execute::<ExecuteMsg>(
            &contract_addr,
            &ExecuteMsg::RegisterXRPLToken {
                issuer: test_token.issuer.clone(),
                currency: test_token.currency.clone(),
                sending_precision: test_token.sending_precision.clone(),
                max_holding_amount: Uint128::new(test_token.max_holding_amount.clone()),
            },
            &query_issue_fee(&asset_ft),
            signer,
        )
        .unwrap();

        let query_xrpl_tokens = wasm
            .query::<QueryMsg, XRPLTokensResponse>(
                &contract_addr,
                &QueryMsg::XRPLTokens {
                    offset: None,
                    limit: None,
                },
            )
            .unwrap();

        let denom = query_xrpl_tokens
            .tokens
            .iter()
            .find(|t| t.issuer == test_token.issuer && t.currency == test_token.currency)
            .unwrap()
            .coreum_denom
            .clone();

        let hash = "any_hash".to_string();
        let amount = Uint128::new(100);

        //Bridge with 1 relayer should immediately mint and send to the receiver address
        wasm.execute::<ExecuteMsg>(
            &contract_addr,
            &ExecuteMsg::SaveEvidence {
                evidence: Evidence::XRPLToCoreumTransfer {
                    tx_hash: hash.clone(),
                    issuer: test_token.issuer.clone(),
                    currency: test_token.currency.clone(),
                    amount: amount.clone(),
                    recipient: Addr::unchecked(receiver.address()),
                },
            },
            &[],
            relayer_accounts[0],
        )
        .unwrap();

        let request_balance = asset_ft
            .query_balance(&QueryBalanceRequest {
                account: receiver.address(),
                denom: denom.clone(),
            })
            .unwrap();

        assert_eq!(request_balance.balance, amount.to_string());

        //Test with more than 1 relayer
        let contract_addr = store_and_instantiate(
            &wasm,
            signer,
            Addr::unchecked(signer.address()),
            vec![relayers[0].clone(), relayers[1].clone()],
            2,
            50,
            query_issue_fee(&asset_ft),
        );

        //Register a token
        wasm.execute::<ExecuteMsg>(
            &contract_addr,
            &ExecuteMsg::RegisterXRPLToken {
                issuer: test_token.issuer.clone(),
                currency: test_token.currency.clone(),
                sending_precision: test_token.sending_precision,
                max_holding_amount: Uint128::new(test_token.max_holding_amount),
            },
            &query_issue_fee(&asset_ft),
            signer,
        )
        .unwrap();

        let query_xrpl_tokens = wasm
            .query::<QueryMsg, XRPLTokensResponse>(
                &contract_addr,
                &QueryMsg::XRPLTokens {
                    offset: None,
                    limit: None,
                },
            )
            .unwrap();

        let denom = query_xrpl_tokens
            .tokens
            .iter()
            .find(|t| t.issuer == test_token.issuer && t.currency == test_token.currency)
            .unwrap()
            .coreum_denom
            .clone();

        //Trying to send from an address that is not a relayer should fail
        let relayer_error = wasm
            .execute::<ExecuteMsg>(
                &contract_addr,
                &ExecuteMsg::SaveEvidence {
                    evidence: Evidence::XRPLToCoreumTransfer {
                        tx_hash: hash.clone(),
                        issuer: test_token.issuer.clone(),
                        currency: test_token.currency.clone(),
                        amount: amount.clone(),
                        recipient: Addr::unchecked(receiver.address()),
                    },
                },
                &[],
                signer,
            )
            .unwrap_err();

        assert!(relayer_error
            .to_string()
            .contains(ContractError::UnauthorizedSender {}.to_string().as_str()));

        //Trying to send a token that is not previously registered should also fail
        let relayer_error = wasm
            .execute::<ExecuteMsg>(
                &contract_addr,
                &ExecuteMsg::SaveEvidence {
                    evidence: Evidence::XRPLToCoreumTransfer {
                        tx_hash: hash.clone(),
                        issuer: "not_registered".to_string(),
                        currency: "not_registered".to_string(),
                        amount: amount.clone(),
                        recipient: Addr::unchecked(receiver.address()),
                    },
                },
                &[],
                relayer_accounts[0],
            )
            .unwrap_err();

        assert!(relayer_error
            .to_string()
            .contains(ContractError::TokenNotRegistered {}.to_string().as_str()));

        //Trying to send invalid evidence should fail
        let relayer_error = wasm
            .execute::<ExecuteMsg>(
                &contract_addr,
                &ExecuteMsg::SaveEvidence {
                    evidence: Evidence::XRPLToCoreumTransfer {
                        tx_hash: hash.clone(),
                        issuer: test_token.issuer.clone(),
                        currency: test_token.currency.clone(),
                        amount: Uint128::new(0),
                        recipient: Addr::unchecked(receiver.address()),
                    },
                },
                &[],
                relayer_accounts[0],
            )
            .unwrap_err();

        assert!(relayer_error
            .to_string()
            .contains(ContractError::InvalidAmount {}.to_string().as_str()));

        //First relayer to execute should not trigger a mint and send
        wasm.execute::<ExecuteMsg>(
            &contract_addr,
            &ExecuteMsg::SaveEvidence {
                evidence: Evidence::XRPLToCoreumTransfer {
                    tx_hash: hash.clone(),
                    issuer: test_token.issuer.clone(),
                    currency: test_token.currency.clone(),
                    amount: amount.clone(),
                    recipient: Addr::unchecked(receiver.address()),
                },
            },
            &[],
            relayer_accounts[0],
        )
        .unwrap();

        //Balance should be 0
        let request_balance = asset_ft
            .query_balance(&QueryBalanceRequest {
                account: receiver.address(),
                denom: denom.clone(),
            })
            .unwrap();

        assert_eq!(request_balance.balance, "0".to_string());

        //Relaying again from same relayer should trigger an error
        let relayer_error = wasm
            .execute::<ExecuteMsg>(
                &contract_addr,
                &ExecuteMsg::SaveEvidence {
                    evidence: Evidence::XRPLToCoreumTransfer {
                        tx_hash: hash.clone(),
                        issuer: test_token.issuer.clone(),
                        currency: test_token.currency.clone(),
                        amount: amount.clone(),
                        recipient: Addr::unchecked(receiver.address()),
                    },
                },
                &[],
                relayer_accounts[0],
            )
            .unwrap_err();

        assert!(relayer_error.to_string().contains(
            ContractError::EvidenceAlreadyProvided {}
                .to_string()
                .as_str()
        ));

        //Second relayer to execute should trigger a mint and send
        wasm.execute::<ExecuteMsg>(
            &contract_addr,
            &ExecuteMsg::SaveEvidence {
                evidence: Evidence::XRPLToCoreumTransfer {
                    tx_hash: hash.clone(),
                    issuer: test_token.issuer.clone(),
                    currency: test_token.currency.clone(),
                    amount: amount.clone(),
                    recipient: Addr::unchecked(receiver.address()),
                },
            },
            &[],
            relayer_accounts[1],
        )
        .unwrap();

        //Balance should be 0
        let request_balance = asset_ft
            .query_balance(&QueryBalanceRequest {
                account: receiver.address(),
                denom: denom.clone(),
            })
            .unwrap();

        assert_eq!(request_balance.balance, amount.to_string());

        //Trying to relay again will trigger an error because operation is already executed
        let relayer_error = wasm
            .execute::<ExecuteMsg>(
                &contract_addr,
                &ExecuteMsg::SaveEvidence {
                    evidence: Evidence::XRPLToCoreumTransfer {
                        tx_hash: hash.clone(),
                        issuer: test_token.issuer.clone(),
                        currency: test_token.currency.clone(),
                        amount: amount.clone(),
                        recipient: Addr::unchecked(receiver.address()),
                    },
                },
                &[],
                relayer_accounts[1],
            )
            .unwrap_err();

        assert!(relayer_error.to_string().contains(
            ContractError::OperationAlreadyExecuted {}
                .to_string()
                .as_str()
        ));

        let new_amount = Uint128::new(150);
        //Trying to relay a different operation with same hash will trigger an error
        let relayer_error = wasm
            .execute::<ExecuteMsg>(
                &contract_addr,
                &ExecuteMsg::SaveEvidence {
                    evidence: Evidence::XRPLToCoreumTransfer {
                        tx_hash: hash.clone(),
                        issuer: test_token.issuer.clone(),
                        currency: test_token.currency.clone(),
                        amount: new_amount.clone(),
                        recipient: Addr::unchecked(receiver.address()),
                    },
                },
                &[],
                relayer_accounts[0],
            )
            .unwrap_err();

        assert!(relayer_error.to_string().contains(
            ContractError::OperationAlreadyExecuted {}
                .to_string()
                .as_str()
        ));
    }

    #[test]
    fn precisions() {
        let app = CoreumTestApp::new();
        let signer = app
            .init_account(&coins(100_000_000_000, FEE_DENOM))
            .unwrap();

        let receiver = app
            .init_account(&coins(100_000_000_000, FEE_DENOM))
            .unwrap();

        let wasm = Wasm::new(&app);
        let asset_ft = AssetFT::new(&app);
        let relayer = Relayer {
            coreum_address: Addr::unchecked(signer.address()),
            xrpl_address: generate_xrpl_address(),
            xrpl_pub_key: generate_xrpl_pub_key(),
        };

        let contract_addr = store_and_instantiate(
            &wasm,
            &signer,
            Addr::unchecked(signer.address()),
<<<<<<< HEAD
            vec![
                relayers[0].clone(), relayers[1].clone(),
            ],
            2,
            4,
=======
            vec![relayer],
            1,
            50,
>>>>>>> dc118b51
            query_issue_fee(&asset_ft),
        );

        let test_token1 = XRPLToken {
            issuer: generate_xrpl_address(),
            currency: "TT1".to_string(),
            sending_precision: -2,
            max_holding_amount: 200000000000000000,
        };
        let test_token2 = XRPLToken {
            issuer: generate_xrpl_address().to_string(),
            currency: "TT2".to_string(),
            sending_precision: 13,
            max_holding_amount: 499,
        };

        let test_token3 = XRPLToken {
            issuer: generate_xrpl_address().to_string(),
            currency: "TT3".to_string(),
            sending_precision: 0,
            max_holding_amount: 5000000000000000,
        };

        // Test negative sending precisions

<<<<<<< HEAD
        let sequence_number = 1;
        //Trying to recover tickets with the value less than used_tickets_threshold
        let recover_ticket_error = wasm
            .execute::<ExecuteMsg>(
                &contract_addr,
                &ExecuteMsg::RecoverTickets {
                    sequence_number,
                    number_of_tickets: Some(1),
                },
                &vec![],
                &signer,
            )
            .unwrap_err();

        assert!(recover_ticket_error.to_string().contains(
            ContractError::InvalidTicketNumberToAllocate {}
                .to_string()
                .as_str()
        ));

        //Trying to recover more than max tickets will fail
        let recover_ticket_error = wasm
            .execute::<ExecuteMsg>(
                &contract_addr,
                &ExecuteMsg::RecoverTickets {
                    sequence_number,
                    number_of_tickets: Some(300),
=======
        //Register token
        wasm.execute::<ExecuteMsg>(
            &contract_addr,
            &ExecuteMsg::RegisterXRPLToken {
                issuer: test_token1.issuer.clone(),
                currency: test_token1.currency.clone(),
                sending_precision: test_token1.sending_precision.clone(),
                max_holding_amount: Uint128::new(test_token1.max_holding_amount.clone()),
            },
            &query_issue_fee(&asset_ft),
            &signer,
        )
        .unwrap();

        let query_xrpl_tokens = wasm
            .query::<QueryMsg, XRPLTokensResponse>(
                &contract_addr,
                &QueryMsg::XRPLTokens {
                    offset: None,
                    limit: None,
>>>>>>> dc118b51
                },
            )
            .unwrap();

        let denom = query_xrpl_tokens
            .tokens
            .iter()
            .find(|t| t.issuer == test_token1.issuer && t.currency == test_token1.currency)
            .unwrap()
            .coreum_denom
            .clone();

        let precision_error = wasm
            .execute::<ExecuteMsg>(
                &contract_addr,
                &ExecuteMsg::SaveEvidence {
                    evidence: Evidence::XRPLToCoreumTransfer {
                        tx_hash: "any_hash1".to_string(),
                        issuer: test_token1.issuer.clone(),
                        currency: test_token1.currency.clone(),
                        //Sending less than 100000000000000000, in this case 99999999999999999 (1 less digit) should return an error because it will truncate to zero
                        amount: Uint128::new(99999999999999999),
                        recipient: Addr::unchecked(receiver.address()),
                    },
                },
                &[],
                &signer,
            )
            .unwrap_err();

        assert!(precision_error.to_string().contains(
            ContractError::AmountSentIsZeroAfterTruncating {}
                .to_string()
                .as_str()
        ));

        wasm.execute::<ExecuteMsg>(
            &contract_addr,
            &ExecuteMsg::SaveEvidence {
                evidence: Evidence::XRPLToCoreumTransfer {
                    tx_hash: "any_hash1".to_string(),
                    issuer: test_token1.issuer.clone(),
                    currency: test_token1.currency.clone(),
                    //Sending more than 199999999999999999 will truncate to 100000000000000000 and send it to the user
                    amount: Uint128::new(199999999999999999),
                    recipient: Addr::unchecked(receiver.address()),
                },
            },
            &[],
            &signer,
        )
        .unwrap();

        let request_balance = asset_ft
            .query_balance(&QueryBalanceRequest {
                account: receiver.address(),
                denom: denom.clone(),
            })
            .unwrap();

        assert_eq!(request_balance.balance, "100000000000000000".to_string());

        //Sending it again should work too because we will not have passed maximum holding amount
        wasm.execute::<ExecuteMsg>(
            &contract_addr,
            &ExecuteMsg::SaveEvidence {
                evidence: Evidence::XRPLToCoreumTransfer {
                    tx_hash: "any_hash2".to_string(),
                    issuer: test_token1.issuer.clone(),
                    currency: test_token1.currency.clone(),
                    //Let's try sending 199999999999999999 that will be truncated to 100000000000000000 and send it to the user
                    amount: Uint128::new(199999999999999999),
                    recipient: Addr::unchecked(receiver.address()),
                },
            },
            &[],
            &signer,
        )
        .unwrap();

        let request_balance = asset_ft
            .query_balance(&QueryBalanceRequest {
                account: receiver.address(),
                denom: denom.clone(),
            })
            .unwrap();

        assert_eq!(request_balance.balance, "200000000000000000".to_string());

        //Sending it a 3rd time will fail because will pass the maximum holding amount.
        let maximum_amount_error = wasm
            .execute::<ExecuteMsg>(
                &contract_addr,
                &ExecuteMsg::SaveEvidence {
                    evidence: Evidence::XRPLToCoreumTransfer {
                        tx_hash: "any_hash3".to_string(),
                        issuer: test_token1.issuer.clone(),
                        currency: test_token1.currency.clone(),
                        //Let's try sending 199999999999999999 that will be truncated to 100000000000000000 and send it to the user
                        amount: Uint128::new(199999999999999999),
                        recipient: Addr::unchecked(receiver.address()),
                    },
                },
                &[],
                &signer,
            )
            .unwrap_err();

        assert!(maximum_amount_error.to_string().contains(
            ContractError::MaximumBridgedAmountReached {}
                .to_string()
                .as_str()
        ));

        let request_balance = asset_ft
            .query_balance(&QueryBalanceRequest {
                account: receiver.address(),
                denom: denom.clone(),
            })
            .unwrap();

        assert_eq!(request_balance.balance, "200000000000000000".to_string());

        // Test positive sending precisions

        //Register token
        wasm.execute::<ExecuteMsg>(
            &contract_addr,
            &ExecuteMsg::RegisterXRPLToken {
                issuer: test_token2.issuer.clone(),
                currency: test_token2.currency.clone(),
                sending_precision: test_token2.sending_precision.clone(),
                max_holding_amount: Uint128::new(test_token2.max_holding_amount.clone()),
            },
            &query_issue_fee(&asset_ft),
            &signer,
        )
        .unwrap();

        let query_xrpl_tokens = wasm
            .query::<QueryMsg, XRPLTokensResponse>(
                &contract_addr,
                &QueryMsg::XRPLTokens {
                    offset: None,
                    limit: None,
                },
            )
            .unwrap();

        let denom = query_xrpl_tokens
            .tokens
            .iter()
            .find(|t| t.issuer == test_token2.issuer && t.currency == test_token2.currency)
            .unwrap()
            .coreum_denom
            .clone();

        let precision_error = wasm
            .execute::<ExecuteMsg>(
                &contract_addr,
                &ExecuteMsg::SaveEvidence {
                    evidence: Evidence::XRPLToCoreumTransfer {
                        tx_hash: "any_hash5".to_string(),
                        issuer: test_token2.issuer.clone(),
                        currency: test_token2.currency.clone(),
                        //Sending more than 499 should fail because maximum holding amount is 499
                        amount: Uint128::new(500),
                        recipient: Addr::unchecked(receiver.address()),
                    },
                },
                &[],
                &signer,
            )
            .unwrap_err();

        assert!(precision_error.to_string().contains(
            ContractError::MaximumBridgedAmountReached {}
                .to_string()
                .as_str()
        ));

        let precision_error = wasm
            .execute::<ExecuteMsg>(
                &contract_addr,
                &ExecuteMsg::SaveEvidence {
                    evidence: Evidence::XRPLToCoreumTransfer {
                        tx_hash: "any_hash6".to_string(),
                        issuer: test_token2.issuer.clone(),
                        currency: test_token2.currency.clone(),
                        //Sending less than 100 will truncate to 0 so should fail
                        amount: Uint128::new(99),
                        recipient: Addr::unchecked(receiver.address()),
                    },
                },
                &[],
                &signer,
            )
            .unwrap_err();

        assert!(precision_error.to_string().contains(
            ContractError::AmountSentIsZeroAfterTruncating {}
                .to_string()
                .as_str()
        ));

        wasm.execute::<ExecuteMsg>(
            &contract_addr,
            &ExecuteMsg::SaveEvidence {
                evidence: Evidence::XRPLToCoreumTransfer {
                    tx_hash: "any_hash7".to_string(),
                    issuer: test_token2.issuer.clone(),
                    currency: test_token2.currency.clone(),
                    //Sending 299 should truncate the amount to 200
                    amount: Uint128::new(299),
                    recipient: Addr::unchecked(receiver.address()),
                },
            },
            &[],
            &signer,
        )
        .unwrap();

        let request_balance = asset_ft
            .query_balance(&QueryBalanceRequest {
                account: receiver.address(),
                denom: denom.clone(),
            })
            .unwrap();

        assert_eq!(request_balance.balance, "200".to_string());

        //Sending it again should truncate the amount to 200 again and should pass
        wasm.execute::<ExecuteMsg>(
            &contract_addr,
            &ExecuteMsg::SaveEvidence {
                evidence: Evidence::XRPLToCoreumTransfer {
                    tx_hash: "any_hash8".to_string(),
                    issuer: test_token2.issuer.clone(),
                    currency: test_token2.currency.clone(),
                    //Sending 299 should truncate the amount to 200
                    amount: Uint128::new(299),
                    recipient: Addr::unchecked(receiver.address()),
                },
            },
            &[],
            &signer,
        )
        .unwrap();

        let request_balance = asset_ft
            .query_balance(&QueryBalanceRequest {
                account: receiver.address(),
                denom: denom.clone(),
            })
            .unwrap();

        assert_eq!(request_balance.balance, "400".to_string());

        //Sending 199 should truncate to 100 and since maximum is 499, it should fail
        let maximum_amount_error = wasm
            .execute::<ExecuteMsg>(
                &contract_addr,
                &ExecuteMsg::SaveEvidence {
                    evidence: Evidence::XRPLToCoreumTransfer {
                        tx_hash: "any_hash9".to_string(),
                        issuer: test_token2.issuer.clone(),
                        currency: test_token2.currency.clone(),
                        //Sending 199 should truncate to 100 and since it's over the maximum it should fail
                        amount: Uint128::new(199),
                        recipient: Addr::unchecked(receiver.address()),
                    },
                },
                &[],
                &signer,
            )
            .unwrap_err();

        assert!(maximum_amount_error.to_string().contains(
            ContractError::MaximumBridgedAmountReached {}
                .to_string()
                .as_str()
        ));

        // Test 0 sending precision

        //Register token
        wasm.execute::<ExecuteMsg>(
            &contract_addr,
            &ExecuteMsg::RegisterXRPLToken {
                issuer: test_token3.issuer.clone(),
                currency: test_token3.currency.clone(),
                sending_precision: test_token3.sending_precision.clone(),
                max_holding_amount: Uint128::new(test_token3.max_holding_amount.clone()),
            },
            &query_issue_fee(&asset_ft),
            &signer,
        )
        .unwrap();

        let query_xrpl_tokens = wasm
            .query::<QueryMsg, XRPLTokensResponse>(
                &contract_addr,
                &QueryMsg::XRPLTokens {
                    offset: None,
                    limit: None,
                },
            )
            .unwrap();

        let denom = query_xrpl_tokens
            .tokens
            .iter()
            .find(|t| t.issuer == test_token3.issuer && t.currency == test_token3.currency)
            .unwrap()
            .coreum_denom
            .clone();

        let precision_error = wasm
            .execute::<ExecuteMsg>(
                &contract_addr,
                &ExecuteMsg::SaveEvidence {
                    evidence: Evidence::XRPLToCoreumTransfer {
                        tx_hash: "any_hash10".to_string(),
                        issuer: test_token3.issuer.clone(),
                        currency: test_token3.currency.clone(),
                        //Sending more than 5000000000000000 should fail because maximum holding amount is 5000000000000000
                        amount: Uint128::new(6000000000000000),
                        recipient: Addr::unchecked(receiver.address()),
                    },
                },
                &[],
                &signer,
            )
            .unwrap_err();

        assert!(precision_error.to_string().contains(
            ContractError::MaximumBridgedAmountReached {}
                .to_string()
                .as_str()
        ));

        let precision_error = wasm
            .execute::<ExecuteMsg>(
                &contract_addr,
                &ExecuteMsg::SaveEvidence {
                    evidence: Evidence::XRPLToCoreumTransfer {
                        tx_hash: "any_hash11".to_string(),
                        issuer: test_token3.issuer.clone(),
                        currency: test_token3.currency.clone(),
                        //Sending less than 1000000000000000 will truncate to 0 so should fail
                        amount: Uint128::new(900000000000000),
                        recipient: Addr::unchecked(receiver.address()),
                    },
                },
                &[],
                &signer,
            )
            .unwrap_err();

        assert!(precision_error.to_string().contains(
            ContractError::AmountSentIsZeroAfterTruncating {}
                .to_string()
                .as_str()
        ));

        wasm.execute::<ExecuteMsg>(
            &contract_addr,
            &ExecuteMsg::SaveEvidence {
                evidence: Evidence::XRPLToCoreumTransfer {
                    tx_hash: "any_hash12".to_string(),
                    issuer: test_token3.issuer.clone(),
                    currency: test_token3.currency.clone(),
                    //Sending 1111111111111111 should truncate the amount to 1000000000000000
                    amount: Uint128::new(1111111111111111),
                    recipient: Addr::unchecked(receiver.address()),
                },
            },
            &[],
            &signer,
        )
        .unwrap();

        let request_balance = asset_ft
            .query_balance(&QueryBalanceRequest {
                account: receiver.address(),
                denom: denom.clone(),
            })
            .unwrap();

        assert_eq!(request_balance.balance, "1000000000000000".to_string());

        wasm.execute::<ExecuteMsg>(
            &contract_addr,
            &ExecuteMsg::SaveEvidence {
                evidence: Evidence::XRPLToCoreumTransfer {
                    tx_hash: "any_hash13".to_string(),
                    issuer: test_token3.issuer.clone(),
                    currency: test_token3.currency.clone(),
                    //Sending 4111111111111111 should truncate the amount to 4000000000000000 and should pass because maximum is 5000000000000000
                    amount: Uint128::new(4111111111111111),
                    recipient: Addr::unchecked(receiver.address()),
                },
            },
            &[],
            &signer,
        )
        .unwrap();

        let request_balance = asset_ft
            .query_balance(&QueryBalanceRequest {
                account: receiver.address(),
                denom: denom.clone(),
            })
            .unwrap();

        assert_eq!(request_balance.balance, "5000000000000000".to_string());

        let maximum_amount_error = wasm
            .execute::<ExecuteMsg>(
                &contract_addr,
                &ExecuteMsg::SaveEvidence {
                    evidence: Evidence::XRPLToCoreumTransfer {
                        tx_hash: "any_hash14".to_string(),
                        issuer: test_token2.issuer.clone(),
                        currency: test_token2.currency.clone(),
                        //Sending 1111111111111111 should truncate the amount to 1000000000000000 and should fail because bridge is already holding maximum
                        amount: Uint128::new(1111111111111111),
                        recipient: Addr::unchecked(receiver.address()),
                    },
                },
                &[],
                &signer,
            )
            .unwrap_err();

        assert!(maximum_amount_error.to_string().contains(
            ContractError::MaximumBridgedAmountReached {}
                .to_string()
                .as_str()
        ));

        //Test sending XRP
        let denom = query_xrpl_tokens
            .tokens
            .iter()
            .find(|t| t.issuer == XRP_ISSUER.to_string() && t.currency == XRP_CURRENCY.to_string())
            .unwrap()
            .coreum_denom
            .clone();

        let precision_error = wasm
            .execute::<ExecuteMsg>(
                &contract_addr,
                &ExecuteMsg::SaveEvidence {
                    evidence: Evidence::XRPLToCoreumTransfer {
                        tx_hash: "any_hash15".to_string(),
                        issuer: XRP_ISSUER.to_string(),
                        currency: XRP_CURRENCY.to_string(),
                        //Sending more than 100000000000000000 should fail because maximum holding amount is 10000000000000000 (1 less zero)
                        amount: Uint128::new(100000000000000000),
                        recipient: Addr::unchecked(receiver.address()),
                    },
                },
                &[],
                &signer,
            )
            .unwrap_err();

        assert!(precision_error.to_string().contains(
            ContractError::MaximumBridgedAmountReached {}
                .to_string()
                .as_str()
        ));

        wasm.execute::<ExecuteMsg>(
            &contract_addr,
            &ExecuteMsg::SaveEvidence {
                evidence: Evidence::XRPLToCoreumTransfer {
                    tx_hash: "any_hash15".to_string(),
                    issuer: XRP_ISSUER.to_string(),
                    currency: XRP_CURRENCY.to_string(),
                    //There should never be truncation because we allow full precision for XRP initially
                    amount: Uint128::new(1),
                    recipient: Addr::unchecked(receiver.address()),
                },
            },
            &[],
            &signer,
        )
        .unwrap();

        let request_balance = asset_ft
            .query_balance(&QueryBalanceRequest {
                account: receiver.address(),
                denom: denom.clone(),
            })
            .unwrap();

        assert_eq!(request_balance.balance, "1".to_string());

        wasm.execute::<ExecuteMsg>(
            &contract_addr,
            &ExecuteMsg::SaveEvidence {
                evidence: Evidence::XRPLToCoreumTransfer {
                    tx_hash: "any_hash16".to_string(),
                    issuer: XRP_ISSUER.to_string(),
                    currency: XRP_CURRENCY.to_string(),
                    //This should work because we are sending the rest to reach the maximum amount
                    amount: Uint128::new(9999999999999999),
                    recipient: Addr::unchecked(receiver.address()),
                },
            },
            &[],
            &signer,
        )
        .unwrap();

        let request_balance = asset_ft
            .query_balance(&QueryBalanceRequest {
                account: receiver.address(),
                denom: denom.clone(),
            })
            .unwrap();

        assert_eq!(request_balance.balance, "10000000000000000".to_string());

        let maximum_amount_error = wasm
            .execute::<ExecuteMsg>(
                &contract_addr,
                &ExecuteMsg::SaveEvidence {
                    evidence: Evidence::XRPLToCoreumTransfer {
                        tx_hash: "any_hash17".to_string(),
                        issuer: XRP_ISSUER.to_string(),
                        currency: XRP_CURRENCY.to_string(),
                        //Sending 1 more token would surpass the maximum so should fail
                        amount: Uint128::new(1),
                        recipient: Addr::unchecked(receiver.address()),
                    },
                },
                &[],
                &signer,
            )
            .unwrap_err();

        assert!(maximum_amount_error.to_string().contains(
            ContractError::MaximumBridgedAmountReached {}
                .to_string()
                .as_str()
        ));
    }

    #[test]
    fn ticket_recovery() {
        let app = CoreumTestApp::new();
        let accounts_number = 3;
        let accounts = app
            .init_accounts(&coins(100_000_000_000, FEE_DENOM), accounts_number)
            .unwrap();

        let signer = accounts.get((accounts_number - 1) as usize).unwrap();
        let xrpl_addresses = vec![generate_xrpl_address(), generate_xrpl_address()];

        let xrpl_pub_keys = vec![generate_xrpl_pub_key(), generate_xrpl_pub_key()];

        let mut relayer_accounts = vec![];
        let mut relayers = vec![];

        for i in 0..accounts_number - 1 {
            relayer_accounts.push(accounts.get(i as usize).unwrap());
            relayers.push(Relayer {
                coreum_address: Addr::unchecked(accounts.get(i as usize).unwrap().address()),
                xrpl_address: xrpl_addresses[i as usize].to_string(),
                xrpl_pub_key: xrpl_pub_keys[i as usize].to_string(),
            });
        }

        let wasm = Wasm::new(&app);
        let asset_ft = AssetFT::new(&app);

        let contract_addr = store_and_instantiate(
            &wasm,
            &signer,
            Addr::unchecked(signer.address()),
            vec![relayers[0].clone(), relayers[1].clone()],
            2,
            50,
            query_issue_fee(&asset_ft),
        );

        // Querying current pending operations and available tickets should return empty results.
        let query_pending_operations = wasm
            .query::<QueryMsg, PendingOperationsResponse>(
                &contract_addr,
                &QueryMsg::PendingOperations {},
            )
            .unwrap();

        let query_available_tickets = wasm
            .query::<QueryMsg, AvailableTicketsResponse>(
                &contract_addr,
                &QueryMsg::AvailableTickets {},
            )
            .unwrap();

        assert_eq!(query_pending_operations.operations, vec![]);
        assert_eq!(query_available_tickets.tickets, Vec::<u64>::new());

        let sequence_number = 1;
        //Trying to recover 0 tickets will fail
        let recover_ticket_error = wasm
            .execute::<ExecuteMsg>(
                &contract_addr,
                &ExecuteMsg::RecoverTickets {
                    sequence_number,
                    number_of_tickets: Some(0),
                },
                &vec![],
                &signer,
            )
            .unwrap_err();

        assert!(recover_ticket_error.to_string().contains(
            ContractError::InvalidTicketNumberToAllocate {}
                .to_string()
                .as_str()
        ));

        //Trying to recover more than max tickets will fail
        let recover_ticket_error = wasm
            .execute::<ExecuteMsg>(
                &contract_addr,
                &ExecuteMsg::RecoverTickets {
                    sequence_number,
                    number_of_tickets: Some(300),
                },
                &vec![],
                &signer,
            )
            .unwrap_err();

        assert!(recover_ticket_error.to_string().contains(
            ContractError::InvalidTicketNumberToAllocate {}
                .to_string()
                .as_str()
        ));

        // Owner will send a recover tickets operation which will set the pending ticket update flag to true
        wasm.execute::<ExecuteMsg>(
            &contract_addr,
            &ExecuteMsg::RecoverTickets {
                sequence_number,
                number_of_tickets: Some(5),
            },
            &vec![],
            &signer,
        )
        .unwrap();

        // Try to send another one will fail because there is a pending update operation that hasn't been processed
        let recover_ticket_error = wasm
            .execute::<ExecuteMsg>(
                &contract_addr,
                &ExecuteMsg::RecoverTickets {
                    sequence_number,
                    number_of_tickets: Some(5),
                },
                &vec![],
                &signer,
            )
            .unwrap_err();

        assert!(recover_ticket_error
            .to_string()
            .contains(ContractError::PendingTicketUpdate {}.to_string().as_str()));

        // Querying the current pending operations should return 1
        let query_pending_operations = wasm
            .query::<QueryMsg, PendingOperationsResponse>(
                &contract_addr,
                &QueryMsg::PendingOperations {},
            )
            .unwrap();

        assert_eq!(
            query_pending_operations.operations,
            [Operation {
                ticket_number: None,
                sequence_number: Some(sequence_number),
                signatures: vec![], //No signatures yet
                operation_type: OperationType::AllocateTickets { number: 5 }
            }]
        );

        let tx_hash = "any_hash".to_string();
        let tickets = vec![1, 2, 3, 4, 5];
        let correct_signature_example = "3045022100DFA01DA5D6C9877F9DAA59A06032247F3D7ED6444EAD5C90A3AC33CCB7F19B3F02204D8D50E4D085BB1BC9DFB8281B8F35BDAEB7C74AE4B825F8CAE1217CFBDF4EA1".to_string();

        // Trying to relay the operation with a different sequence number than the one in pending operation should fail.
        let relayer_error = wasm
            .execute::<ExecuteMsg>(
                &contract_addr,
                &ExecuteMsg::SaveEvidence {
                    evidence: Evidence::XRPLTransactionResult {
                        tx_hash: Some(tx_hash.clone()),
                        sequence_number: Some(sequence_number + 1),
                        ticket_number: None,
                        transaction_result: TransactionResult::Rejected {},
                        operation_result: OperationResult::TicketsAllocation { tickets: None },
                    },
                },
                &vec![],
                relayer_accounts[0],
            )
            .unwrap_err();

        assert!(relayer_error.to_string().contains(
            ContractError::PendingOperationNotFound {}
                .to_string()
                .as_str()
        ));

        //Provide signatures for the operation for each relayer
        wasm.execute::<ExecuteMsg>(
            &contract_addr,
            &ExecuteMsg::RegisterSignature {
                operation_id: sequence_number,
                signature: correct_signature_example.clone(),
            },
            &vec![],
            relayer_accounts[0],
        )
        .unwrap();

        //Provide the signature again for the operation will fail
        let signature_error = wasm
            .execute::<ExecuteMsg>(
                &contract_addr,
                &ExecuteMsg::RegisterSignature {
                    operation_id: sequence_number,
                    signature: correct_signature_example.clone(),
                },
                &vec![],
                relayer_accounts[0],
            )
            .unwrap_err();

        assert!(signature_error.to_string().contains(
            ContractError::SignatureAlreadyProvided {}
                .to_string()
                .as_str()
        ));

        //Provide a signature for an operation that is not pending should fail
        let signature_error = wasm
            .execute::<ExecuteMsg>(
                &contract_addr,
                &ExecuteMsg::RegisterSignature {
                    operation_id: sequence_number + 1,
                    signature: correct_signature_example.clone(),
                },
                &vec![],
                relayer_accounts[0],
            )
            .unwrap_err();

        assert!(signature_error.to_string().contains(
            ContractError::PendingOperationNotFound {}
                .to_string()
                .as_str()
        ));

        wasm.execute::<ExecuteMsg>(
            &contract_addr,
            &ExecuteMsg::RegisterSignature {
                operation_id: sequence_number,
                signature: correct_signature_example.clone(),
            },
            &vec![],
            relayer_accounts[1],
        )
        .unwrap();

        //Verify that we have both signatures in the operation
        let query_pending_operation = wasm
            .query::<QueryMsg, PendingOperationsResponse>(
                &contract_addr,
                &QueryMsg::PendingOperations {},
            )
            .unwrap();

        assert_eq!(query_pending_operation.operations.len(), 1);
        assert_eq!(
            query_pending_operation.operations[0].signatures,
            vec![
                Signature {
                    signature: correct_signature_example.clone(),
                    relayer: Addr::unchecked(relayers[0].coreum_address.clone()),
                },
                Signature {
                    signature: correct_signature_example.clone(),
                    relayer: Addr::unchecked(relayers[1].coreum_address.clone()),
                }
            ]
        );

        //Relaying the rejected operation twice should remove it from pending operations but not allocate tickets
        wasm.execute::<ExecuteMsg>(
            &contract_addr,
            &ExecuteMsg::SaveEvidence {
                evidence: Evidence::XRPLTransactionResult {
                    tx_hash: Some(tx_hash.clone()),
                    sequence_number: Some(sequence_number),
                    ticket_number: None,
                    transaction_result: TransactionResult::Rejected {},
                    operation_result: OperationResult::TicketsAllocation { tickets: None },
                },
            },
            &vec![],
            relayer_accounts[0],
        )
        .unwrap();

        wasm.execute::<ExecuteMsg>(
            &contract_addr,
            &ExecuteMsg::SaveEvidence {
                evidence: Evidence::XRPLTransactionResult {
                    tx_hash: Some(tx_hash.clone()),
                    sequence_number: Some(sequence_number),
                    ticket_number: None,
                    transaction_result: TransactionResult::Rejected {},
                    operation_result: OperationResult::TicketsAllocation { tickets: None },
                },
            },
            &vec![],
            relayer_accounts[1],
        )
        .unwrap();

        // Querying current pending operations and tickets should return empty results again
        let query_pending_operations = wasm
            .query::<QueryMsg, PendingOperationsResponse>(
                &contract_addr,
                &QueryMsg::PendingOperations {},
            )
            .unwrap();

        let query_available_tickets = wasm
            .query::<QueryMsg, AvailableTicketsResponse>(
                &contract_addr,
                &QueryMsg::AvailableTickets {},
            )
            .unwrap();

        assert_eq!(query_pending_operations.operations, vec![]);
        assert_eq!(query_available_tickets.tickets, Vec::<u64>::new());

        // Let's do the same now but reporting an invalid transaction
        let sequence_number = 2;
        wasm.execute::<ExecuteMsg>(
            &contract_addr,
            &ExecuteMsg::RecoverTickets {
                sequence_number,
                number_of_tickets: Some(5),
            },
            &vec![],
            &signer,
        )
        .unwrap();

        //We provide the signatures again
        wasm.execute::<ExecuteMsg>(
            &contract_addr,
            &ExecuteMsg::RegisterSignature {
                operation_id: sequence_number,
                signature: correct_signature_example.clone(),
            },
            &vec![],
            relayer_accounts[0],
        )
        .unwrap();

        wasm.execute::<ExecuteMsg>(
            &contract_addr,
            &ExecuteMsg::RegisterSignature {
                operation_id: sequence_number,
                signature: correct_signature_example.clone(),
            },
            &vec![],
            relayer_accounts[1],
        )
        .unwrap();
        // Trying to relay the operation with a same hash as previous rejected one should fail
        let relayer_error = wasm
            .execute::<ExecuteMsg>(
                &contract_addr,
                &ExecuteMsg::SaveEvidence {
                    evidence: Evidence::XRPLTransactionResult {
                        tx_hash: Some(tx_hash.clone()),
                        sequence_number: Some(sequence_number),
                        ticket_number: None,
                        transaction_result: TransactionResult::Accepted {},
                        operation_result: OperationResult::TicketsAllocation {
                            tickets: Some(tickets.clone()),
                        },
                    },
                },
                &vec![],
                relayer_accounts[0],
            )
            .unwrap_err();

        assert!(relayer_error.to_string().contains(
            ContractError::OperationAlreadyExecuted {}
                .to_string()
                .as_str()
        ));

        //Relaying the operation twice as invalid should removed it from pending operations and not allocate tickets
        wasm.execute::<ExecuteMsg>(
            &contract_addr,
            &ExecuteMsg::SaveEvidence {
                evidence: Evidence::XRPLTransactionResult {
                    tx_hash: None,
                    sequence_number: Some(sequence_number),
                    ticket_number: None,
                    transaction_result: TransactionResult::Invalid {},
                    operation_result: OperationResult::TicketsAllocation {
                        tickets: None,
                    },
                },
            },
            &vec![],
            relayer_accounts[0],
        )
        .unwrap();

        wasm.execute::<ExecuteMsg>(
            &contract_addr,
            &ExecuteMsg::SaveEvidence {
                evidence: Evidence::XRPLTransactionResult {
                    tx_hash: None,
                    sequence_number: Some(sequence_number),
                    ticket_number: None,
                    transaction_result: TransactionResult::Invalid {},
                    operation_result: OperationResult::TicketsAllocation {
                        tickets: None,
                    },
                },
            },
            &vec![],
            relayer_accounts[1],
        )
        .unwrap();

        // Querying the current pending operations should return empty
        let query_pending_operations = wasm
            .query::<QueryMsg, PendingOperationsResponse>(
                &contract_addr,
                &QueryMsg::PendingOperations {},
            )
            .unwrap();

        let query_available_tickets = wasm
            .query::<QueryMsg, AvailableTicketsResponse>(
                &contract_addr,
                &QueryMsg::AvailableTickets {},
            )
            .unwrap();

        assert_eq!(query_pending_operations.operations, vec![]);
        assert_eq!(query_available_tickets.tickets, Vec::<u64>::new());

        // Let's do the same now but confirming the operation

        wasm.execute::<ExecuteMsg>(
            &contract_addr,
            &ExecuteMsg::RecoverTickets {
                sequence_number,
                number_of_tickets: Some(5),
            },
            &vec![],
            &signer,
        )
        .unwrap();


        let tx_hash = "any_hash2".to_string();

        //Relaying the accepted operation twice should remove it from pending operations and allocate tickets
        wasm.execute::<ExecuteMsg>(
            &contract_addr,
            &ExecuteMsg::SaveEvidence {
                evidence: Evidence::XRPLTransactionResult {
                    tx_hash: Some(tx_hash.clone()),
                    sequence_number: Some(sequence_number),
                    ticket_number: None,
                    transaction_result: TransactionResult::Accepted {},
                    operation_result: OperationResult::TicketsAllocation {
                        tickets: Some(tickets.clone()),
                    },
                },
            },
            &vec![],
            relayer_accounts[0],
        )
        .unwrap();

        wasm.execute::<ExecuteMsg>(
            &contract_addr,
            &ExecuteMsg::SaveEvidence {
                evidence: Evidence::XRPLTransactionResult {
                    tx_hash: Some(tx_hash.clone()),
                    sequence_number: Some(sequence_number),
                    ticket_number: None,
                    transaction_result: TransactionResult::Accepted {},
                    operation_result: OperationResult::TicketsAllocation {
                        tickets: Some(tickets.clone()),
                    },
                },
            },
            &vec![],
            relayer_accounts[1],
        )
        .unwrap();

        // Querying the current pending operations should return empty
        let query_pending_operations = wasm
            .query::<QueryMsg, PendingOperationsResponse>(
                &contract_addr,
                &QueryMsg::PendingOperations {},
            )
            .unwrap();

        let query_available_tickets = wasm
            .query::<QueryMsg, AvailableTicketsResponse>(
                &contract_addr,
                &QueryMsg::AvailableTickets {},
            )
            .unwrap();

        assert_eq!(query_pending_operations.operations, vec![]);
        assert_eq!(query_available_tickets.tickets, tickets.clone());
    }

    #[test]
    fn invalid_transaction_evidences() {
        let app = CoreumTestApp::new();
        let signer = app
            .init_account(&coins(100_000_000_000, FEE_DENOM))
            .unwrap();

        let wasm = Wasm::new(&app);
        let asset_ft = AssetFT::new(&app);
        let relayer = Relayer {
            coreum_address: Addr::unchecked(signer.address()),
            xrpl_address: generate_xrpl_address(),
            xrpl_pub_key: generate_xrpl_pub_key(),
        };

        let contract_addr = store_and_instantiate(
            &wasm,
            &signer,
            Addr::unchecked(signer.address()),
            vec![relayer],
            1,
            50,
            query_issue_fee(&asset_ft),
        );

        let tx_hash = "any_hash".to_string();
        let sequence_number = 1;
        let tickets = vec![1, 2, 3, 4, 5];

        wasm.execute::<ExecuteMsg>(
            &contract_addr,
            &ExecuteMsg::RecoverTickets {
                sequence_number,
                number_of_tickets: Some(5),
            },
            &vec![],
            &signer,
        )
        .unwrap();

        // Trying to save an evidence that has no sequence or ticket number should fail.
        let invalid_evidence = wasm
            .execute::<ExecuteMsg>(
                &contract_addr,
                &ExecuteMsg::SaveEvidence {
                    evidence: Evidence::XRPLTransactionResult {
                        tx_hash: Some(tx_hash.clone()),
                        sequence_number: None,
                        ticket_number: None,
                        transaction_result: TransactionResult::Rejected {},
                        operation_result: OperationResult::TicketsAllocation {
                            tickets: Some(tickets.clone()),
                        },
                    },
                },
                &vec![],
                &signer,
            )
            .unwrap_err();

        assert!(invalid_evidence.to_string().contains(
            ContractError::InvalidTransactionResultEvidence {}
                .to_string()
                .as_str()
        ));

        // Trying to save an evidence that has sequence and ticket number should fail.
        let invalid_evidence = wasm
            .execute::<ExecuteMsg>(
                &contract_addr,
                &ExecuteMsg::SaveEvidence {
                    evidence: Evidence::XRPLTransactionResult {
                        tx_hash: Some(tx_hash.clone()),
                        sequence_number: Some(sequence_number),
                        ticket_number: Some(2),
                        transaction_result: TransactionResult::Rejected {},
                        operation_result: OperationResult::TicketsAllocation {
                            tickets: Some(tickets.clone()),
                        },
                    },
                },
                &vec![],
                &signer,
            )
            .unwrap_err();

        assert!(invalid_evidence.to_string().contains(
            ContractError::InvalidTransactionResultEvidence {}
                .to_string()
                .as_str()
        ));

        // Trying to save an evidence of a transaction that is valid but has no tx_hash should fail.
        let invalid_evidence = wasm
            .execute::<ExecuteMsg>(
                &contract_addr,
                &ExecuteMsg::SaveEvidence {
                    evidence: Evidence::XRPLTransactionResult {
                        tx_hash: None,
                        sequence_number: Some(sequence_number),
                        ticket_number: None,
                        transaction_result: TransactionResult::Rejected {},
                        operation_result: OperationResult::TicketsAllocation {
                            tickets: Some(tickets.clone()),
                        },
                    },
                },
                &vec![],
                &signer,
            )
            .unwrap_err();

        assert!(invalid_evidence.to_string().contains(
            ContractError::InvalidValidTransactionResultEvidence {}
                .to_string()
                .as_str()
        ));

        // Trying to save an evidence of a transaction that is valid but is rejected and has tickets, should fail
        let invalid_evidence = wasm
            .execute::<ExecuteMsg>(
                &contract_addr,
                &ExecuteMsg::SaveEvidence {
                    evidence: Evidence::XRPLTransactionResult {
                        tx_hash: Some(tx_hash.clone()),
                        sequence_number: Some(sequence_number),
                        ticket_number: None,
                        transaction_result: TransactionResult::Rejected {},
                        operation_result: OperationResult::TicketsAllocation {
                            tickets: Some(tickets.clone()),
                        },
                    },
                },
                &vec![],
                &signer,
            )
            .unwrap_err();

        assert!(invalid_evidence.to_string().contains(
            ContractError::InvalidTicketAllocationEvidence {}
                .to_string()
                .as_str()
        ));

        // Trying to save an evidence of an invalid transaction but has a transaction hash should fail.
        let invalid_evidence = wasm
            .execute::<ExecuteMsg>(
                &contract_addr,
                &ExecuteMsg::SaveEvidence {
                    evidence: Evidence::XRPLTransactionResult {
                        tx_hash: Some(tx_hash.clone()),
                        sequence_number: Some(sequence_number),
                        ticket_number: None,
                        transaction_result: TransactionResult::Invalid {},
                        operation_result: OperationResult::TicketsAllocation { tickets: None },
                    },
                },
                &vec![],
                &signer,
            )
            .unwrap_err();

        assert!(invalid_evidence.to_string().contains(
            ContractError::InvalidNotValidTransactionResultEvidence {}
                .to_string()
                .as_str()
        ));

        // Trying to save an evidence of an invalid transaction but has tickets should fail.
        let invalid_evidence = wasm
            .execute::<ExecuteMsg>(
                &contract_addr,
                &ExecuteMsg::SaveEvidence {
                    evidence: Evidence::XRPLTransactionResult {
                        tx_hash: None,
                        sequence_number: Some(sequence_number),
                        ticket_number: None,
                        transaction_result: TransactionResult::Invalid {},
                        operation_result: OperationResult::TicketsAllocation {
                            tickets: Some(tickets),
                        },
                    },
                },
                &vec![],
                &signer,
            )
            .unwrap_err();

        assert!(invalid_evidence.to_string().contains(
            ContractError::InvalidTicketAllocationEvidence {}
                .to_string()
                .as_str()
        ));
    }

    #[test]
    fn unauthorized_access() {
        let app = CoreumTestApp::new();
        let signer = app
            .init_account(&coins(100_000_000_000, FEE_DENOM))
            .unwrap();

        let not_owner = app
            .init_account(&coins(100_000_000_000, FEE_DENOM))
            .unwrap();

        let wasm = Wasm::new(&app);
        let asset_ft = AssetFT::new(&app);
        let relayer = Relayer {
            coreum_address: Addr::unchecked(signer.address()),
            xrpl_address: generate_xrpl_address(),
            xrpl_pub_key: generate_xrpl_pub_key(),
        };

        let contract_addr = store_and_instantiate(
            &wasm,
            &signer,
            Addr::unchecked(signer.address()),
            vec![relayer],
            1,
            50,
            query_issue_fee(&asset_ft),
        );

        //Try transfering from user that is not owner, should fail
        let transfer_error = wasm
            .execute::<ExecuteMsg>(
                &contract_addr,
                &ExecuteMsg::UpdateOwnership(cw_ownable::Action::TransferOwnership {
                    new_owner: not_owner.address(),
                    expiry: None,
                }),
                &vec![],
                &not_owner,
            )
            .unwrap_err();

        assert!(transfer_error.to_string().contains(
            ContractError::Ownership(cw_ownable::OwnershipError::NotOwner)
                .to_string()
                .as_str()
        ));

        //Try registering a coreum token as not_owner, should fail
        let register_coreum_error = wasm
            .execute::<ExecuteMsg>(
                &contract_addr,
                &ExecuteMsg::RegisterCoreumToken {
                    denom: "any_denom".to_string(),
                    decimals: 6,
                },
                &vec![],
                &not_owner,
            )
            .unwrap_err();

        assert!(register_coreum_error.to_string().contains(
            ContractError::Ownership(cw_ownable::OwnershipError::NotOwner)
                .to_string()
                .as_str()
        ));

        //Try registering an XRPL token as not_owner, should fail
        let register_xrpl_error = wasm
            .execute::<ExecuteMsg>(
                &contract_addr,
                &ExecuteMsg::RegisterXRPLToken {
                    issuer: "issuer".to_string(),
                    currency: "currency".to_string(),
                    sending_precision: 4,
                    max_holding_amount: Uint128::new(50000),
                },
                &query_issue_fee(&asset_ft),
                &not_owner,
            )
            .unwrap_err();

        assert!(register_xrpl_error.to_string().contains(
            ContractError::Ownership(cw_ownable::OwnershipError::NotOwner)
                .to_string()
                .as_str()
        ));

        //Trying to send from an address that is not a relayer should fail
        let relayer_error = wasm
            .execute::<ExecuteMsg>(
                &contract_addr,
                &ExecuteMsg::SaveEvidence {
                    evidence: Evidence::XRPLToCoreumTransfer {
                        tx_hash: "any_hash".to_string(),
                        issuer: "any_issuer".to_string(),
                        currency: "any_currency".to_string(),
                        amount: Uint128::new(100),
                        recipient: Addr::unchecked(signer.address()),
                    },
                },
                &[],
                &not_owner,
            )
            .unwrap_err();

        assert!(relayer_error
            .to_string()
            .contains(ContractError::UnauthorizedSender {}.to_string().as_str()));

        //Try recovering tickets as not_owner, should fail
        let recover_tickets = wasm
            .execute::<ExecuteMsg>(
                &contract_addr,
                &ExecuteMsg::RecoverTickets {
                    sequence_number: 1,
                    number_of_tickets: Some(5),
                },
                &[],
                &not_owner,
            )
            .unwrap_err();

        assert!(recover_tickets.to_string().contains(
            ContractError::Ownership(cw_ownable::OwnershipError::NotOwner)
                .to_string()
                .as_str()
        ));
    }

    #[test]
    fn enum_hashes() {
        let evidence1 = Evidence::XRPLToCoreumTransfer {
            tx_hash: "any_hash".to_string(),
            issuer: "any_issuer".to_string(),
            currency: "any_currency".to_string(),
            amount: Uint128::new(100),
            recipient: Addr::unchecked("signer"),
        };

        let evidence2 = Evidence::XRPLToCoreumTransfer {
            tx_hash: "any_hash".to_string(),
            issuer: "any_issuer".to_string(),
            currency: "any_currency".to_string(),
            amount: Uint128::new(101),
            recipient: Addr::unchecked("signer"),
        };

        assert_eq!(
            hash_bytes(serde_json::to_string(&evidence1).unwrap().into_bytes()),
            hash_bytes(
                serde_json::to_string(&evidence1.clone())
                    .unwrap()
                    .into_bytes()
            )
        );

        assert_ne!(
            hash_bytes(serde_json::to_string(&evidence1).unwrap().into_bytes()),
            hash_bytes(serde_json::to_string(&evidence2).unwrap().into_bytes())
        );

        let evidence3 = Evidence::XRPLTransactionResult {
            tx_hash: Some("any_hash123".to_string()),
            sequence_number: Some(1),
            ticket_number: None,
            transaction_result: TransactionResult::Rejected {},
            operation_result: OperationResult::TicketsAllocation {
                tickets: Some(vec![1, 2, 3, 4, 5]),
            },
        };

        let evidence4 = Evidence::XRPLTransactionResult {
            tx_hash: Some("any_hash123".to_string()),
            sequence_number: Some(1),
            ticket_number: None,
            transaction_result: TransactionResult::Accepted {},
            operation_result: OperationResult::TicketsAllocation {
                tickets: Some(vec![1, 2, 3, 4, 5]),
            },
        };

        assert_ne!(
            hash_bytes(serde_json::to_string(&evidence3).unwrap().into_bytes()),
            hash_bytes(serde_json::to_string(&evidence4).unwrap().into_bytes()),
        );
    }
}<|MERGE_RESOLUTION|>--- conflicted
+++ resolved
@@ -1191,17 +1191,9 @@
             &wasm,
             &signer,
             Addr::unchecked(signer.address()),
-<<<<<<< HEAD
-            vec![
-                relayers[0].clone(), relayers[1].clone(),
-            ],
-            2,
-            4,
-=======
             vec![relayer],
             1,
             50,
->>>>>>> dc118b51
             query_issue_fee(&asset_ft),
         );
 
@@ -1227,35 +1219,6 @@
 
         // Test negative sending precisions
 
-<<<<<<< HEAD
-        let sequence_number = 1;
-        //Trying to recover tickets with the value less than used_tickets_threshold
-        let recover_ticket_error = wasm
-            .execute::<ExecuteMsg>(
-                &contract_addr,
-                &ExecuteMsg::RecoverTickets {
-                    sequence_number,
-                    number_of_tickets: Some(1),
-                },
-                &vec![],
-                &signer,
-            )
-            .unwrap_err();
-
-        assert!(recover_ticket_error.to_string().contains(
-            ContractError::InvalidTicketNumberToAllocate {}
-                .to_string()
-                .as_str()
-        ));
-
-        //Trying to recover more than max tickets will fail
-        let recover_ticket_error = wasm
-            .execute::<ExecuteMsg>(
-                &contract_addr,
-                &ExecuteMsg::RecoverTickets {
-                    sequence_number,
-                    number_of_tickets: Some(300),
-=======
         //Register token
         wasm.execute::<ExecuteMsg>(
             &contract_addr,
@@ -1276,7 +1239,6 @@
                 &QueryMsg::XRPLTokens {
                     offset: None,
                     limit: None,
->>>>>>> dc118b51
                 },
             )
             .unwrap();
@@ -1862,7 +1824,7 @@
             Addr::unchecked(signer.address()),
             vec![relayers[0].clone(), relayers[1].clone()],
             2,
-            50,
+            4,
             query_issue_fee(&asset_ft),
         );
 
@@ -1885,13 +1847,32 @@
         assert_eq!(query_available_tickets.tickets, Vec::<u64>::new());
 
         let sequence_number = 1;
-        //Trying to recover 0 tickets will fail
+        //Trying to recover tickets with the value less than used_tickets_threshold
         let recover_ticket_error = wasm
             .execute::<ExecuteMsg>(
                 &contract_addr,
                 &ExecuteMsg::RecoverTickets {
                     sequence_number,
-                    number_of_tickets: Some(0),
+                    number_of_tickets: Some(1),
+                },
+                &vec![],
+                &signer,
+            )
+            .unwrap_err();
+
+        assert!(recover_ticket_error.to_string().contains(
+            ContractError::InvalidTicketNumberToAllocate {}
+                .to_string()
+                .as_str()
+        ));
+
+        //Trying to recover more than max tickets will fail
+        let recover_ticket_error = wasm
+            .execute::<ExecuteMsg>(
+                &contract_addr,
+                &ExecuteMsg::RecoverTickets {
+                    sequence_number,
+                    number_of_tickets: Some(300),
                 },
                 &vec![],
                 &signer,

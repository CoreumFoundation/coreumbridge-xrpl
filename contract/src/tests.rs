#[cfg(test)]
mod tests {
    use std::collections::HashMap;

    use coreum_test_tube::{Account, AssetFT, Bank, CoreumTestApp, Module, SigningAccount, Wasm};
    use coreum_wasm_sdk::types::coreum::asset::ft::v1::{MsgFreeze, MsgUnfreeze};
    use coreum_wasm_sdk::types::cosmos::bank::v1beta1::QueryTotalSupplyRequest;
    use coreum_wasm_sdk::types::cosmos::base::v1beta1::Coin as BaseCoin;
    use coreum_wasm_sdk::{
        assetft::{BURNING, FREEZING, IBC, MINTING},
        types::{
            coreum::asset::ft::v1::{
                MsgIssue, QueryBalanceRequest, QueryParamsRequest, QueryTokensRequest, Token,
            },
            cosmos::bank::v1beta1::MsgSend,
        },
    };
    use cosmwasm_std::{coin, coins, Addr, Coin, Uint128};
    use rand::{distributions::Alphanumeric, thread_rng, Rng};
    use sha2::{Digest, Sha256};

    use crate::contract::MAX_RELAYERS;
    use crate::msg::BridgeStateResponse;
    use crate::state::BridgeState;
    use crate::{
        contract::{XRP_CURRENCY, XRP_ISSUER},
        error::ContractError,
        evidence::{Evidence, OperationResult, TransactionResult},
        msg::{
            AvailableTicketsResponse, CoreumTokensResponse, ExecuteMsg, FeesCollectedResponse,
            InstantiateMsg, PendingOperationsResponse, PendingRefundsResponse, QueryMsg,
            XRPLTokensResponse,
        },
        operation::{Operation, OperationType},
        relayer::{validate_xrpl_address, Relayer},
        signatures::Signature,
        state::{Config, TokenState, XRPLToken as QueriedXRPLToken},
    };

    const FEE_DENOM: &str = "ucore";
    const XRP_SYMBOL: &str = "XRP";
    const XRP_SUBUNIT: &str = "drop";
    const XRPL_DENOM_PREFIX: &str = "xrpl";
    const TRUST_SET_LIMIT_AMOUNT: u128 = 1000000000000000000; // 1e18
    const XRP_DECIMALS: u32 = 6;
    const XRP_DEFAULT_SENDING_PRECISION: i32 = 6;
    const XRP_DEFAULT_MAX_HOLDING_AMOUNT: u128 =
        10u128.pow(16 - XRP_DEFAULT_SENDING_PRECISION as u32 + XRP_DECIMALS);

    #[derive(Clone)]
    struct XRPLToken {
        pub issuer: String,
        pub currency: String,
        pub sending_precision: i32,
        pub max_holding_amount: Uint128,
        pub bridging_fee: Uint128,
    }

    #[derive(Clone)]
    struct CoreumToken {
        pub denom: String,
        pub decimals: u32,
        pub sending_precision: i32,
        pub max_holding_amount: Uint128,
        pub bridging_fee: Uint128,
    }

    fn store_and_instantiate(
        wasm: &Wasm<'_, CoreumTestApp>,
        signer: &SigningAccount,
        owner: Addr,
        relayers: Vec<Relayer>,
        evidence_threshold: u32,
        used_ticket_sequence_threshold: u32,
        trust_set_limit_amount: Uint128,
        issue_fee: Vec<Coin>,
        bridge_xrpl_address: String,
    ) -> String {
        let wasm_byte_code = std::fs::read("../build/coreumbridge_xrpl.wasm").unwrap();
        let code_id = wasm
            .store_code(&wasm_byte_code, None, &signer)
            .unwrap()
            .data
            .code_id;
        wasm.instantiate(
            code_id,
            &InstantiateMsg {
                owner,
                relayers,
                evidence_threshold,
                used_ticket_sequence_threshold,
                trust_set_limit_amount,
                bridge_xrpl_address,
            },
            None,
            "coreumbridge-xrpl".into(),
            &issue_fee,
            &signer,
        )
        .unwrap()
        .data
        .address
    }

    fn query_issue_fee(asset_ft: &AssetFT<'_, CoreumTestApp>) -> Vec<Coin> {
        let issue_fee = asset_ft
            .query_params(&QueryParamsRequest {})
            .unwrap()
            .params
            .unwrap()
            .issue_fee
            .unwrap();
        coins(issue_fee.amount.parse().unwrap(), issue_fee.denom)
    }

    pub fn hash_bytes(bytes: Vec<u8>) -> String {
        let mut hasher = Sha256::new();
        hasher.update(bytes);
        let output = hasher.finalize();
        hex::encode(output)
    }

    pub fn generate_hash() -> String {
        String::from_utf8(
            thread_rng()
                .sample_iter(&Alphanumeric)
                .take(20)
                .collect::<Vec<_>>(),
        )
        .unwrap()
    }

    pub fn generate_xrpl_address() -> String {
        let mut address = 'r'.to_string();
        let mut rand = String::from_utf8(
            thread_rng()
                .sample_iter(&Alphanumeric)
                .take(30)
                .collect::<Vec<_>>(),
        )
        .unwrap();

        rand = rand.replace("0", "1");
        rand = rand.replace("O", "o");
        rand = rand.replace("I", "i");
        rand = rand.replace("l", "L");

        address.push_str(rand.as_str());
        address
    }

    pub fn generate_xrpl_pub_key() -> String {
        String::from_utf8(
            thread_rng()
                .sample_iter(&Alphanumeric)
                .take(52)
                .collect::<Vec<_>>(),
        )
        .unwrap()
    }

    #[test]
    fn contract_instantiation() {
        let app = CoreumTestApp::new();
        let signer = app
            .init_account(&[coin(100_000_000_000, FEE_DENOM)])
            .unwrap();
        let relayer_account = app
            .init_account(&[coin(100_000_000_000, FEE_DENOM)])
            .unwrap();

        let wasm = Wasm::new(&app);
        let asset_ft = AssetFT::new(&app);

        let xrpl_address = generate_xrpl_address();
        let xrpl_pub_key = generate_xrpl_pub_key();

        let relayer = Relayer {
            coreum_address: Addr::unchecked(signer.address()),
            xrpl_address: xrpl_address.clone(),
            xrpl_pub_key: xrpl_pub_key.clone(),
        };

        let relayer_duplicated_xrpl_address = Relayer {
            coreum_address: Addr::unchecked(signer.address()),
            xrpl_address: xrpl_address,
            xrpl_pub_key: generate_xrpl_pub_key(),
        };

        let relayer_duplicated_xrpl_pub_key = Relayer {
            coreum_address: Addr::unchecked(signer.address()),
            xrpl_address: generate_xrpl_address(),
            xrpl_pub_key,
        };

        let relayer_duplicated_coreum_address = Relayer {
            coreum_address: Addr::unchecked(signer.address()),
            xrpl_address: generate_xrpl_address(),
            xrpl_pub_key: generate_xrpl_pub_key(),
        };

        let relayer_correct = Relayer {
            coreum_address: Addr::unchecked(relayer_account.address()),
            xrpl_address: generate_xrpl_address(),
            xrpl_pub_key: generate_xrpl_pub_key(),
        };

        // We check that we can store and instantiate
        let contract_addr = store_and_instantiate(
            &wasm,
            &signer,
            Addr::unchecked(signer.address()),
            vec![relayer.clone(), relayer_correct.clone()],
            1,
            50,
            Uint128::new(TRUST_SET_LIMIT_AMOUNT),
            query_issue_fee(&asset_ft),
            generate_xrpl_address(),
        );
        assert!(!contract_addr.is_empty());

        // We check that trying to instantiate with relayers with the same xrpl address fails
        let error = wasm
            .instantiate(
                1,
                &InstantiateMsg {
                    owner: Addr::unchecked(signer.address()),
                    relayers: vec![relayer.clone(), relayer_duplicated_xrpl_address.clone()],
                    evidence_threshold: 1,
                    used_ticket_sequence_threshold: 50,
                    trust_set_limit_amount: Uint128::new(TRUST_SET_LIMIT_AMOUNT),
                    bridge_xrpl_address: generate_xrpl_address(),
                },
                None,
                "label".into(),
                &query_issue_fee(&asset_ft),
                &signer,
            )
            .unwrap_err();

        assert!(error.to_string().contains(
            ContractError::DuplicatedRelayerXRPLAddress {}
                .to_string()
                .as_str()
        ));

        // We check that trying to instantiate with relayers with the same xrpl public key fails
        let error = wasm
            .instantiate(
                1,
                &InstantiateMsg {
                    owner: Addr::unchecked(signer.address()),
                    relayers: vec![relayer.clone(), relayer_duplicated_xrpl_pub_key.clone()],
                    evidence_threshold: 1,
                    used_ticket_sequence_threshold: 50,
                    trust_set_limit_amount: Uint128::new(TRUST_SET_LIMIT_AMOUNT),
                    bridge_xrpl_address: generate_xrpl_address(),
                },
                None,
                "label".into(),
                &query_issue_fee(&asset_ft),
                &signer,
            )
            .unwrap_err();

        assert!(error.to_string().contains(
            ContractError::DuplicatedRelayerXRPLPubKey {}
                .to_string()
                .as_str()
        ));

        // We check that trying to instantiate with relayers with the same coreum address fails
        let error = wasm
            .instantiate(
                1,
                &InstantiateMsg {
                    owner: Addr::unchecked(signer.address()),
                    relayers: vec![relayer.clone(), relayer_duplicated_coreum_address.clone()],
                    evidence_threshold: 1,
                    used_ticket_sequence_threshold: 50,
                    trust_set_limit_amount: Uint128::new(TRUST_SET_LIMIT_AMOUNT),
                    bridge_xrpl_address: generate_xrpl_address(),
                },
                None,
                "label".into(),
                &query_issue_fee(&asset_ft),
                &signer,
            )
            .unwrap_err();

        assert!(error.to_string().contains(
            ContractError::DuplicatedRelayerCoreumAddress {}
                .to_string()
                .as_str()
        ));

        // We check that trying to instantiate with invalid bridge_xrpl_address fails
        let invalid_address = "rf0BiGeXwwQoi8Z2ueFYTEXSwuJYfV2Jpn".to_string(); //invalid because contains a 0
        let error = wasm
            .instantiate(
                1,
                &InstantiateMsg {
                    owner: Addr::unchecked(signer.address()),
                    relayers: vec![relayer.clone()],
                    evidence_threshold: 1,
                    used_ticket_sequence_threshold: 50,
                    trust_set_limit_amount: Uint128::new(TRUST_SET_LIMIT_AMOUNT),
                    bridge_xrpl_address: invalid_address.to_owned(),
                },
                None,
                "label".into(),
                &coins(10, FEE_DENOM),
                &signer,
            )
            .unwrap_err();

        assert!(error.to_string().contains(
            ContractError::InvalidXRPLAddress {
                address: invalid_address
            }
            .to_string()
            .as_str()
        ));

        // We check that trying to instantiate with invalid issue fee fails.
        let error = wasm
            .instantiate(
                1,
                &InstantiateMsg {
                    owner: Addr::unchecked(signer.address()),
                    relayers: vec![relayer.clone()],
                    evidence_threshold: 1,
                    used_ticket_sequence_threshold: 50,
                    trust_set_limit_amount: Uint128::new(TRUST_SET_LIMIT_AMOUNT),
                    bridge_xrpl_address: generate_xrpl_address(),
                },
                None,
                "label".into(),
                &coins(10, FEE_DENOM),
                &signer,
            )
            .unwrap_err();

        assert!(error
            .to_string()
            .contains(ContractError::InvalidFundsAmount {}.to_string().as_str()));

        // We check that trying to instantiate with invalid max allowed ticket fails.
        let error = wasm
            .instantiate(
                1,
                &InstantiateMsg {
                    owner: Addr::unchecked(signer.address()),
                    relayers: vec![relayer],
                    evidence_threshold: 1,
                    used_ticket_sequence_threshold: 1,
                    trust_set_limit_amount: Uint128::new(TRUST_SET_LIMIT_AMOUNT),
                    bridge_xrpl_address: generate_xrpl_address(),
                },
                None,
                "label".into(),
                &query_issue_fee(&asset_ft),
                &signer,
            )
            .unwrap_err();

        assert!(error.to_string().contains(
            ContractError::InvalidUsedTicketSequenceThreshold {}
                .to_string()
                .as_str()
        ));

        // Instantiating with threshold 0 will fail
        let error = wasm
            .instantiate(
                1,
                &InstantiateMsg {
                    owner: Addr::unchecked(signer.address()),
                    relayers: vec![],
                    evidence_threshold: 0,
                    used_ticket_sequence_threshold: 50,
                    trust_set_limit_amount: Uint128::new(TRUST_SET_LIMIT_AMOUNT),
                    bridge_xrpl_address: generate_xrpl_address(),
                },
                None,
                "label".into(),
                &query_issue_fee(&asset_ft),
                &signer,
            )
            .unwrap_err();

        assert!(error
            .to_string()
            .contains(ContractError::ThresholdZero {}.to_string().as_str()));

        // Instantiating with too many relayers (> 32) should fail
        let mut too_many_relayers = vec![];
        for _ in 0..MAX_RELAYERS + 1 {
            let coreum_address = app.init_account(&vec![]).unwrap().address();
            too_many_relayers.push(Relayer {
                coreum_address: Addr::unchecked(coreum_address),
                xrpl_address: generate_xrpl_address(),
                xrpl_pub_key: generate_xrpl_pub_key(),
            });
        }

        let error = wasm
            .instantiate(
                1,
                &InstantiateMsg {
                    owner: Addr::unchecked(signer.address()),
                    relayers: too_many_relayers,
                    evidence_threshold: 1,
                    used_ticket_sequence_threshold: 50,
                    trust_set_limit_amount: Uint128::new(TRUST_SET_LIMIT_AMOUNT),
                    bridge_xrpl_address: generate_xrpl_address(),
                },
                None,
                "label".into(),
                &query_issue_fee(&asset_ft),
                &signer,
            )
            .unwrap_err();

        assert!(error
            .to_string()
            .contains(ContractError::TooManyRelayers {}.to_string().as_str()));

        // We query the issued token by the contract instantiation (XRP)
        let query_response = asset_ft
            .query_tokens(&QueryTokensRequest {
                pagination: None,
                issuer: contract_addr.clone(),
            })
            .unwrap();

        assert_eq!(
            query_response.tokens[0],
            Token {
                denom: format!("{}-{}", XRP_SUBUNIT, contract_addr.to_lowercase()),
                issuer: contract_addr.clone(),
                symbol: XRP_SYMBOL.to_string(),
                subunit: XRP_SUBUNIT.to_string(),
                precision: 6,
                description: "".to_string(),
                globally_frozen: false,
                features: vec![
                    MINTING.try_into().unwrap(),
                    BURNING.try_into().unwrap(),
                    IBC.try_into().unwrap()
                ],
                burn_rate: "0".to_string(),
                send_commission_rate: "0".to_string(),
                uri: "".to_string(),
                uri_hash: "".to_string(),
                version: 1
            }
        );
    }

    #[test]
    fn transfer_ownership() {
        let app = CoreumTestApp::new();
        let signer = app
            .init_account(&coins(100_000_000_000, FEE_DENOM))
            .unwrap();

        let new_owner = app
            .init_account(&coins(100_000_000_000, FEE_DENOM))
            .unwrap();
        let wasm = Wasm::new(&app);
        let asset_ft = AssetFT::new(&app);
        let relayer = Relayer {
            coreum_address: Addr::unchecked(signer.address()),
            xrpl_address: generate_xrpl_address(),
            xrpl_pub_key: generate_xrpl_pub_key(),
        };

        let contract_addr = store_and_instantiate(
            &wasm,
            &signer,
            Addr::unchecked(signer.address()),
            vec![relayer],
            1,
            50,
            Uint128::new(TRUST_SET_LIMIT_AMOUNT),
            query_issue_fee(&asset_ft),
            generate_xrpl_address(),
        );

        // Query current owner
        let query_owner = wasm
            .query::<QueryMsg, cw_ownable::Ownership<String>>(
                &contract_addr,
                &QueryMsg::Ownership {},
            )
            .unwrap();

        assert_eq!(query_owner.owner.unwrap(), signer.address().to_string());

        // Current owner is going to transfer ownership to another address (new_owner)
        wasm.execute::<ExecuteMsg>(
            &contract_addr,
            &ExecuteMsg::UpdateOwnership(cw_ownable::Action::TransferOwnership {
                new_owner: new_owner.address(),
                expiry: None,
            }),
            &vec![],
            &signer,
        )
        .unwrap();

        // New owner is going to accept the ownership
        wasm.execute::<ExecuteMsg>(
            &contract_addr,
            &ExecuteMsg::UpdateOwnership(cw_ownable::Action::AcceptOwnership {}),
            &vec![],
            &new_owner,
        )
        .unwrap();

        let query_owner = wasm
            .query::<QueryMsg, cw_ownable::Ownership<String>>(
                &contract_addr,
                &QueryMsg::Ownership {},
            )
            .unwrap();

        assert_eq!(query_owner.owner.unwrap(), new_owner.address().to_string());

        // Try transfering from old owner again, should fail
        let transfer_error = wasm
            .execute::<ExecuteMsg>(
                &contract_addr,
                &ExecuteMsg::UpdateOwnership(cw_ownable::Action::TransferOwnership {
                    new_owner: new_owner.address(),
                    expiry: None,
                }),
                &vec![],
                &signer,
            )
            .unwrap_err();

        assert!(transfer_error.to_string().contains(
            ContractError::Ownership(cw_ownable::OwnershipError::NotOwner)
                .to_string()
                .as_str()
        ));
    }

    #[test]
    fn query_config() {
        let app = CoreumTestApp::new();
        let signer = app
            .init_account(&coins(100_000_000_000, FEE_DENOM))
            .unwrap();

        let wasm = Wasm::new(&app);
        let asset_ft = AssetFT::new(&app);
        let relayer = Relayer {
            coreum_address: Addr::unchecked(signer.address()),
            xrpl_address: generate_xrpl_address(),
            xrpl_pub_key: generate_xrpl_pub_key(),
        };

        let multisig_address = generate_xrpl_address();
        let contract_addr = store_and_instantiate(
            &wasm,
            &signer,
            Addr::unchecked(signer.address()),
            vec![relayer.clone()],
            1,
            50,
            Uint128::new(TRUST_SET_LIMIT_AMOUNT),
            query_issue_fee(&asset_ft),
            multisig_address.to_owned(),
        );

        let query_config = wasm
            .query::<QueryMsg, Config>(&contract_addr, &QueryMsg::Config {})
            .unwrap();

        assert_eq!(
            query_config,
            Config {
                relayers: vec![relayer],
                evidence_threshold: 1,
                used_ticket_sequence_threshold: 50,
                trust_set_limit_amount: Uint128::new(TRUST_SET_LIMIT_AMOUNT),
                bridge_xrpl_address: multisig_address,
                bridge_state: BridgeState::Active
            }
        );
    }

    #[test]
    fn query_xrpl_tokens() {
        let app = CoreumTestApp::new();
        let signer = app
            .init_account(&coins(100_000_000_000, FEE_DENOM))
            .unwrap();

        let wasm = Wasm::new(&app);
        let asset_ft = AssetFT::new(&app);
        let relayer = Relayer {
            coreum_address: Addr::unchecked(signer.address()),
            xrpl_address: generate_xrpl_address(),
            xrpl_pub_key: generate_xrpl_pub_key(),
        };

        let contract_addr = store_and_instantiate(
            &wasm,
            &signer,
            Addr::unchecked(signer.address()),
            vec![relayer],
            1,
            50,
            Uint128::new(TRUST_SET_LIMIT_AMOUNT),
            query_issue_fee(&asset_ft),
            generate_xrpl_address(),
        );

        let query_xrpl_tokens = wasm
            .query::<QueryMsg, XRPLTokensResponse>(
                &contract_addr,
                &QueryMsg::XRPLTokens {
                    offset: None,
                    limit: None,
                },
            )
            .unwrap();
        assert_eq!(
            query_xrpl_tokens.tokens[0],
            QueriedXRPLToken {
                issuer: XRP_ISSUER.to_string(),
                currency: XRP_CURRENCY.to_string(),
                coreum_denom: format!("{}-{}", XRP_SUBUNIT, contract_addr).to_lowercase(),
                sending_precision: XRP_DEFAULT_SENDING_PRECISION,
                max_holding_amount: Uint128::new(XRP_DEFAULT_MAX_HOLDING_AMOUNT),
                state: TokenState::Enabled,
                bridging_fee: Uint128::zero(),
            }
        );
    }

    #[test]
    fn register_coreum_token() {
        let app = CoreumTestApp::new();
        let signer = app
            .init_account(&coins(100_000_000_000, FEE_DENOM))
            .unwrap();

        let wasm = Wasm::new(&app);
        let asset_ft = AssetFT::new(&app);
        let relayer = Relayer {
            coreum_address: Addr::unchecked(signer.address()),
            xrpl_address: generate_xrpl_address(),
            xrpl_pub_key: generate_xrpl_pub_key(),
        };

        let contract_addr = store_and_instantiate(
            &wasm,
            &signer,
            Addr::unchecked(signer.address()),
            vec![relayer],
            1,
            50,
            Uint128::new(TRUST_SET_LIMIT_AMOUNT),
            query_issue_fee(&asset_ft),
            generate_xrpl_address(),
        );

        let test_tokens = vec![
            CoreumToken {
                denom: "denom1".to_string(),
                decimals: 6,
                sending_precision: 6,
                max_holding_amount: Uint128::new(100000),
                bridging_fee: Uint128::zero(),
            },
            CoreumToken {
                denom: "denom2".to_string(),
                decimals: 6,
                sending_precision: 6,
                max_holding_amount: Uint128::new(100000),
                bridging_fee: Uint128::zero(),
            },
        ];

        // Register two tokens correctly
        for token in test_tokens.clone() {
            wasm.execute::<ExecuteMsg>(
                &contract_addr,
                &ExecuteMsg::RegisterCoreumToken {
                    denom: token.denom,
                    decimals: token.decimals,
                    sending_precision: token.sending_precision,
                    max_holding_amount: token.max_holding_amount,
                    bridging_fee: token.bridging_fee,
                },
                &vec![],
                &signer,
            )
            .unwrap();
        }

        // Registering a token with same denom, should fail
        let register_error = wasm
            .execute::<ExecuteMsg>(
                &contract_addr,
                &ExecuteMsg::RegisterCoreumToken {
                    denom: test_tokens[0].denom.clone(),
                    decimals: 6,
                    sending_precision: 6,
                    max_holding_amount: Uint128::one(),
                    bridging_fee: test_tokens[0].bridging_fee,
                },
                &vec![],
                &signer,
            )
            .unwrap_err();

        assert!(register_error.to_string().contains(
            ContractError::CoreumTokenAlreadyRegistered {
                denom: test_tokens[0].denom.clone()
            }
            .to_string()
            .as_str()
        ));

        // Registering a token with invalid sending precision should fail
        let register_error = wasm
            .execute::<ExecuteMsg>(
                &contract_addr,
                &ExecuteMsg::RegisterCoreumToken {
                    denom: test_tokens[0].denom.clone(),
                    decimals: 6,
                    sending_precision: -17,
                    max_holding_amount: Uint128::one(),
                    bridging_fee: test_tokens[0].bridging_fee,
                },
                &vec![],
                &signer,
            )
            .unwrap_err();

        assert!(register_error.to_string().contains(
            ContractError::InvalidSendingPrecision {}
                .to_string()
                .as_str()
        ));

        // Query all tokens
        let query_coreum_tokens = wasm
            .query::<QueryMsg, CoreumTokensResponse>(
                &contract_addr,
                &QueryMsg::CoreumTokens {
                    offset: None,
                    limit: None,
                },
            )
            .unwrap();
        assert_eq!(query_coreum_tokens.tokens.len(), 2);
        assert_eq!(query_coreum_tokens.tokens[0].denom, test_tokens[0].denom);
        assert_eq!(query_coreum_tokens.tokens[1].denom, test_tokens[1].denom);
        assert_eq!(
            query_coreum_tokens.tokens[0].xrpl_currency,
            query_coreum_tokens.tokens[0].xrpl_currency.to_uppercase()
        );
        assert_eq!(
            query_coreum_tokens.tokens[1].xrpl_currency,
            query_coreum_tokens.tokens[1].xrpl_currency.to_uppercase()
        );

        // Query tokens with limit
        let query_coreum_tokens = wasm
            .query::<QueryMsg, CoreumTokensResponse>(
                &contract_addr,
                &QueryMsg::CoreumTokens {
                    offset: None,
                    limit: Some(1),
                },
            )
            .unwrap();
        assert_eq!(query_coreum_tokens.tokens.len(), 1);
        assert_eq!(query_coreum_tokens.tokens[0].denom, test_tokens[0].denom);

        // Query tokens with pagination
        let query_coreum_tokens = wasm
            .query::<QueryMsg, CoreumTokensResponse>(
                &contract_addr,
                &QueryMsg::CoreumTokens {
                    offset: Some(1),
                    limit: Some(1),
                },
            )
            .unwrap();
        assert_eq!(query_coreum_tokens.tokens.len(), 1);
        assert_eq!(query_coreum_tokens.tokens[0].denom, test_tokens[1].denom);
    }

    #[test]
    fn register_xrpl_token() {
        let app = CoreumTestApp::new();
        let signer = app
            .init_account(&coins(100_000_000_000, FEE_DENOM))
            .unwrap();

        let wasm = Wasm::new(&app);
        let asset_ft = AssetFT::new(&app);
        let relayer = Relayer {
            coreum_address: Addr::unchecked(signer.address()),
            xrpl_address: generate_xrpl_address(),
            xrpl_pub_key: generate_xrpl_pub_key(),
        };

        let contract_addr = store_and_instantiate(
            &wasm,
            &signer,
            Addr::unchecked(signer.address()),
            vec![relayer],
            1,
            2,
            Uint128::new(TRUST_SET_LIMIT_AMOUNT),
            query_issue_fee(&asset_ft),
            generate_xrpl_address(),
        );

        let test_tokens = vec![
            XRPLToken {
                issuer: generate_xrpl_address(), // Valid issuer
                currency: "USD".to_string(),     // Valid standard currency code
                sending_precision: -15,
                max_holding_amount: Uint128::new(100),
                bridging_fee: Uint128::zero(),
            },
            XRPLToken {
                issuer: generate_xrpl_address(), // Valid issuer
                currency: "015841551A748AD2C1F76FF6ECB0CCCD00000000".to_string(), // Valid hexadecimal currency
                sending_precision: 15,
                max_holding_amount: Uint128::new(50000),
                bridging_fee: Uint128::zero(),
            },
        ];

        // Registering a token with an invalid issuer should fail.
        let issuer_error = wasm
            .execute::<ExecuteMsg>(
                &contract_addr,
                &ExecuteMsg::RegisterXRPLToken {
                    issuer: "not_valid_issuer".to_string(),
                    currency: test_tokens[0].currency.clone(),
                    sending_precision: test_tokens[0].sending_precision.clone(),
                    max_holding_amount: test_tokens[0].max_holding_amount.clone(),
                    bridging_fee: test_tokens[0].bridging_fee,
                },
                &query_issue_fee(&asset_ft),
                &signer,
            )
            .unwrap_err();

        assert!(issuer_error
            .to_string()
            .contains(ContractError::InvalidXRPLIssuer {}.to_string().as_str()));

        // Registering a token with an invalid precision should fail.
        let issuer_error = wasm
            .execute::<ExecuteMsg>(
                &contract_addr,
                &ExecuteMsg::RegisterXRPLToken {
                    issuer: test_tokens[0].issuer.clone(),
                    currency: test_tokens[0].currency.clone(),
                    sending_precision: -16,
                    max_holding_amount: test_tokens[0].max_holding_amount.clone(),
                    bridging_fee: test_tokens[0].bridging_fee,
                },
                &query_issue_fee(&asset_ft),
                &signer,
            )
            .unwrap_err();

        assert!(issuer_error.to_string().contains(
            ContractError::InvalidSendingPrecision {}
                .to_string()
                .as_str()
        ));

        // Registering a token with an invalid precision should fail.
        let issuer_error = wasm
            .execute::<ExecuteMsg>(
                &contract_addr,
                &ExecuteMsg::RegisterXRPLToken {
                    issuer: test_tokens[0].issuer.clone(),
                    currency: test_tokens[0].currency.clone(),
                    sending_precision: 16,
                    max_holding_amount: test_tokens[0].max_holding_amount.clone(),
                    bridging_fee: test_tokens[0].bridging_fee,
                },
                &query_issue_fee(&asset_ft),
                &signer,
            )
            .unwrap_err();

        assert!(issuer_error.to_string().contains(
            ContractError::InvalidSendingPrecision {}
                .to_string()
                .as_str()
        ));

        // Registering a token with a valid issuer but invalid currency should fail.
        let currency_error = wasm
            .execute::<ExecuteMsg>(
                &contract_addr,
                &ExecuteMsg::RegisterXRPLToken {
                    issuer: test_tokens[1].issuer.clone(),
                    currency: "invalid_currency".to_string(),
                    sending_precision: test_tokens[1].sending_precision.clone(),
                    max_holding_amount: test_tokens[1].max_holding_amount.clone(),
                    bridging_fee: test_tokens[1].bridging_fee,
                },
                &query_issue_fee(&asset_ft),
                &signer,
            )
            .unwrap_err();

        assert!(currency_error
            .to_string()
            .contains(ContractError::InvalidXRPLCurrency {}.to_string().as_str()));

        // Registering a token with an invalid hexadecimal currency (not uppercase) should fail
        let currency_error = wasm
            .execute::<ExecuteMsg>(
                &contract_addr,
                &ExecuteMsg::RegisterXRPLToken {
                    issuer: test_tokens[1].issuer.clone(),
                    currency: "015841551A748AD2C1f76FF6ECB0CCCD00000000".to_string(),
                    sending_precision: test_tokens[1].sending_precision.clone(),
                    max_holding_amount: test_tokens[1].max_holding_amount.clone(),
                    bridging_fee: test_tokens[1].bridging_fee,
                },
                &query_issue_fee(&asset_ft),
                &signer,
            )
            .unwrap_err();

        assert!(currency_error
            .to_string()
            .contains(ContractError::InvalidXRPLCurrency {}.to_string().as_str()));

        // Registering a token with an "XRP" as currency should fail
        let currency_error = wasm
            .execute::<ExecuteMsg>(
                &contract_addr,
                &ExecuteMsg::RegisterXRPLToken {
                    issuer: test_tokens[1].issuer.clone(),
                    currency: "XRP".to_string(),
                    sending_precision: test_tokens[1].sending_precision.clone(),
                    max_holding_amount: test_tokens[1].max_holding_amount.clone(),
                    bridging_fee: test_tokens[1].bridging_fee,
                },
                &query_issue_fee(&asset_ft),
                &signer,
            )
            .unwrap_err();

        assert!(currency_error
            .to_string()
            .contains(ContractError::InvalidXRPLCurrency {}.to_string().as_str()));

        // Register token with incorrect fee (too much), should fail
        let register_error = wasm
            .execute::<ExecuteMsg>(
                &contract_addr,
                &ExecuteMsg::RegisterXRPLToken {
                    issuer: test_tokens[0].issuer.clone(),
                    currency: test_tokens[0].currency.clone(),
                    sending_precision: test_tokens[0].sending_precision.clone(),
                    max_holding_amount: test_tokens[0].max_holding_amount.clone(),
                    bridging_fee: test_tokens[0].bridging_fee,
                },
                &coins(20_000_000, FEE_DENOM),
                &signer,
            )
            .unwrap_err();

        assert!(register_error
            .to_string()
            .contains(ContractError::InvalidFundsAmount {}.to_string().as_str()));

        // Registering a token without having tickets for the TrustSet operation should fail
        let available_tickets_error = wasm
            .execute::<ExecuteMsg>(
                &contract_addr,
                &ExecuteMsg::RegisterXRPLToken {
                    issuer: test_tokens[0].issuer.clone(),
                    currency: test_tokens[0].currency.clone(),
                    sending_precision: test_tokens[0].sending_precision,
                    max_holding_amount: test_tokens[0].max_holding_amount,
                    bridging_fee: test_tokens[0].bridging_fee,
                },
                &query_issue_fee(&asset_ft),
                &signer,
            )
            .unwrap_err();

        assert!(available_tickets_error
            .to_string()
            .contains(ContractError::NoAvailableTickets {}.to_string().as_str()));

        // Register two tokens correctly
        // Set up enough tickets first to allow registering tokens.
        wasm.execute::<ExecuteMsg>(
            &contract_addr,
            &ExecuteMsg::RecoverTickets {
                account_sequence: 1,
                number_of_tickets: Some(3),
            },
            &vec![],
            &signer,
        )
        .unwrap();

        wasm.execute::<ExecuteMsg>(
            &contract_addr,
            &ExecuteMsg::SaveEvidence {
                evidence: Evidence::XRPLTransactionResult {
                    tx_hash: Some(generate_hash()),
                    account_sequence: Some(1),
                    ticket_sequence: None,
                    transaction_result: TransactionResult::Accepted,
                    operation_result: Some(OperationResult::TicketsAllocation {
                        tickets: Some((1..4).collect()),
                    }),
                },
            },
            &vec![],
            &signer,
        )
        .unwrap();

        for token in test_tokens.clone() {
            wasm.execute::<ExecuteMsg>(
                &contract_addr,
                &ExecuteMsg::RegisterXRPLToken {
                    issuer: token.issuer,
                    currency: token.currency,
                    sending_precision: token.sending_precision,
                    max_holding_amount: token.max_holding_amount,
                    bridging_fee: token.bridging_fee,
                },
                &query_issue_fee(&asset_ft),
                &signer,
            )
            .unwrap();
        }

        // Trying to register another token would fail because there is only 1 ticket left and that one is reserved
        let extra_token = XRPLToken {
            issuer: generate_xrpl_address(), // Valid issuer
            currency: "USD".to_string(),     // Valid standard currency code
            sending_precision: -15,
            max_holding_amount: Uint128::new(100),
            bridging_fee: Uint128::zero(),
        };

        let last_ticket_error = wasm
            .execute::<ExecuteMsg>(
                &contract_addr,
                &ExecuteMsg::RegisterXRPLToken {
                    issuer: extra_token.issuer,
                    currency: extra_token.currency,
                    sending_precision: extra_token.sending_precision,
                    max_holding_amount: extra_token.max_holding_amount,
                    bridging_fee: extra_token.bridging_fee,
                },
                &query_issue_fee(&asset_ft),
                &signer,
            )
            .unwrap_err();

        assert!(last_ticket_error
            .to_string()
            .contains(ContractError::LastTicketReserved {}.to_string().as_str()));

        // Check tokens are in the bank module
        let asset_ft = AssetFT::new(&app);
        let query_response = asset_ft
            .query_tokens(&QueryTokensRequest {
                pagination: None,
                issuer: contract_addr.clone(),
            })
            .unwrap();

        assert_eq!(query_response.tokens.len(), 3);
        assert!(query_response.tokens[1]
            .denom
            .starts_with(XRPL_DENOM_PREFIX),);
        assert!(query_response.tokens[2]
            .denom
            .starts_with(XRPL_DENOM_PREFIX),);

        // Register 1 token with same issuer+currency, should fail
        let register_error = wasm
            .execute::<ExecuteMsg>(
                &contract_addr,
                &ExecuteMsg::RegisterXRPLToken {
                    issuer: test_tokens[0].issuer.clone(),
                    currency: test_tokens[0].currency.clone(),
                    sending_precision: test_tokens[0].sending_precision.clone(),
                    max_holding_amount: test_tokens[0].max_holding_amount.clone(),
                    bridging_fee: test_tokens[0].bridging_fee,
                },
                &query_issue_fee(&asset_ft),
                &signer,
            )
            .unwrap_err();

        assert!(register_error.to_string().contains(
            ContractError::XRPLTokenAlreadyRegistered {
                issuer: test_tokens[0].issuer.clone(),
                currency: test_tokens[0].currency.clone()
            }
            .to_string()
            .as_str()
        ));

        // Query all tokens
        let query_xrpl_tokens = wasm
            .query::<QueryMsg, XRPLTokensResponse>(
                &contract_addr,
                &QueryMsg::XRPLTokens {
                    offset: None,
                    limit: None,
                },
            )
            .unwrap();
        assert_eq!(query_xrpl_tokens.tokens.len(), 3);

        // Query all tokens with limit
        let query_xrpl_tokens = wasm
            .query::<QueryMsg, XRPLTokensResponse>(
                &contract_addr,
                &QueryMsg::XRPLTokens {
                    offset: None,
                    limit: Some(1),
                },
            )
            .unwrap();
        assert_eq!(query_xrpl_tokens.tokens.len(), 1);

        // Query all tokens with pagination
        let query_xrpl_tokens = wasm
            .query::<QueryMsg, XRPLTokensResponse>(
                &contract_addr,
                &QueryMsg::XRPLTokens {
                    offset: Some(1),
                    limit: Some(2),
                },
            )
            .unwrap();
        assert_eq!(query_xrpl_tokens.tokens.len(), 2);
    }

    #[test]
    fn send_xrpl_originated_tokens_from_xrpl_to_coreum() {
        let app = CoreumTestApp::new();
        let accounts_number = 4;
        let accounts = app
            .init_accounts(&coins(100_000_000_000, FEE_DENOM), accounts_number)
            .unwrap();

        let signer = accounts.get((accounts_number - 1) as usize).unwrap();
        let receiver = accounts.get((accounts_number - 2) as usize).unwrap();
        let xrpl_addresses = vec![generate_xrpl_address(), generate_xrpl_address()];

        let xrpl_pub_keys = vec![generate_xrpl_pub_key(), generate_xrpl_pub_key()];

        let mut relayer_accounts = vec![];
        let mut relayers = vec![];

        for i in 0..accounts_number - 2 {
            relayer_accounts.push(accounts.get(i as usize).unwrap());
            relayers.push(Relayer {
                coreum_address: Addr::unchecked(accounts.get(i as usize).unwrap().address()),
                xrpl_address: xrpl_addresses[i as usize].to_string(),
                xrpl_pub_key: xrpl_pub_keys[i as usize].to_string(),
            });
        }

        let wasm = Wasm::new(&app);
        let asset_ft = AssetFT::new(&app);

        // Test with 1 relayer and 1 evidence threshold first
        let contract_addr = store_and_instantiate(
            &wasm,
            signer,
            Addr::unchecked(signer.address()),
            vec![relayers[0].clone()],
            1,
            2,
            Uint128::new(TRUST_SET_LIMIT_AMOUNT),
            query_issue_fee(&asset_ft),
            generate_xrpl_address(),
        );

        let test_token = XRPLToken {
            issuer: generate_xrpl_address(),
            currency: "USD".to_string(),
            sending_precision: 15,
            max_holding_amount: Uint128::new(50000),
            bridging_fee: Uint128::zero(),
        };

        // Set up enough tickets first to allow registering tokens.
        wasm.execute::<ExecuteMsg>(
            &contract_addr,
            &ExecuteMsg::RecoverTickets {
                account_sequence: 1,
                number_of_tickets: Some(3),
            },
            &vec![],
            &signer,
        )
        .unwrap();

        wasm.execute::<ExecuteMsg>(
            &contract_addr,
            &ExecuteMsg::SaveEvidence {
                evidence: Evidence::XRPLTransactionResult {
                    tx_hash: Some(generate_hash()),
                    account_sequence: Some(1),
                    ticket_sequence: None,
                    transaction_result: TransactionResult::Accepted,
                    operation_result: Some(OperationResult::TicketsAllocation {
                        tickets: Some((1..4).collect()),
                    }),
                },
            },
            &vec![],
            &relayer_accounts[0],
        )
        .unwrap();

        wasm.execute::<ExecuteMsg>(
            &contract_addr,
            &ExecuteMsg::RegisterXRPLToken {
                issuer: test_token.issuer.clone(),
                currency: test_token.currency.clone(),
                sending_precision: test_token.sending_precision.clone(),
                max_holding_amount: test_token.max_holding_amount.clone(),
                bridging_fee: test_token.bridging_fee,
            },
            &query_issue_fee(&asset_ft),
            signer,
        )
        .unwrap();

        let query_xrpl_tokens = wasm
            .query::<QueryMsg, XRPLTokensResponse>(
                &contract_addr,
                &QueryMsg::XRPLTokens {
                    offset: None,
                    limit: None,
                },
            )
            .unwrap();

        let denom = query_xrpl_tokens
            .tokens
            .iter()
            .find(|t| t.issuer == test_token.issuer && t.currency == test_token.currency)
            .unwrap()
            .coreum_denom
            .clone();

        let hash = generate_hash();
        let amount = Uint128::new(100);

        // Bridging with 1 relayer before activating the token should return an error
        let not_active_error = wasm
            .execute::<ExecuteMsg>(
                &contract_addr,
                &ExecuteMsg::SaveEvidence {
                    evidence: Evidence::XRPLToCoreumTransfer {
                        tx_hash: hash.clone(),
                        issuer: test_token.issuer.clone(),
                        currency: test_token.currency.clone(),
                        amount: amount.clone(),
                        recipient: Addr::unchecked(receiver.address()),
                    },
                },
                &[],
                relayer_accounts[0],
            )
            .unwrap_err();

        assert!(not_active_error
            .to_string()
            .contains(ContractError::TokenNotEnabled {}.to_string().as_str()));

        // Activate the token
        let query_pending_operations = wasm
            .query::<QueryMsg, PendingOperationsResponse>(
                &contract_addr,
                &QueryMsg::PendingOperations {},
            )
            .unwrap();

        assert_eq!(query_pending_operations.operations.len(), 1);

        wasm.execute::<ExecuteMsg>(
            &contract_addr,
            &ExecuteMsg::SaveEvidence {
                evidence: Evidence::XRPLTransactionResult {
                    tx_hash: Some(generate_hash()),
                    account_sequence: None,
                    ticket_sequence: query_pending_operations.operations[0].ticket_sequence,
                    transaction_result: TransactionResult::Accepted,
                    operation_result: None,
                },
            },
            &[],
            &relayer_accounts[0],
        )
        .unwrap();

        // Bridge with 1 relayer should immediately mint and send to the receiver address
        wasm.execute::<ExecuteMsg>(
            &contract_addr,
            &ExecuteMsg::SaveEvidence {
                evidence: Evidence::XRPLToCoreumTransfer {
                    tx_hash: hash.clone(),
                    issuer: test_token.issuer.clone(),
                    currency: test_token.currency.clone(),
                    amount: amount.clone(),
                    recipient: Addr::unchecked(receiver.address()),
                },
            },
            &[],
            relayer_accounts[0],
        )
        .unwrap();

        let request_balance = asset_ft
            .query_balance(&QueryBalanceRequest {
                account: receiver.address(),
                denom: denom.clone(),
            })
            .unwrap();

        assert_eq!(request_balance.balance, amount.to_string());

        // Test with more than 1 relayer
        let contract_addr = store_and_instantiate(
            &wasm,
            signer,
            Addr::unchecked(signer.address()),
            vec![relayers[0].clone(), relayers[1].clone()],
            2,
            2,
            Uint128::new(TRUST_SET_LIMIT_AMOUNT),
            query_issue_fee(&asset_ft),
            generate_xrpl_address(),
        );

        // Set up enough tickets first to allow registering tokens.
        wasm.execute::<ExecuteMsg>(
            &contract_addr,
            &ExecuteMsg::RecoverTickets {
                account_sequence: 1,
                number_of_tickets: Some(3),
            },
            &vec![],
            &signer,
        )
        .unwrap();

        let hash2 = generate_hash();
        wasm.execute::<ExecuteMsg>(
            &contract_addr,
            &ExecuteMsg::SaveEvidence {
                evidence: Evidence::XRPLTransactionResult {
                    tx_hash: Some(hash2.clone()),
                    account_sequence: Some(1),
                    ticket_sequence: None,
                    transaction_result: TransactionResult::Accepted,
                    operation_result: Some(OperationResult::TicketsAllocation {
                        tickets: Some((1..4).collect()),
                    }),
                },
            },
            &vec![],
            &relayer_accounts[0],
        )
        .unwrap();

        wasm.execute::<ExecuteMsg>(
            &contract_addr,
            &ExecuteMsg::SaveEvidence {
                evidence: Evidence::XRPLTransactionResult {
                    tx_hash: Some(hash2),
                    account_sequence: Some(1),
                    ticket_sequence: None,
                    transaction_result: TransactionResult::Accepted,
                    operation_result: Some(OperationResult::TicketsAllocation {
                        tickets: Some((1..4).collect()),
                    }),
                },
            },
            &vec![],
            &relayer_accounts[1],
        )
        .unwrap();

        // Register a token
        wasm.execute::<ExecuteMsg>(
            &contract_addr,
            &ExecuteMsg::RegisterXRPLToken {
                issuer: test_token.issuer.clone(),
                currency: test_token.currency.clone(),
                sending_precision: test_token.sending_precision,
                max_holding_amount: test_token.max_holding_amount,
                bridging_fee: test_token.bridging_fee,
            },
            &query_issue_fee(&asset_ft),
            signer,
        )
        .unwrap();

        // Activate the token
        let query_pending_operations = wasm
            .query::<QueryMsg, PendingOperationsResponse>(
                &contract_addr,
                &QueryMsg::PendingOperations {},
            )
            .unwrap();

        let tx_hash = generate_hash();
        wasm.execute::<ExecuteMsg>(
            &contract_addr,
            &ExecuteMsg::SaveEvidence {
                evidence: Evidence::XRPLTransactionResult {
                    tx_hash: Some(tx_hash.clone()),
                    account_sequence: None,
                    ticket_sequence: query_pending_operations.operations[0].ticket_sequence,
                    transaction_result: TransactionResult::Accepted,
                    operation_result: None,
                },
            },
            &[],
            &relayer_accounts[0],
        )
        .unwrap();

        wasm.execute::<ExecuteMsg>(
            &contract_addr,
            &ExecuteMsg::SaveEvidence {
                evidence: Evidence::XRPLTransactionResult {
                    tx_hash: Some(tx_hash),
                    account_sequence: None,
                    ticket_sequence: query_pending_operations.operations[0].ticket_sequence,
                    transaction_result: TransactionResult::Accepted,
                    operation_result: None,
                },
            },
            &[],
            &relayer_accounts[1],
        )
        .unwrap();

        let query_xrpl_tokens = wasm
            .query::<QueryMsg, XRPLTokensResponse>(
                &contract_addr,
                &QueryMsg::XRPLTokens {
                    offset: None,
                    limit: None,
                },
            )
            .unwrap();

        let denom = query_xrpl_tokens
            .tokens
            .iter()
            .find(|t| t.issuer == test_token.issuer && t.currency == test_token.currency)
            .unwrap()
            .coreum_denom
            .clone();

        // Trying to send from an address that is not a relayer should fail
        let relayer_error = wasm
            .execute::<ExecuteMsg>(
                &contract_addr,
                &ExecuteMsg::SaveEvidence {
                    evidence: Evidence::XRPLToCoreumTransfer {
                        tx_hash: hash.clone(),
                        issuer: test_token.issuer.clone(),
                        currency: test_token.currency.clone(),
                        amount: amount.clone(),
                        recipient: Addr::unchecked(receiver.address()),
                    },
                },
                &[],
                signer,
            )
            .unwrap_err();

        assert!(relayer_error
            .to_string()
            .contains(ContractError::UnauthorizedSender {}.to_string().as_str()));

        // Trying to send a token that is not previously registered should also fail
        let relayer_error = wasm
            .execute::<ExecuteMsg>(
                &contract_addr,
                &ExecuteMsg::SaveEvidence {
                    evidence: Evidence::XRPLToCoreumTransfer {
                        tx_hash: hash.clone(),
                        issuer: "not_registered".to_string(),
                        currency: "not_registered".to_string(),
                        amount: amount.clone(),
                        recipient: Addr::unchecked(receiver.address()),
                    },
                },
                &[],
                relayer_accounts[0],
            )
            .unwrap_err();

        assert!(relayer_error
            .to_string()
            .contains(ContractError::TokenNotRegistered {}.to_string().as_str()));

        // Trying to send invalid evidence should fail
        let relayer_error = wasm
            .execute::<ExecuteMsg>(
                &contract_addr,
                &ExecuteMsg::SaveEvidence {
                    evidence: Evidence::XRPLToCoreumTransfer {
                        tx_hash: hash.clone(),
                        issuer: test_token.issuer.clone(),
                        currency: test_token.currency.clone(),
                        amount: Uint128::new(0),
                        recipient: Addr::unchecked(receiver.address()),
                    },
                },
                &[],
                relayer_accounts[0],
            )
            .unwrap_err();

        assert!(relayer_error
            .to_string()
            .contains(ContractError::InvalidAmount {}.to_string().as_str()));

        // First relayer to execute should not trigger a mint and send
        wasm.execute::<ExecuteMsg>(
            &contract_addr,
            &ExecuteMsg::SaveEvidence {
                evidence: Evidence::XRPLToCoreumTransfer {
                    tx_hash: hash.clone(),
                    issuer: test_token.issuer.clone(),
                    currency: test_token.currency.clone(),
                    amount: amount.clone(),
                    recipient: Addr::unchecked(receiver.address()),
                },
            },
            &[],
            relayer_accounts[0],
        )
        .unwrap();

        // Balance should be 0
        let request_balance = asset_ft
            .query_balance(&QueryBalanceRequest {
                account: receiver.address(),
                denom: denom.clone(),
            })
            .unwrap();

        assert_eq!(request_balance.balance, "0".to_string());

        // Relaying again from same relayer should trigger an error
        let relayer_error = wasm
            .execute::<ExecuteMsg>(
                &contract_addr,
                &ExecuteMsg::SaveEvidence {
                    evidence: Evidence::XRPLToCoreumTransfer {
                        tx_hash: hash.clone(),
                        issuer: test_token.issuer.clone(),
                        currency: test_token.currency.clone(),
                        amount: amount.clone(),
                        recipient: Addr::unchecked(receiver.address()),
                    },
                },
                &[],
                relayer_accounts[0],
            )
            .unwrap_err();

        assert!(relayer_error.to_string().contains(
            ContractError::EvidenceAlreadyProvided {}
                .to_string()
                .as_str()
        ));

        // Second relayer to execute should trigger a mint and send
        wasm.execute::<ExecuteMsg>(
            &contract_addr,
            &ExecuteMsg::SaveEvidence {
                evidence: Evidence::XRPLToCoreumTransfer {
                    tx_hash: hash.clone(),
                    issuer: test_token.issuer.clone(),
                    currency: test_token.currency.clone(),
                    amount: amount.clone(),
                    recipient: Addr::unchecked(receiver.address()),
                },
            },
            &[],
            relayer_accounts[1],
        )
        .unwrap();

        // Balance should be 0
        let request_balance = asset_ft
            .query_balance(&QueryBalanceRequest {
                account: receiver.address(),
                denom: denom.clone(),
            })
            .unwrap();

        assert_eq!(request_balance.balance, amount.to_string());

        // Trying to relay again will trigger an error because operation is already executed
        let relayer_error = wasm
            .execute::<ExecuteMsg>(
                &contract_addr,
                &ExecuteMsg::SaveEvidence {
                    evidence: Evidence::XRPLToCoreumTransfer {
                        tx_hash: hash.clone(),
                        issuer: test_token.issuer.clone(),
                        currency: test_token.currency.clone(),
                        amount: amount.clone(),
                        recipient: Addr::unchecked(receiver.address()),
                    },
                },
                &[],
                relayer_accounts[1],
            )
            .unwrap_err();

        assert!(relayer_error.to_string().contains(
            ContractError::OperationAlreadyExecuted {}
                .to_string()
                .as_str()
        ));

        let new_amount = Uint128::new(150);
        // Trying to relay a different operation with same hash will trigger an error
        let relayer_error = wasm
            .execute::<ExecuteMsg>(
                &contract_addr,
                &ExecuteMsg::SaveEvidence {
                    evidence: Evidence::XRPLToCoreumTransfer {
                        tx_hash: hash.clone(),
                        issuer: test_token.issuer.clone(),
                        currency: test_token.currency.clone(),
                        amount: new_amount.clone(),
                        recipient: Addr::unchecked(receiver.address()),
                    },
                },
                &[],
                relayer_accounts[0],
            )
            .unwrap_err();

        assert!(relayer_error.to_string().contains(
            ContractError::OperationAlreadyExecuted {}
                .to_string()
                .as_str()
        ));
    }

    #[test]
    fn send_coreum_originated_tokens_from_xrpl_to_coreum() {
        let app = CoreumTestApp::new();
        let accounts_number = 3;
        let accounts = app
            .init_accounts(&coins(100_000_000_000, FEE_DENOM), accounts_number)
            .unwrap();

        let signer = accounts.get(0).unwrap();
        let sender = accounts.get(1).unwrap();
        let relayer_account = accounts.get(2).unwrap();
        let relayer = Relayer {
            coreum_address: Addr::unchecked(relayer_account.address()),
            xrpl_address: generate_xrpl_address(),
            xrpl_pub_key: generate_xrpl_pub_key(),
        };

        let xrpl_receiver_address = generate_xrpl_address();
        let bridge_xrpl_address = generate_xrpl_address();

        let wasm = Wasm::new(&app);
        let asset_ft = AssetFT::new(&app);

        let contract_addr = store_and_instantiate(
            &wasm,
            signer,
            Addr::unchecked(signer.address()),
            vec![relayer.clone()],
            1,
            9,
            Uint128::new(TRUST_SET_LIMIT_AMOUNT),
            query_issue_fee(&asset_ft),
            bridge_xrpl_address.to_owned(),
        );

        // Add enough tickets for all our test operations

        wasm.execute::<ExecuteMsg>(
            &contract_addr,
            &ExecuteMsg::RecoverTickets {
                account_sequence: 1,
                number_of_tickets: Some(10),
            },
            &vec![],
            &signer,
        )
        .unwrap();

        wasm.execute::<ExecuteMsg>(
            &contract_addr,
            &ExecuteMsg::SaveEvidence {
                evidence: Evidence::XRPLTransactionResult {
                    tx_hash: Some(generate_hash()),
                    account_sequence: Some(1),
                    ticket_sequence: None,
                    transaction_result: TransactionResult::Accepted,
                    operation_result: Some(OperationResult::TicketsAllocation {
                        tickets: Some((1..11).collect()),
                    }),
                },
            },
            &vec![],
            relayer_account,
        )
        .unwrap();

        // Let's issue a token where decimals are less than an XRPL token decimals to the sender and register it.
        let asset_ft = AssetFT::new(&app);
        let symbol = "TEST".to_string();
        let subunit = "utest".to_string();
        let decimals = 6;
        let initial_amount = Uint128::new(100000000);
        asset_ft
            .issue(
                MsgIssue {
                    issuer: signer.address(),
                    symbol,
                    subunit: subunit.to_owned(),
                    precision: decimals,
                    initial_amount: initial_amount.to_string(),
                    description: "description".to_string(),
                    features: vec![MINTING as i32, FREEZING as i32],
                    burn_rate: "0".to_string(),
                    send_commission_rate: "0".to_string(),
                    uri: "uri".to_string(),
                    uri_hash: "uri_hash".to_string(),
                },
                &signer,
            )
            .unwrap();

        let denom = format!("{}-{}", subunit, signer.address()).to_lowercase();

        // Send all initial amount tokens to the sender so that we can correctly test freezing without sending to the issuer
        let bank = Bank::new(&app);
        bank.send(
            MsgSend {
                from_address: signer.address(),
                to_address: sender.address(),
                amount: vec![BaseCoin {
                    amount: initial_amount.to_string(),
                    denom: denom.to_string(),
                }],
            },
            &signer,
        )
        .unwrap();

        wasm.execute::<ExecuteMsg>(
            &contract_addr,
            &ExecuteMsg::RegisterCoreumToken {
                denom: denom.to_owned(),
                decimals,
                sending_precision: 5,
                max_holding_amount: Uint128::new(10000000),
                bridging_fee: Uint128::zero(),
            },
            &vec![],
            &signer,
        )
        .unwrap();

        // It should truncate 1 because sending precision is 5
        let amount_to_send = Uint128::new(1000001);

        // If we try to send an amount in the optional field it should fail.
        let send_error = wasm.execute::<ExecuteMsg>(
            &contract_addr,
            &ExecuteMsg::SendToXRPL {
                recipient: xrpl_receiver_address.to_owned(),
                amount: Some(Uint128::new(100)),
            },
            &coins(amount_to_send.u128(), denom.to_owned()),
            &sender,
        )
        .unwrap_err();

        assert!(send_error
            .to_string()
            .contains(ContractError::AmountFieldNotAllowedForCoreumOriginatedTokens {}.to_string().as_str()));

        // Try to bridge the token to the xrpl receiver address so that we can send it back.
        wasm.execute::<ExecuteMsg>(
            &contract_addr,
            &ExecuteMsg::SendToXRPL {
                recipient: xrpl_receiver_address.to_owned(),
                amount: None,
            },
            &coins(amount_to_send.u128(), denom.to_owned()),
            &sender,
        )
        .unwrap();

        // Check balance of sender and contract
        let request_balance = asset_ft
            .query_balance(&QueryBalanceRequest {
                account: sender.address(),
                denom: denom.clone(),
            })
            .unwrap();

        assert_eq!(
            request_balance.balance,
            initial_amount
                .checked_sub(amount_to_send)
                .unwrap()
                .to_string()
        );

        let request_balance = asset_ft
            .query_balance(&QueryBalanceRequest {
                account: contract_addr.to_owned(),
                denom: denom.clone(),
            })
            .unwrap();

        assert_eq!(request_balance.balance, amount_to_send.to_string());

        // Get the token information
        let query_coreum_tokens = wasm
            .query::<QueryMsg, CoreumTokensResponse>(
                &contract_addr,
                &QueryMsg::CoreumTokens {
                    offset: None,
                    limit: None,
                },
            )
            .unwrap();

        let coreum_originated_token = query_coreum_tokens
            .tokens
            .iter()
            .find(|t| t.denom == denom)
            .unwrap();

        // Confirm the operation to remove it from pending operations.
        let query_pending_operations = wasm
            .query::<QueryMsg, PendingOperationsResponse>(
                &contract_addr,
                &QueryMsg::PendingOperations {},
            )
            .unwrap();

        let amount_truncated_and_converted = Uint128::new(1000000000000000); // 100001 -> truncate -> 100000 -> convert -> 1e15
        assert_eq!(query_pending_operations.operations.len(), 1);
        assert_eq!(
            query_pending_operations.operations[0].operation_type,
            OperationType::CoreumToXRPLTransfer {
                issuer: bridge_xrpl_address.to_owned(),
                currency: coreum_originated_token.xrpl_currency.to_owned(),
                amount: amount_truncated_and_converted,
                max_amount: amount_truncated_and_converted,
                sender: Addr::unchecked(sender.address()),
                recipient: xrpl_receiver_address.to_owned(),
            }
        );

        // Reject the operation, therefore the tokens should be stored in the pending refunds (except for truncated amount).
        wasm.execute::<ExecuteMsg>(
            &contract_addr,
            &ExecuteMsg::SaveEvidence {
                evidence: Evidence::XRPLTransactionResult {
                    tx_hash: Some(generate_hash()),
                    account_sequence: query_pending_operations.operations[0].account_sequence,
                    ticket_sequence: query_pending_operations.operations[0].ticket_sequence,
                    transaction_result: TransactionResult::Rejected,
                    operation_result: None,
                },
            },
            &vec![],
            relayer_account,
        )
        .unwrap();

        // Truncated amount and amount to be refunded will stay in the contract until relayers and users to be refunded claim
        let request_balance = asset_ft
            .query_balance(&QueryBalanceRequest {
                account: contract_addr.to_owned(),
                denom: denom.to_owned(),
            })
            .unwrap();
        assert_eq!(request_balance.balance, amount_to_send.to_string());

        // If we try to query pending refunds for any address that has no pending refunds, it should return an empty array
        let query_pending_refunds = wasm
            .query::<QueryMsg, PendingRefundsResponse>(
                &contract_addr,
                &QueryMsg::PendingRefunds {
                    address: Addr::unchecked("any_address"),
                    offset: None,
                    limit: None,
                },
            )
            .unwrap();

        assert_eq!(query_pending_refunds.pending_refunds, vec![]);

        // Let's verify the pending refunds and try to claim them
        let query_pending_refunds = wasm
            .query::<QueryMsg, PendingRefundsResponse>(
                &contract_addr,
                &QueryMsg::PendingRefunds {
                    address: Addr::unchecked(sender.address()),
                    offset: None,
                    limit: None,
                },
            )
            .unwrap();

        assert_eq!(query_pending_refunds.pending_refunds.len(), 1);
        // Truncated amount (1) is not refundable
        assert_eq!(
            query_pending_refunds.pending_refunds[0].coin,
            coin(
                amount_to_send.checked_sub(Uint128::one()).unwrap().u128(),
                denom.to_owned()
            )
        );

        // Trying to claim a refund with an invalid pending refund operation id should fail
        let claim_error = wasm
            .execute::<ExecuteMsg>(
                &contract_addr,
                &ExecuteMsg::ClaimRefund {
                    pending_refund_id: "random_id".to_string(),
                },
                &[],
                &sender,
            )
            .unwrap_err();

        assert!(claim_error
            .to_string()
            .contains(ContractError::PendingRefundNotFound {}.to_string().as_str()));

        // Try to claim a pending refund with a valid pending refund operation id but not as a different user, should also fail
        wasm.execute::<ExecuteMsg>(
            &contract_addr,
            &ExecuteMsg::ClaimRefund {
                pending_refund_id: query_pending_refunds.pending_refunds[0].id.to_owned(),
            },
            &[],
            &signer,
        )
        .unwrap_err();

        // Let's freeze the token to verify that claiming will fail
        asset_ft
            .freeze(
                MsgFreeze {
                    sender: signer.address(),
                    account: contract_addr.to_owned(),
                    coin: Some(BaseCoin {
                        denom: denom.to_owned(),
                        amount: "100000".to_string(),
                    }),
                },
                &signer,
            )
            .unwrap();

        // Can't claim because token is frozen
        wasm.execute::<ExecuteMsg>(
            &contract_addr,
            &ExecuteMsg::ClaimRefund {
                pending_refund_id: query_pending_refunds.pending_refunds[0].id.to_owned(),
            },
            &[],
            &sender,
        )
        .unwrap_err();

        // Let's unfreeze token so we can claim
        asset_ft
            .unfreeze(
                MsgUnfreeze {
                    sender: signer.address(),
                    account: contract_addr.to_owned(),
                    coin: Some(BaseCoin {
                        denom: denom.to_owned(),
                        amount: "100000".to_string(),
                    }),
                },
                &signer,
            )
            .unwrap();

        // Let's claim our pending refund
        wasm.execute::<ExecuteMsg>(
            &contract_addr,
            &ExecuteMsg::ClaimRefund {
                pending_refund_id: query_pending_refunds.pending_refunds[0].id.to_owned(),
            },
            &[],
            &sender,
        )
        .unwrap();

        // Verify balance of sender (to check it was correctly refunded) and verify that the amount refunded was removed from pending refunds
        let request_balance = asset_ft
            .query_balance(&QueryBalanceRequest {
                account: sender.address(),
                denom: denom.clone(),
            })
            .unwrap();

        assert_eq!(
            request_balance.balance,
            initial_amount
                .checked_sub(Uint128::one()) // truncated amount
                .unwrap()
                .to_string()
        );

        let query_pending_refunds = wasm
            .query::<QueryMsg, PendingRefundsResponse>(
                &contract_addr,
                &QueryMsg::PendingRefunds {
                    address: Addr::unchecked(sender.address()),
                    offset: None,
                    limit: None,
                },
            )
            .unwrap();

        // We verify our pending refund operation was removed from the pending refunds
        assert!(query_pending_refunds.pending_refunds.is_empty());

        // Try to send again
        wasm.execute::<ExecuteMsg>(
            &contract_addr,
            &ExecuteMsg::SendToXRPL {
                recipient: xrpl_receiver_address.to_owned(),
                amount: None,
            },
            &coins(amount_to_send.u128(), denom.to_owned()),
            &sender,
        )
        .unwrap();

        let query_pending_operations = wasm
            .query::<QueryMsg, PendingOperationsResponse>(
                &contract_addr,
                &QueryMsg::PendingOperations {},
            )
            .unwrap();

        // Send successfull evidence to remove from queue (tokens should be released on XRPL to the receiver)
        wasm.execute::<ExecuteMsg>(
            &contract_addr,
            &ExecuteMsg::SaveEvidence {
                evidence: Evidence::XRPLTransactionResult {
                    tx_hash: Some(generate_hash()),
                    account_sequence: query_pending_operations.operations[0].account_sequence,
                    ticket_sequence: query_pending_operations.operations[0].ticket_sequence,
                    transaction_result: TransactionResult::Accepted,
                    operation_result: None,
                },
            },
            &vec![],
            relayer_account,
        )
        .unwrap();

        let query_pending_operations = wasm
            .query::<QueryMsg, PendingOperationsResponse>(
                &contract_addr,
                &QueryMsg::PendingOperations {},
            )
            .unwrap();

        assert_eq!(query_pending_operations.operations.len(), 0);

        // Test sending the amount back from XRPL to Coreum
        // 10000000000 (1e10) is the minimum we can send back (15 - 5 (sending precision))
        let amount_to_send_back = Uint128::new(10000000000);

        // If we send the token with a different issuer (not multisig address) it should fail
        let transfer_error = wasm
            .execute::<ExecuteMsg>(
                &contract_addr,
                &ExecuteMsg::SaveEvidence {
                    evidence: Evidence::XRPLToCoreumTransfer {
                        tx_hash: generate_hash(),
                        issuer: generate_xrpl_address(),
                        currency: coreum_originated_token.xrpl_currency.to_owned(),
                        amount: amount_to_send_back.clone(),
                        recipient: Addr::unchecked(sender.address()),
                    },
                },
                &[],
                relayer_account,
            )
            .unwrap_err();

        assert!(transfer_error
            .to_string()
            .contains(ContractError::TokenNotRegistered {}.to_string().as_str()));

        // If we send the token with a different currency (one that is not the one in the registered token list) it should fail
        let transfer_error = wasm
            .execute::<ExecuteMsg>(
                &contract_addr,
                &ExecuteMsg::SaveEvidence {
                    evidence: Evidence::XRPLToCoreumTransfer {
                        tx_hash: generate_hash(),
                        issuer: bridge_xrpl_address.to_owned(),
                        currency: "invalid_currency".to_string(),
                        amount: amount_to_send_back.clone(),
                        recipient: Addr::unchecked(sender.address()),
                    },
                },
                &[],
                relayer_account,
            )
            .unwrap_err();

        assert!(transfer_error
            .to_string()
            .contains(ContractError::TokenNotRegistered {}.to_string().as_str()));

        // Sending under the minimum should fail (minimum - 1)
        let transfer_error = wasm
            .execute::<ExecuteMsg>(
                &contract_addr,
                &ExecuteMsg::SaveEvidence {
                    evidence: Evidence::XRPLToCoreumTransfer {
                        tx_hash: generate_hash(),
                        issuer: bridge_xrpl_address.to_owned(),
                        currency: coreum_originated_token.xrpl_currency.to_owned(),
                        amount: amount_to_send_back.checked_sub(Uint128::one()).unwrap(),
                        recipient: Addr::unchecked(sender.address()),
                    },
                },
                &[],
                relayer_account,
            )
            .unwrap_err();

        assert!(transfer_error.to_string().contains(
            ContractError::AmountSentIsZeroAfterTruncation {}
                .to_string()
                .as_str()
        ));

        // Sending the right evidence should move tokens from the contract to the sender's account
        wasm.execute::<ExecuteMsg>(
            &contract_addr,
            &ExecuteMsg::SaveEvidence {
                evidence: Evidence::XRPLToCoreumTransfer {
                    tx_hash: generate_hash(),
                    issuer: bridge_xrpl_address.to_owned(),
                    currency: coreum_originated_token.xrpl_currency.to_owned(),
                    amount: amount_to_send_back.clone(),
                    recipient: Addr::unchecked(sender.address()),
                },
            },
            &[],
            relayer_account,
        )
        .unwrap();

        // Check balance of sender and contract
        let request_balance = asset_ft
            .query_balance(&QueryBalanceRequest {
                account: sender.address(),
                denom: denom.clone(),
            })
            .unwrap();

        assert_eq!(
            request_balance.balance,
            initial_amount
                .checked_sub(amount_to_send) // initial amount
                .unwrap()
                .checked_sub(Uint128::one()) // amount lost during truncation of first rejection
                .unwrap()
                .checked_add(Uint128::new(10)) // Amount that we sent back (10) after conversion, the minimum
                .unwrap()
                .to_string()
        );

        let request_balance = asset_ft
            .query_balance(&QueryBalanceRequest {
                account: contract_addr.to_owned(),
                denom: denom.clone(),
            })
            .unwrap();

        assert_eq!(
            request_balance.balance,
            amount_to_send
                .checked_add(Uint128::one()) // Truncated amount staying in contract
                .unwrap()
                .checked_sub(Uint128::new(10))
                .unwrap()
                .to_string()
        );

        // Now let's issue a token where decimals are more than an XRPL token decimals to the sender and register it.
        let symbol = "TEST2".to_string();
        let subunit = "utest2".to_string();
        let decimals = 20;
        let initial_amount = Uint128::new(200000000000000000000); // 2e20
        asset_ft
            .issue(
                MsgIssue {
                    issuer: sender.address(),
                    symbol,
                    subunit: subunit.to_owned(),
                    precision: decimals,
                    initial_amount: initial_amount.to_string(),
                    description: "description".to_string(),
                    features: vec![MINTING as i32],
                    burn_rate: "0".to_string(),
                    send_commission_rate: "0".to_string(),
                    uri: "uri".to_string(),
                    uri_hash: "uri_hash".to_string(),
                },
                &sender,
            )
            .unwrap();

        let denom = format!("{}-{}", subunit, sender.address()).to_lowercase();

        wasm.execute::<ExecuteMsg>(
            &contract_addr,
            &ExecuteMsg::RegisterCoreumToken {
                denom: denom.to_owned(),
                decimals,
                sending_precision: 10,
                max_holding_amount: Uint128::new(200000000000000000000), //2e20
                bridging_fee: Uint128::zero(),
            },
            &vec![],
            &signer,
        )
        .unwrap();

        // It should truncate and remove all 9s because they are under precision
        let amount_to_send = Uint128::new(100000000019999999999);

        // Bridge the token to the xrpl receiver address so that we can send it back.
        wasm.execute::<ExecuteMsg>(
            &contract_addr,
            &ExecuteMsg::SendToXRPL {
                recipient: xrpl_receiver_address.to_owned(),
                amount: None,
            },
            &coins(amount_to_send.u128(), denom.to_owned()),
            &sender,
        )
        .unwrap();

        // Check balance of sender and contract
        let request_balance = asset_ft
            .query_balance(&QueryBalanceRequest {
                account: sender.address(),
                denom: denom.clone(),
            })
            .unwrap();

        assert_eq!(
            request_balance.balance,
            initial_amount
                .checked_sub(amount_to_send)
                .unwrap()
                .to_string()
        );

        let request_balance = asset_ft
            .query_balance(&QueryBalanceRequest {
                account: contract_addr.to_owned(),
                denom: denom.clone(),
            })
            .unwrap();

        assert_eq!(request_balance.balance, amount_to_send.to_string());

        // Get the token information
        let query_coreum_tokens = wasm
            .query::<QueryMsg, CoreumTokensResponse>(
                &contract_addr,
                &QueryMsg::CoreumTokens {
                    offset: None,
                    limit: None,
                },
            )
            .unwrap();

        let coreum_originated_token = query_coreum_tokens
            .tokens
            .iter()
            .find(|t| t.denom == denom)
            .unwrap();

        // Confirm the operation to remove it from pending operations.
        let query_pending_operations = wasm
            .query::<QueryMsg, PendingOperationsResponse>(
                &contract_addr,
                &QueryMsg::PendingOperations {},
            )
            .unwrap();

        let amount_truncated_and_converted = Uint128::new(1000000000100000); // 100000000019999999999 -> truncate -> 100000000010000000000  -> convert -> 1000000000100000
        assert_eq!(query_pending_operations.operations.len(), 1);
        assert_eq!(
            query_pending_operations.operations[0].operation_type,
            OperationType::CoreumToXRPLTransfer {
                issuer: bridge_xrpl_address.to_owned(),
                currency: coreum_originated_token.xrpl_currency.to_owned(),
                amount: amount_truncated_and_converted,
                max_amount: amount_truncated_and_converted,
                sender: Addr::unchecked(sender.address()),
                recipient: xrpl_receiver_address.to_owned(),
            }
        );

        // Reject the operation so that tokens are sent back to sender
        wasm.execute::<ExecuteMsg>(
            &contract_addr,
            &ExecuteMsg::SaveEvidence {
                evidence: Evidence::XRPLTransactionResult {
                    tx_hash: Some(generate_hash()),
                    account_sequence: query_pending_operations.operations[0].account_sequence,
                    ticket_sequence: query_pending_operations.operations[0].ticket_sequence,
                    transaction_result: TransactionResult::Rejected,
                    operation_result: None,
                },
            },
            &vec![],
            relayer_account,
        )
        .unwrap();

        // Truncated amount won't be sent back (goes to relayer fees) and the rest will be stored in refundable array for the user to claim
        let request_balance = asset_ft
            .query_balance(&QueryBalanceRequest {
                account: sender.address(),
                denom: denom.clone(),
            })
            .unwrap();

        assert_eq!(
            request_balance.balance,
            initial_amount
                .checked_sub(amount_to_send)
                .unwrap()
                .to_string()
        );

        // Truncated amount and refundable fees will stay in contract
        let request_balance = asset_ft
            .query_balance(&QueryBalanceRequest {
                account: contract_addr.to_owned(),
                denom: denom.to_owned(),
            })
            .unwrap();
        assert_eq!(request_balance.balance, amount_to_send.to_string());

        // If we query the refundable tokens that the user can claim, we should see the amount that was truncated is claimable
        let query_pending_refunds = wasm
            .query::<QueryMsg, PendingRefundsResponse>(
                &contract_addr,
                &QueryMsg::PendingRefunds {
                    address: Addr::unchecked(sender.address()),
                    offset: None,
                    limit: None,
                },
            )
            .unwrap();

        // We verify that these tokens are refundable
        assert_eq!(query_pending_refunds.pending_refunds.len(), 1);
        assert_eq!(
            query_pending_refunds.pending_refunds[0].coin,
            coin(
                amount_to_send
                    .checked_sub(Uint128::new(9999999999)) // Amount truncated is not refunded to user
                    .unwrap()
                    .u128(),
                denom.to_owned()
            )
        );

        // Claim it, should work
        wasm.execute::<ExecuteMsg>(
            &contract_addr,
            &ExecuteMsg::ClaimRefund {
                pending_refund_id: query_pending_refunds.pending_refunds[0].id.to_owned(),
            },
            &[],
            &sender,
        )
        .unwrap();

        // pending refunds should now be empty
        let query_pending_refunds = wasm
            .query::<QueryMsg, PendingRefundsResponse>(
                &contract_addr,
                &QueryMsg::PendingRefunds {
                    address: Addr::unchecked(sender.address()),
                    offset: None,
                    limit: None,
                },
            )
            .unwrap();

        // We verify that there are no pending refunds left
        assert!(query_pending_refunds.pending_refunds.is_empty());

        // Try to send again
        wasm.execute::<ExecuteMsg>(
            &contract_addr,
            &ExecuteMsg::SendToXRPL {
                recipient: xrpl_receiver_address.to_owned(),
                amount: None,
            },
            &coins(amount_to_send.u128(), denom.to_owned()),
            &sender,
        )
        .unwrap();

        let query_pending_operations = wasm
            .query::<QueryMsg, PendingOperationsResponse>(
                &contract_addr,
                &QueryMsg::PendingOperations {},
            )
            .unwrap();

        // Send successfull evidence to remove from queue (tokens should be released on XRPL to the receiver)
        wasm.execute::<ExecuteMsg>(
            &contract_addr,
            &ExecuteMsg::SaveEvidence {
                evidence: Evidence::XRPLTransactionResult {
                    tx_hash: Some(generate_hash()),
                    account_sequence: query_pending_operations.operations[0].account_sequence,
                    ticket_sequence: query_pending_operations.operations[0].ticket_sequence,
                    transaction_result: TransactionResult::Accepted,
                    operation_result: None,
                },
            },
            &vec![],
            relayer_account,
        )
        .unwrap();

        let query_pending_operations = wasm
            .query::<QueryMsg, PendingOperationsResponse>(
                &contract_addr,
                &QueryMsg::PendingOperations {},
            )
            .unwrap();

        assert_eq!(query_pending_operations.operations.len(), 0);

        // Test sending the amount back from XRPL to Coreum
        // 100000 (1e5) is the minimum we can send back (15 - 10 (sending precision))
        let amount_to_send_back = Uint128::new(100000);

        // If we send the token with a different issuer (not multisig address) it should fail
        let transfer_error = wasm
            .execute::<ExecuteMsg>(
                &contract_addr,
                &ExecuteMsg::SaveEvidence {
                    evidence: Evidence::XRPLToCoreumTransfer {
                        tx_hash: generate_hash(),
                        issuer: generate_xrpl_address(),
                        currency: coreum_originated_token.xrpl_currency.to_owned(),
                        amount: amount_to_send_back.clone(),
                        recipient: Addr::unchecked(sender.address()),
                    },
                },
                &[],
                relayer_account,
            )
            .unwrap_err();

        assert!(transfer_error
            .to_string()
            .contains(ContractError::TokenNotRegistered {}.to_string().as_str()));

        // If we send the token with a different currency (one that is not the one in the registered token list) it should fail
        let transfer_error = wasm
            .execute::<ExecuteMsg>(
                &contract_addr,
                &ExecuteMsg::SaveEvidence {
                    evidence: Evidence::XRPLToCoreumTransfer {
                        tx_hash: generate_hash(),
                        issuer: bridge_xrpl_address.to_owned(),
                        currency: "invalid_currency".to_string(),
                        amount: amount_to_send_back.clone(),
                        recipient: Addr::unchecked(sender.address()),
                    },
                },
                &[],
                relayer_account,
            )
            .unwrap_err();

        assert!(transfer_error
            .to_string()
            .contains(ContractError::TokenNotRegistered {}.to_string().as_str()));

        // Sending under the minimum should fail (minimum - 1)
        let transfer_error = wasm
            .execute::<ExecuteMsg>(
                &contract_addr,
                &ExecuteMsg::SaveEvidence {
                    evidence: Evidence::XRPLToCoreumTransfer {
                        tx_hash: generate_hash(),
                        issuer: bridge_xrpl_address.to_owned(),
                        currency: coreum_originated_token.xrpl_currency.to_owned(),
                        amount: amount_to_send_back.checked_sub(Uint128::one()).unwrap(),
                        recipient: Addr::unchecked(sender.address()),
                    },
                },
                &[],
                relayer_account,
            )
            .unwrap_err();

        assert!(transfer_error.to_string().contains(
            ContractError::AmountSentIsZeroAfterTruncation {}
                .to_string()
                .as_str()
        ));

        // Sending the right evidence should move tokens from the contract to the sender's account
        wasm.execute::<ExecuteMsg>(
            &contract_addr,
            &ExecuteMsg::SaveEvidence {
                evidence: Evidence::XRPLToCoreumTransfer {
                    tx_hash: generate_hash(),
                    issuer: bridge_xrpl_address.to_owned(),
                    currency: coreum_originated_token.xrpl_currency.to_owned(),
                    amount: amount_to_send_back.clone(),
                    recipient: Addr::unchecked(sender.address()),
                },
            },
            &[],
            relayer_account,
        )
        .unwrap();

        // Check balance of sender and contract
        let request_balance = asset_ft
            .query_balance(&QueryBalanceRequest {
                account: sender.address(),
                denom: denom.clone(),
            })
            .unwrap();

        assert_eq!(
            request_balance.balance,
            initial_amount
                .checked_sub(amount_to_send) // initial amount
                .unwrap()
                .checked_sub(Uint128::new(9999999999)) // Amount lost during first truncation that was rejected
                .unwrap()
                .checked_add(Uint128::new(10000000000)) // Amount that we sent back after conversion (1e10), the minimum
                .unwrap()
                .to_string()
        );

        let request_balance = asset_ft
            .query_balance(&QueryBalanceRequest {
                account: contract_addr.to_owned(),
                denom: denom.clone(),
            })
            .unwrap();

        assert_eq!(
            request_balance.balance,
            amount_to_send
                .checked_add(Uint128::new(9999999999)) // Amount that was kept during truncation of rejected operation
                .unwrap()
                .checked_sub(Uint128::new(10000000000)) // Amount sent from XRPL to the user
                .unwrap()
                .to_string()
        );
    }

    #[test]
    fn send_from_coreum_to_xrpl() {
        let app = CoreumTestApp::new();
        let accounts_number = 3;
        let accounts = app
            .init_accounts(&coins(100_000_000_000, FEE_DENOM), accounts_number)
            .unwrap();

        let signer = accounts.get(0).unwrap();
        let sender = accounts.get(1).unwrap();
        let relayer_account = accounts.get(2).unwrap();
        let relayer = Relayer {
            coreum_address: Addr::unchecked(relayer_account.address()),
            xrpl_address: generate_xrpl_address(),
            xrpl_pub_key: generate_xrpl_pub_key(),
        };

        let wasm = Wasm::new(&app);
        let asset_ft = AssetFT::new(&app);

        let contract_addr = store_and_instantiate(
            &wasm,
            signer,
            Addr::unchecked(signer.address()),
            vec![relayer.clone()],
            1,
            10,
            Uint128::new(TRUST_SET_LIMIT_AMOUNT),
            query_issue_fee(&asset_ft),
            generate_xrpl_address(),
        );

        let query_xrpl_tokens = wasm
            .query::<QueryMsg, XRPLTokensResponse>(
                &contract_addr,
                &QueryMsg::XRPLTokens {
                    offset: None,
                    limit: None,
                },
            )
            .unwrap();

        let denom_xrp = query_xrpl_tokens
            .tokens
            .iter()
            .find(|t| t.issuer == XRP_ISSUER && t.currency == XRP_CURRENCY)
            .unwrap()
            .coreum_denom
            .clone();

        // Add enough tickets for all our test operations

        wasm.execute::<ExecuteMsg>(
            &contract_addr,
            &ExecuteMsg::RecoverTickets {
                account_sequence: 1,
                number_of_tickets: Some(11),
            },
            &vec![],
            &signer,
        )
        .unwrap();

        wasm.execute::<ExecuteMsg>(
            &contract_addr,
            &ExecuteMsg::SaveEvidence {
                evidence: Evidence::XRPLTransactionResult {
                    tx_hash: Some(generate_hash()),
                    account_sequence: Some(1),
                    ticket_sequence: None,
                    transaction_result: TransactionResult::Accepted,
                    operation_result: Some(OperationResult::TicketsAllocation {
                        tickets: Some((1..12).collect()),
                    }),
                },
            },
            &vec![],
            relayer_account,
        )
        .unwrap();

        // *** Test sending XRP back to XRPL, which is already enabled so we can bridge it directly ***

        let amount_to_send = Uint128::new(50000);
        let amount_to_send_back = Uint128::new(10000);
        let final_balance = amount_to_send.checked_sub(amount_to_send_back).unwrap();
        wasm.execute::<ExecuteMsg>(
            &contract_addr,
            &ExecuteMsg::SaveEvidence {
                evidence: Evidence::XRPLToCoreumTransfer {
                    tx_hash: generate_hash(),
                    issuer: XRP_ISSUER.to_string(),
                    currency: XRP_CURRENCY.to_string(),
                    amount: amount_to_send.clone(),
                    recipient: Addr::unchecked(sender.address()),
                },
            },
            &[],
            relayer_account,
        )
        .unwrap();

        // Check that balance is in the sender's account
        let request_balance = asset_ft
            .query_balance(&QueryBalanceRequest {
                account: sender.address(),
                denom: denom_xrp.to_owned(),
            })
            .unwrap();

        assert_eq!(request_balance.balance, amount_to_send.to_string());

        // Send the XRP back to XRPL successfully
        let xrpl_receiver_address = generate_xrpl_address();
        wasm.execute::<ExecuteMsg>(
            &contract_addr,
            &ExecuteMsg::SendToXRPL {
                recipient: xrpl_receiver_address.to_owned(),
                amount: None,
            },
            &coins(amount_to_send_back.u128(), denom_xrp.to_owned()),
            sender,
        )
        .unwrap();

        // Check that operation is in the queue
        let query_pending_operations = wasm
            .query::<QueryMsg, PendingOperationsResponse>(
                &contract_addr,
                &QueryMsg::PendingOperations {},
            )
            .unwrap();

        assert_eq!(query_pending_operations.operations.len(), 1);
        assert_eq!(
            query_pending_operations.operations[0],
            Operation {
                id: query_pending_operations.operations[0].id.to_owned(),
                ticket_sequence: Some(1),
                account_sequence: None,
                signatures: vec![],
                operation_type: OperationType::CoreumToXRPLTransfer {
                    issuer: XRP_ISSUER.to_owned(),
                    currency: XRP_CURRENCY.to_owned(),
                    amount: amount_to_send_back,
                    max_amount: amount_to_send_back,
                    sender: Addr::unchecked(sender.address()),
                    recipient: xrpl_receiver_address.to_owned(),
                },
            }
        );

        // Sending a CoreumToXRPLTransfer evidence with account sequence should fail.
        let invalid_evidence = wasm.execute::<ExecuteMsg>(
            &contract_addr,
            &ExecuteMsg::SaveEvidence {
                evidence: Evidence::XRPLTransactionResult {
                    tx_hash: Some(generate_hash()),
                    account_sequence: Some(1),
                    ticket_sequence: None,
                    transaction_result: TransactionResult::Accepted,
                    operation_result: None,
                },
            },
            &vec![],
            relayer_account,
        )
        .unwrap_err();

        assert!(invalid_evidence.to_string().contains(
            ContractError::InvalidTransactionResultEvidence {}
                .to_string()
                .as_str()
        ));

        // Send successful evidence to remove from queue (tokens should be released on XRPL to the receiver)
        wasm.execute::<ExecuteMsg>(
            &contract_addr,
            &ExecuteMsg::SaveEvidence {
                evidence: Evidence::XRPLTransactionResult {
                    tx_hash: Some(generate_hash()),
                    account_sequence: None,
                    ticket_sequence: Some(1),
                    transaction_result: TransactionResult::Accepted,
                    operation_result: None,
                },
            },
            &vec![],
            relayer_account,
        )
        .unwrap();

        let query_pending_operations = wasm
            .query::<QueryMsg, PendingOperationsResponse>(
                &contract_addr,
                &QueryMsg::PendingOperations {},
            )
            .unwrap();

        assert_eq!(query_pending_operations.operations.len(), 0);

        // Since transaction result was Accepted, the tokens must have been burnt
        let request_balance = asset_ft
            .query_balance(&QueryBalanceRequest {
                account: sender.address(),
                denom: denom_xrp.to_owned(),
            })
            .unwrap();
        assert_eq!(request_balance.balance, final_balance.to_string());

        let request_balance = asset_ft
            .query_balance(&QueryBalanceRequest {
                account: contract_addr.to_owned(),
                denom: denom_xrp.to_owned(),
            })
            .unwrap();
        assert_eq!(request_balance.balance, Uint128::zero().to_string());

        // Now we will try to send back again but this time reject it, thus balance must be sent back to the sender.

        wasm.execute::<ExecuteMsg>(
            &contract_addr,
            &ExecuteMsg::SendToXRPL {
                recipient: xrpl_receiver_address.to_owned(),
                amount: None,
            },
            &coins(amount_to_send_back.u128(), denom_xrp.to_owned()),
            sender,
        )
        .unwrap();

        // Transaction was rejected
        wasm.execute::<ExecuteMsg>(
            &contract_addr,
            &ExecuteMsg::SaveEvidence {
                evidence: Evidence::XRPLTransactionResult {
                    tx_hash: Some(generate_hash()),
                    account_sequence: None,
                    ticket_sequence: Some(2),
                    transaction_result: TransactionResult::Rejected,
                    operation_result: None,
                },
            },
            &vec![],
            relayer_account,
        )
        .unwrap();

        // Since transaction result was Rejected, the tokens must have been sent to pending refunds

        let request_balance = asset_ft
            .query_balance(&QueryBalanceRequest {
                account: contract_addr.to_owned(),
                denom: denom_xrp.to_owned(),
            })
            .unwrap();
        assert_eq!(request_balance.balance, amount_to_send_back.to_string());

        let query_pending_refunds = wasm
            .query::<QueryMsg, PendingRefundsResponse>(
                &contract_addr,
                &QueryMsg::PendingRefunds {
                    address: Addr::unchecked(sender.address()),
                    offset: None,
                    limit: None,
                },
            )
            .unwrap();

        // We verify that these tokens are refundable
        assert_eq!(query_pending_refunds.pending_refunds.len(), 1);
        assert_eq!(
            query_pending_refunds.pending_refunds[0].coin,
            coin(amount_to_send_back.u128(), denom_xrp.to_owned())
        );

        // *** Test sending an XRPL originated token back to XRPL ***

        let test_token = XRPLToken {
            issuer: generate_xrpl_address(),
            currency: "TST".to_string(),
            sending_precision: 15,
            max_holding_amount: Uint128::new(500000),
            bridging_fee: Uint128::zero(),
        };

        // First we need to register and activate it
        wasm.execute::<ExecuteMsg>(
            &contract_addr,
            &ExecuteMsg::RegisterXRPLToken {
                issuer: test_token.issuer.clone(),
                currency: test_token.currency.clone(),
                sending_precision: test_token.sending_precision,
                max_holding_amount: test_token.max_holding_amount,
                bridging_fee: test_token.bridging_fee,
            },
            &query_issue_fee(&asset_ft),
            signer,
        )
        .unwrap();

        // Activate the token
        let query_pending_operations = wasm
            .query::<QueryMsg, PendingOperationsResponse>(
                &contract_addr,
                &QueryMsg::PendingOperations {},
            )
            .unwrap();

        let tx_hash = generate_hash();
        wasm.execute::<ExecuteMsg>(
            &contract_addr,
            &ExecuteMsg::SaveEvidence {
                evidence: Evidence::XRPLTransactionResult {
                    tx_hash: Some(tx_hash.clone()),
                    account_sequence: None,
                    ticket_sequence: query_pending_operations.operations[0].ticket_sequence,
                    transaction_result: TransactionResult::Accepted,
                    operation_result: None,
                },
            },
            &[],
            relayer_account,
        )
        .unwrap();

        // Bridge some tokens to the sender address
        wasm.execute::<ExecuteMsg>(
            &contract_addr,
            &ExecuteMsg::SaveEvidence {
                evidence: Evidence::XRPLToCoreumTransfer {
                    tx_hash: generate_hash(),
                    issuer: test_token.issuer.to_string(),
                    currency: test_token.currency.to_string(),
                    amount: amount_to_send.clone(),
                    recipient: Addr::unchecked(sender.address()),
                },
            },
            &[],
            relayer_account,
        )
        .unwrap();

        let query_xrpl_tokens = wasm
            .query::<QueryMsg, XRPLTokensResponse>(
                &contract_addr,
                &QueryMsg::XRPLTokens {
                    offset: None,
                    limit: None,
                },
            )
            .unwrap();

        let xrpl_originated_token = query_xrpl_tokens
            .tokens
            .iter()
            .find(|t| t.issuer == test_token.issuer && t.currency == test_token.currency)
            .unwrap();
        let denom_xrpl_origin_token = xrpl_originated_token.coreum_denom.clone();

        let request_balance = asset_ft
            .query_balance(&QueryBalanceRequest {
                account: sender.address(),
                denom: denom_xrpl_origin_token.to_owned(),
            })
            .unwrap();

        assert_eq!(request_balance.balance, amount_to_send.to_string());

        // If we send more than one token in the funds we should get an error
        let invalid_funds_error = wasm
            .execute::<ExecuteMsg>(
                &contract_addr,
                &ExecuteMsg::SendToXRPL {
                    recipient: xrpl_receiver_address.to_owned(),
                    amount: None,
                },
                &vec![
                    coin(1, FEE_DENOM),
                    coin(
                        amount_to_send_back.u128(),
                        denom_xrpl_origin_token.to_owned(),
                    ),
                ],
                sender,
            )
            .unwrap_err();

        assert!(invalid_funds_error.to_string().contains(
            ContractError::Payment(cw_utils::PaymentError::MultipleDenoms {})
                .to_string()
                .as_str()
        ));

        // If we send to an invalid XRPL address we should get an error
        let invalid_address_error = wasm
            .execute::<ExecuteMsg>(
                &contract_addr,
                &ExecuteMsg::SendToXRPL {
                    recipient: "invalid_address".to_owned(),
                    amount: None,
                },
                &coins(
                    amount_to_send_back.u128(),
                    denom_xrpl_origin_token.to_owned(),
                ),
                sender,
            )
            .unwrap_err();

        assert!(invalid_address_error.to_string().contains(
            ContractError::InvalidXRPLAddress {
                address: "invalid_address".to_owned()
            }
            .to_string()
            .as_str()
        ));

        wasm.execute::<ExecuteMsg>(
            &contract_addr,
            &ExecuteMsg::SendToXRPL {
                recipient: xrpl_receiver_address.to_owned(),
                amount: None,
            },
            &coins(
                amount_to_send_back.u128(),
                denom_xrpl_origin_token.to_owned(),
            ),
            sender,
        )
        .unwrap();

        // Check that the operation was added to the queue

        let query_pending_operations = wasm
            .query::<QueryMsg, PendingOperationsResponse>(
                &contract_addr,
                &QueryMsg::PendingOperations {},
            )
            .unwrap();

        assert_eq!(query_pending_operations.operations.len(), 1);
        assert_eq!(
            query_pending_operations.operations[0],
            Operation {
                id: query_pending_operations.operations[0].id.to_owned(),
                ticket_sequence: Some(4),
                account_sequence: None,
                signatures: vec![],
                operation_type: OperationType::CoreumToXRPLTransfer {
                    issuer: xrpl_originated_token.issuer.to_owned(),
                    currency: xrpl_originated_token.currency.to_owned(),
                    amount: amount_to_send_back,
                    max_amount: amount_to_send_back,
                    sender: Addr::unchecked(sender.address()),
                    recipient: xrpl_receiver_address.to_owned(),
                },
            }
        );

        // Send successful should burn the tokens
        wasm.execute::<ExecuteMsg>(
            &contract_addr,
            &ExecuteMsg::SaveEvidence {
                evidence: Evidence::XRPLTransactionResult {
                    tx_hash: Some(generate_hash()),
                    account_sequence: None,
                    ticket_sequence: Some(4),
                    transaction_result: TransactionResult::Accepted,
                    operation_result: None,
                },
            },
            &vec![],
            relayer_account,
        )
        .unwrap();

        let query_pending_operations = wasm
            .query::<QueryMsg, PendingOperationsResponse>(
                &contract_addr,
                &QueryMsg::PendingOperations {},
            )
            .unwrap();

        assert_eq!(query_pending_operations.operations.len(), 0);

        // Tokens should have been burnt since transaction was accepted
        let request_balance = asset_ft
            .query_balance(&QueryBalanceRequest {
                account: sender.address(),
                denom: denom_xrpl_origin_token.to_owned(),
            })
            .unwrap();
        assert_eq!(request_balance.balance, final_balance.to_string());

        let request_balance = asset_ft
            .query_balance(&QueryBalanceRequest {
                account: contract_addr.to_owned(),
                denom: denom_xrpl_origin_token.to_owned(),
            })
            .unwrap();

        assert_eq!(request_balance.balance, Uint128::zero().to_string());

        // Now we will try to send back again but this time reject it, thus balance must be sent back to the sender
        wasm.execute::<ExecuteMsg>(
            &contract_addr,
            &ExecuteMsg::SendToXRPL {
                recipient: xrpl_receiver_address.to_owned(),
                amount: None,
            },
            &coins(
                amount_to_send_back.u128(),
                denom_xrpl_origin_token.to_owned(),
            ),
            sender,
        )
        .unwrap();

        // Send rejected should store tokens minus truncated amount in refundable amount for the sender
        wasm.execute::<ExecuteMsg>(
            &contract_addr,
            &ExecuteMsg::SaveEvidence {
                evidence: Evidence::XRPLTransactionResult {
                    tx_hash: Some(generate_hash()),
                    account_sequence: None,
                    ticket_sequence: Some(5),
                    transaction_result: TransactionResult::Rejected,
                    operation_result: None,
                },
            },
            &vec![],
            relayer_account,
        )
        .unwrap();

        let request_balance = asset_ft
            .query_balance(&QueryBalanceRequest {
                account: sender.address(),
                denom: denom_xrp.to_owned(),
            })
            .unwrap();

        assert_eq!(
            request_balance.balance,
            final_balance
                .checked_sub(amount_to_send_back)
                .unwrap()
                .to_string()
        );

        // Let's check the pending refunds for the sender and also check that pagination works correctly.
        let query_pending_refunds = wasm
            .query::<QueryMsg, PendingRefundsResponse>(
                &contract_addr,
                &QueryMsg::PendingRefunds {
                    address: Addr::unchecked(sender.address()),
                    offset: None,
                    limit: None,
                },
            )
            .unwrap();

        // There was one pending refund from previous test, we are going to claim both
        assert_eq!(query_pending_refunds.pending_refunds.len(), 2);

        // Test with limit 1 and starting after first one
        let query_pending_refunds_with_limit = wasm
            .query::<QueryMsg, PendingRefundsResponse>(
                &contract_addr,
                &QueryMsg::PendingRefunds {
                    address: Addr::unchecked(sender.address()),
                    offset: None,
                    limit: Some(1),
                },
            )
            .unwrap();

        assert_eq!(query_pending_refunds_with_limit.pending_refunds.len(), 1);

        // Test with limit 1 and offset 1
        let query_pending_refunds_with_limit_and_offset = wasm
            .query::<QueryMsg, PendingRefundsResponse>(
                &contract_addr,
                &QueryMsg::PendingRefunds {
                    address: Addr::unchecked(sender.address()),
                    offset: Some(1),
                    limit: Some(1),
                },
            )
            .unwrap();

        assert_eq!(
            query_pending_refunds_with_limit_and_offset
                .pending_refunds
                .len(),
            1
        );
        assert_eq!(
            query_pending_refunds_with_limit_and_offset.pending_refunds[0],
            query_pending_refunds.pending_refunds[1]
        );

        // Let's claim all pending refunds and check that they are gone from the contract and in the senders address
        for refund in query_pending_refunds.pending_refunds.iter() {
            wasm.execute::<ExecuteMsg>(
                &contract_addr,
                &ExecuteMsg::ClaimRefund {
                    pending_refund_id: refund.id.to_owned(),
                },
                &[],
                &sender,
            )
            .unwrap();
        }

        let request_balance = asset_ft
            .query_balance(&QueryBalanceRequest {
                account: sender.address(),
                denom: denom_xrp.to_owned(),
            })
            .unwrap();

        assert_eq!(request_balance.balance, final_balance.to_string());

        let request_balance = asset_ft
            .query_balance(&QueryBalanceRequest {
                account: contract_addr.to_owned(),
                denom: denom_xrp.to_owned(),
            })
            .unwrap();
        assert_eq!(request_balance.balance, Uint128::zero().to_string());

        // *** Test sending Coreum originated tokens to XRPL

        // Let's issue a token to the sender and register it.
        let asset_ft = AssetFT::new(&app);
        let symbol = "TEST".to_string();
        let subunit = "utest".to_string();
        let initial_amount = Uint128::new(1000000000);
        let decimals = 6;
        asset_ft
            .issue(
                MsgIssue {
                    issuer: sender.address(),
                    symbol,
                    subunit: subunit.to_owned(),
                    precision: decimals,
                    initial_amount: initial_amount.to_string(),
                    description: "description".to_string(),
                    features: vec![MINTING as i32],
                    burn_rate: "0".to_string(),
                    send_commission_rate: "0".to_string(),
                    uri: "uri".to_string(),
                    uri_hash: "uri_hash".to_string(),
                },
                &sender,
            )
            .unwrap();

        let denom = format!("{}-{}", subunit, sender.address()).to_lowercase();

        wasm.execute::<ExecuteMsg>(
            &contract_addr,
            &ExecuteMsg::RegisterCoreumToken {
                denom: denom.to_owned(),
                decimals,
                sending_precision: 5,
                max_holding_amount: Uint128::new(10000000),
                bridging_fee: Uint128::zero(),
            },
            &vec![],
            &signer,
        )
        .unwrap();

        let amount_to_send = Uint128::new(1000001); // 1000001 -> truncate -> 1e6 -> decimal conversion -> 1e15

        // Bridge the token to the xrpl receiver address two times and check pending operations
        wasm.execute::<ExecuteMsg>(
            &contract_addr,
            &ExecuteMsg::SendToXRPL {
                recipient: xrpl_receiver_address.to_owned(),
                amount: None,
            },
            &coins(amount_to_send.u128(), denom.to_owned()),
            &sender,
        )
        .unwrap();

        wasm.execute::<ExecuteMsg>(
            &contract_addr,
            &ExecuteMsg::SendToXRPL {
                recipient: xrpl_receiver_address.to_owned(),
                amount: None,
            },
            &coins(amount_to_send.u128(), denom.to_owned()),
            &sender,
        )
        .unwrap();

        let multisig_address = wasm
            .query::<QueryMsg, Config>(&contract_addr, &QueryMsg::Config {})
            .unwrap()
            .bridge_xrpl_address;

        let query_coreum_tokens = wasm
            .query::<QueryMsg, CoreumTokensResponse>(
                &contract_addr,
                &QueryMsg::CoreumTokens {
                    offset: None,
                    limit: None,
                },
            )
            .unwrap();

        let coreum_originated_token = query_coreum_tokens
            .tokens
            .iter()
            .find(|t| t.denom == denom)
            .unwrap();

        let query_pending_operations = wasm
            .query::<QueryMsg, PendingOperationsResponse>(
                &contract_addr,
                &QueryMsg::PendingOperations {},
            )
            .unwrap();

        assert_eq!(query_pending_operations.operations.len(), 2);
        let amount = amount_to_send
            .checked_sub(Uint128::one()) //Truncated amount
            .unwrap()
            .checked_mul(Uint128::new(10u128.pow(9))) // XRPL Decimals - Coreum Decimals -> (15 - 6) = 9
            .unwrap();
        assert_eq!(
            query_pending_operations.operations[0],
            Operation {
                id: query_pending_operations.operations[0].id.to_owned(),
                ticket_sequence: Some(6),
                account_sequence: None,
                signatures: vec![],
                operation_type: OperationType::CoreumToXRPLTransfer {
                    issuer: multisig_address.to_owned(),
                    currency: coreum_originated_token.xrpl_currency.to_owned(),
                    amount: amount.to_owned(),
                    max_amount: amount.to_owned(),
                    sender: Addr::unchecked(sender.address()),
                    recipient: xrpl_receiver_address.to_owned(),
                },
            }
        );

        assert_eq!(
            query_pending_operations.operations[1],
            Operation {
                id: query_pending_operations.operations[1].id.to_owned(),
                ticket_sequence: Some(7),
                account_sequence: None,
                signatures: vec![],
                operation_type: OperationType::CoreumToXRPLTransfer {
                    issuer: multisig_address,
                    currency: coreum_originated_token.xrpl_currency.to_owned(),
                    amount: amount.to_owned(),
                    max_amount: amount.to_owned(),
                    sender: Addr::unchecked(sender.address()),
                    recipient: xrpl_receiver_address,
                },
            }
        );

        // If we reject both operations, the tokens should be kept in pending refunds with different ids for the sender to claim (except truncated amount)
        wasm.execute::<ExecuteMsg>(
            &contract_addr,
            &ExecuteMsg::SaveEvidence {
                evidence: Evidence::XRPLTransactionResult {
                    tx_hash: Some(generate_hash()),
                    account_sequence: None,
                    ticket_sequence: Some(6),
                    transaction_result: TransactionResult::Rejected,
                    operation_result: None,
                },
            },
            &vec![],
            relayer_account,
        )
        .unwrap();

        wasm.execute::<ExecuteMsg>(
            &contract_addr,
            &ExecuteMsg::SaveEvidence {
                evidence: Evidence::XRPLTransactionResult {
                    tx_hash: Some(generate_hash()),
                    account_sequence: None,
                    ticket_sequence: Some(7),
                    transaction_result: TransactionResult::Rejected,
                    operation_result: None,
                },
            },
            &vec![],
            relayer_account,
        )
        .unwrap();

        let request_balance = asset_ft
            .query_balance(&QueryBalanceRequest {
                account: sender.address(),
                denom: denom.to_owned(),
            })
            .unwrap();

        // Refundable amount (amount to send x 2 - truncated amount x 2) won't be sent back until claimed individually
        assert_eq!(
            request_balance.balance,
            initial_amount
                .checked_sub(amount_to_send)
                .unwrap()
                .checked_sub(amount_to_send)
                .unwrap()
                .to_string()
        );

        let query_pending_refunds = wasm
            .query::<QueryMsg, PendingRefundsResponse>(
                &contract_addr,
                &QueryMsg::PendingRefunds {
                    address: Addr::unchecked(sender.address()),
                    offset: None,
                    limit: None,
                },
            )
            .unwrap();

        assert_eq!(query_pending_refunds.pending_refunds.len(), 2);

        // Claiming pending refund should work for both operations
        wasm.execute::<ExecuteMsg>(
            &contract_addr,
            &ExecuteMsg::ClaimRefund {
                pending_refund_id: query_pending_refunds.pending_refunds[0].id.to_owned(),
            },
            &[],
            &sender,
        )
        .unwrap();

        wasm.execute::<ExecuteMsg>(
            &contract_addr,
            &ExecuteMsg::ClaimRefund {
                pending_refund_id: query_pending_refunds.pending_refunds[1].id.to_owned(),
            },
            &[],
            &sender,
        )
        .unwrap();

        // Check that balance was correctly sent back
        let request_balance = asset_ft
            .query_balance(&QueryBalanceRequest {
                account: sender.address(),
                denom: denom.to_owned(),
            })
            .unwrap();

        assert_eq!(
            request_balance.balance,
            initial_amount
                .checked_sub(Uint128::new(2))
                .unwrap()
                .to_string()
        );

        // Truncated amount will stay in contract
        let request_balance = asset_ft
            .query_balance(&QueryBalanceRequest {
                account: contract_addr.to_owned(),
                denom: denom.to_owned(),
            })
            .unwrap();
        assert_eq!(request_balance.balance, Uint128::new(2).to_string());
    }

    #[test]
    fn precisions() {
        let app = CoreumTestApp::new();
        let signer = app
            .init_account(&coins(100_000_000_000, FEE_DENOM))
            .unwrap();

        let receiver = app
            .init_account(&coins(100_000_000_000, FEE_DENOM))
            .unwrap();

        let wasm = Wasm::new(&app);
        let asset_ft = AssetFT::new(&app);
        let relayer = Relayer {
            coreum_address: Addr::unchecked(signer.address()),
            xrpl_address: generate_xrpl_address(),
            xrpl_pub_key: generate_xrpl_pub_key(),
        };

        let contract_addr = store_and_instantiate(
            &wasm,
            &signer,
            Addr::unchecked(signer.address()),
            vec![relayer],
            1,
            7,
            Uint128::new(TRUST_SET_LIMIT_AMOUNT),
            query_issue_fee(&asset_ft),
            generate_xrpl_address(),
        );

        // *** Test with XRPL originated tokens ***

        let test_token1 = XRPLToken {
            issuer: generate_xrpl_address(),
            currency: "TT1".to_string(),
            sending_precision: -2,
            max_holding_amount: Uint128::new(200000000000000000),
            bridging_fee: Uint128::zero(),
        };
        let test_token2 = XRPLToken {
            issuer: generate_xrpl_address().to_string(),
            currency: "TT2".to_string(),
            sending_precision: 13,
            max_holding_amount: Uint128::new(499),
            bridging_fee: Uint128::zero(),
        };

        let test_token3 = XRPLToken {
            issuer: generate_xrpl_address().to_string(),
            currency: "TT3".to_string(),
            sending_precision: 0,
            max_holding_amount: Uint128::new(5000000000000000),
            bridging_fee: Uint128::zero(),
        };

        // Set up enough tickets first to allow registering tokens.
        wasm.execute::<ExecuteMsg>(
            &contract_addr,
            &ExecuteMsg::RecoverTickets {
                account_sequence: 1,
                number_of_tickets: Some(8),
            },
            &vec![],
            &signer,
        )
        .unwrap();

        wasm.execute::<ExecuteMsg>(
            &contract_addr,
            &ExecuteMsg::SaveEvidence {
                evidence: Evidence::XRPLTransactionResult {
                    tx_hash: Some(generate_hash()),
                    account_sequence: Some(1),
                    ticket_sequence: None,
                    transaction_result: TransactionResult::Accepted,
                    operation_result: Some(OperationResult::TicketsAllocation {
                        tickets: Some((1..9).collect()),
                    }),
                },
            },
            &vec![],
            &signer,
        )
        .unwrap();

        // Test negative sending precisions

        // Register token
        wasm.execute::<ExecuteMsg>(
            &contract_addr,
            &ExecuteMsg::RegisterXRPLToken {
                issuer: test_token1.issuer.clone(),
                currency: test_token1.currency.clone(),
                sending_precision: test_token1.sending_precision.clone(),
                max_holding_amount: test_token1.max_holding_amount.clone(),
                bridging_fee: test_token1.bridging_fee,
            },
            &query_issue_fee(&asset_ft),
            &signer,
        )
        .unwrap();

        let query_xrpl_tokens = wasm
            .query::<QueryMsg, XRPLTokensResponse>(
                &contract_addr,
                &QueryMsg::XRPLTokens {
                    offset: None,
                    limit: None,
                },
            )
            .unwrap();

        let denom = query_xrpl_tokens
            .tokens
            .iter()
            .find(|t| t.issuer == test_token1.issuer && t.currency == test_token1.currency)
            .unwrap()
            .coreum_denom
            .clone();

        // Activate the token
        let query_pending_operations = wasm
            .query::<QueryMsg, PendingOperationsResponse>(
                &contract_addr,
                &QueryMsg::PendingOperations {},
            )
            .unwrap();

        wasm.execute::<ExecuteMsg>(
            &contract_addr,
            &ExecuteMsg::SaveEvidence {
                evidence: Evidence::XRPLTransactionResult {
                    tx_hash: Some(generate_hash()),
                    account_sequence: None,
                    ticket_sequence: query_pending_operations.operations[0].ticket_sequence,
                    transaction_result: TransactionResult::Accepted,
                    operation_result: None,
                },
            },
            &[],
            &signer,
        )
        .unwrap();

        let precision_error = wasm
            .execute::<ExecuteMsg>(
                &contract_addr,
                &ExecuteMsg::SaveEvidence {
                    evidence: Evidence::XRPLToCoreumTransfer {
                        tx_hash: generate_hash(),
                        issuer: test_token1.issuer.clone(),
                        currency: test_token1.currency.clone(),
                        // Sending less than 100000000000000000, in this case 99999999999999999 (1 less digit) should return an error because it will truncate to zero
                        amount: Uint128::new(99999999999999999),
                        recipient: Addr::unchecked(receiver.address()),
                    },
                },
                &[],
                &signer,
            )
            .unwrap_err();

        assert!(precision_error.to_string().contains(
            ContractError::AmountSentIsZeroAfterTruncation {}
                .to_string()
                .as_str()
        ));

        wasm.execute::<ExecuteMsg>(
            &contract_addr,
            &ExecuteMsg::SaveEvidence {
                evidence: Evidence::XRPLToCoreumTransfer {
                    tx_hash: generate_hash(),
                    issuer: test_token1.issuer.clone(),
                    currency: test_token1.currency.clone(),
                    // Sending more than 199999999999999999 will truncate to 100000000000000000 and send it to the user and keep the remainder in the contract as fees to collect.
                    amount: Uint128::new(199999999999999999),
                    recipient: Addr::unchecked(receiver.address()),
                },
            },
            &[],
            &signer,
        )
        .unwrap();

        let request_balance = asset_ft
            .query_balance(&QueryBalanceRequest {
                account: receiver.address(),
                denom: denom.clone(),
            })
            .unwrap();

        assert_eq!(request_balance.balance, "100000000000000000".to_string());

        // Sending anything again should not work because we already sent the maximum amount possible including the fees in the contract.
        let maximum_amount_error = wasm
            .execute::<ExecuteMsg>(
                &contract_addr,
                &ExecuteMsg::SaveEvidence {
                    evidence: Evidence::XRPLToCoreumTransfer {
                        tx_hash: generate_hash(),
                        issuer: test_token1.issuer.clone(),
                        currency: test_token1.currency.clone(),
                        amount: Uint128::new(100000000000000000),
                        recipient: Addr::unchecked(receiver.address()),
                    },
                },
                &[],
                &signer,
            )
            .unwrap_err();

        assert!(maximum_amount_error.to_string().contains(
            ContractError::MaximumBridgedAmountReached {}
                .to_string()
                .as_str()
        ));

        let request_balance = asset_ft
            .query_balance(&QueryBalanceRequest {
                account: contract_addr.to_owned(),
                denom: denom.clone(),
            })
            .unwrap();

        // Fees collected
        assert_eq!(request_balance.balance, "99999999999999999".to_string());

        // Test positive sending precisions

        // Register token
        wasm.execute::<ExecuteMsg>(
            &contract_addr,
            &ExecuteMsg::RegisterXRPLToken {
                issuer: test_token2.issuer.clone(),
                currency: test_token2.currency.clone(),
                sending_precision: test_token2.sending_precision.clone(),
                max_holding_amount: test_token2.max_holding_amount.clone(),
                bridging_fee: test_token2.bridging_fee,
            },
            &query_issue_fee(&asset_ft),
            &signer,
        )
        .unwrap();

        // Activate the token
        let query_pending_operations = wasm
            .query::<QueryMsg, PendingOperationsResponse>(
                &contract_addr,
                &QueryMsg::PendingOperations {},
            )
            .unwrap();

        wasm.execute::<ExecuteMsg>(
            &contract_addr,
            &ExecuteMsg::SaveEvidence {
                evidence: Evidence::XRPLTransactionResult {
                    tx_hash: Some(generate_hash()),
                    account_sequence: None,
                    ticket_sequence: query_pending_operations.operations[0].ticket_sequence,
                    transaction_result: TransactionResult::Accepted,
                    operation_result: None,
                },
            },
            &[],
            &signer,
        )
        .unwrap();

        let query_xrpl_tokens = wasm
            .query::<QueryMsg, XRPLTokensResponse>(
                &contract_addr,
                &QueryMsg::XRPLTokens {
                    offset: None,
                    limit: None,
                },
            )
            .unwrap();

        let denom = query_xrpl_tokens
            .tokens
            .iter()
            .find(|t| t.issuer == test_token2.issuer && t.currency == test_token2.currency)
            .unwrap()
            .coreum_denom
            .clone();

        let precision_error = wasm
            .execute::<ExecuteMsg>(
                &contract_addr,
                &ExecuteMsg::SaveEvidence {
                    evidence: Evidence::XRPLToCoreumTransfer {
                        tx_hash: generate_hash(),
                        issuer: test_token2.issuer.clone(),
                        currency: test_token2.currency.clone(),
                        // Sending more than 499 should fail because maximum holding amount is 499
                        amount: Uint128::new(500),
                        recipient: Addr::unchecked(receiver.address()),
                    },
                },
                &[],
                &signer,
            )
            .unwrap_err();

        assert!(precision_error.to_string().contains(
            ContractError::MaximumBridgedAmountReached {}
                .to_string()
                .as_str()
        ));

        let precision_error = wasm
            .execute::<ExecuteMsg>(
                &contract_addr,
                &ExecuteMsg::SaveEvidence {
                    evidence: Evidence::XRPLToCoreumTransfer {
                        tx_hash: generate_hash(),
                        issuer: test_token2.issuer.clone(),
                        currency: test_token2.currency.clone(),
                        // Sending less than 100 will truncate to 0 so should fail
                        amount: Uint128::new(99),
                        recipient: Addr::unchecked(receiver.address()),
                    },
                },
                &[],
                &signer,
            )
            .unwrap_err();

        assert!(precision_error.to_string().contains(
            ContractError::AmountSentIsZeroAfterTruncation {}
                .to_string()
                .as_str()
        ));

        wasm.execute::<ExecuteMsg>(
            &contract_addr,
            &ExecuteMsg::SaveEvidence {
                evidence: Evidence::XRPLToCoreumTransfer {
                    tx_hash: generate_hash(),
                    issuer: test_token2.issuer.clone(),
                    currency: test_token2.currency.clone(),
                    // Sending 299 should truncate the amount to 200 and keep the 99 in the contract as fees to collect
                    amount: Uint128::new(299),
                    recipient: Addr::unchecked(receiver.address()),
                },
            },
            &[],
            &signer,
        )
        .unwrap();

        let request_balance = asset_ft
            .query_balance(&QueryBalanceRequest {
                account: receiver.address(),
                denom: denom.clone(),
            })
            .unwrap();

        assert_eq!(request_balance.balance, "200".to_string());

        // Sending 200 should work because we will reach exactly the maximum bridged amount.
        wasm.execute::<ExecuteMsg>(
            &contract_addr,
            &ExecuteMsg::SaveEvidence {
                evidence: Evidence::XRPLToCoreumTransfer {
                    tx_hash: generate_hash(),
                    issuer: test_token2.issuer.clone(),
                    currency: test_token2.currency.clone(),
                    amount: Uint128::new(200),
                    recipient: Addr::unchecked(receiver.address()),
                },
            },
            &[],
            &signer,
        )
        .unwrap();

        let request_balance = asset_ft
            .query_balance(&QueryBalanceRequest {
                account: receiver.address(),
                denom: denom.clone(),
            })
            .unwrap();

        assert_eq!(request_balance.balance, "400".to_string());

        let request_balance = asset_ft
            .query_balance(&QueryBalanceRequest {
                account: contract_addr.to_owned(),
                denom: denom.clone(),
            })
            .unwrap();

        assert_eq!(request_balance.balance, "99".to_string());

        // Sending anything again should fail because we passed the maximum bridged amount
        let maximum_amount_error = wasm
            .execute::<ExecuteMsg>(
                &contract_addr,
                &ExecuteMsg::SaveEvidence {
                    evidence: Evidence::XRPLToCoreumTransfer {
                        tx_hash: generate_hash(),
                        issuer: test_token2.issuer.clone(),
                        currency: test_token2.currency.clone(),
                        amount: Uint128::new(199),
                        recipient: Addr::unchecked(receiver.address()),
                    },
                },
                &[],
                &signer,
            )
            .unwrap_err();

        assert!(maximum_amount_error.to_string().contains(
            ContractError::MaximumBridgedAmountReached {}
                .to_string()
                .as_str()
        ));

        // Test 0 sending precision

        // Register token
        wasm.execute::<ExecuteMsg>(
            &contract_addr,
            &ExecuteMsg::RegisterXRPLToken {
                issuer: test_token3.issuer.clone(),
                currency: test_token3.currency.clone(),
                sending_precision: test_token3.sending_precision.clone(),
                max_holding_amount: test_token3.max_holding_amount.clone(),
                bridging_fee: test_token3.bridging_fee,
            },
            &query_issue_fee(&asset_ft),
            &signer,
        )
        .unwrap();

        // Activate the token
        let query_pending_operations = wasm
            .query::<QueryMsg, PendingOperationsResponse>(
                &contract_addr,
                &QueryMsg::PendingOperations {},
            )
            .unwrap();

        wasm.execute::<ExecuteMsg>(
            &contract_addr,
            &ExecuteMsg::SaveEvidence {
                evidence: Evidence::XRPLTransactionResult {
                    tx_hash: Some(generate_hash()),
                    account_sequence: None,
                    ticket_sequence: query_pending_operations.operations[0].ticket_sequence,
                    transaction_result: TransactionResult::Accepted,
                    operation_result: None,
                },
            },
            &[],
            &signer,
        )
        .unwrap();

        let query_xrpl_tokens = wasm
            .query::<QueryMsg, XRPLTokensResponse>(
                &contract_addr,
                &QueryMsg::XRPLTokens {
                    offset: None,
                    limit: None,
                },
            )
            .unwrap();

        let denom = query_xrpl_tokens
            .tokens
            .iter()
            .find(|t| t.issuer == test_token3.issuer && t.currency == test_token3.currency)
            .unwrap()
            .coreum_denom
            .clone();

        let precision_error = wasm
            .execute::<ExecuteMsg>(
                &contract_addr,
                &ExecuteMsg::SaveEvidence {
                    evidence: Evidence::XRPLToCoreumTransfer {
                        tx_hash: generate_hash(),
                        issuer: test_token3.issuer.clone(),
                        currency: test_token3.currency.clone(),
                        // Sending more than 5000000000000000 should fail because maximum holding amount is 5000000000000000
                        amount: Uint128::new(6000000000000000),
                        recipient: Addr::unchecked(receiver.address()),
                    },
                },
                &[],
                &signer,
            )
            .unwrap_err();

        assert!(precision_error.to_string().contains(
            ContractError::MaximumBridgedAmountReached {}
                .to_string()
                .as_str()
        ));

        let precision_error = wasm
            .execute::<ExecuteMsg>(
                &contract_addr,
                &ExecuteMsg::SaveEvidence {
                    evidence: Evidence::XRPLToCoreumTransfer {
                        tx_hash: generate_hash(),
                        issuer: test_token3.issuer.clone(),
                        currency: test_token3.currency.clone(),
                        // Sending less than 1000000000000000 will truncate to 0 so should fail
                        amount: Uint128::new(900000000000000),
                        recipient: Addr::unchecked(receiver.address()),
                    },
                },
                &[],
                &signer,
            )
            .unwrap_err();

        assert!(precision_error.to_string().contains(
            ContractError::AmountSentIsZeroAfterTruncation {}
                .to_string()
                .as_str()
        ));

        wasm.execute::<ExecuteMsg>(
            &contract_addr,
            &ExecuteMsg::SaveEvidence {
                evidence: Evidence::XRPLToCoreumTransfer {
                    tx_hash: generate_hash(),
                    issuer: test_token3.issuer.clone(),
                    currency: test_token3.currency.clone(),
                    // Sending 1111111111111111 should truncate the amount to 1000000000000000 and keep 111111111111111 as fees to collect
                    amount: Uint128::new(1111111111111111),
                    recipient: Addr::unchecked(receiver.address()),
                },
            },
            &[],
            &signer,
        )
        .unwrap();

        let request_balance = asset_ft
            .query_balance(&QueryBalanceRequest {
                account: receiver.address(),
                denom: denom.clone(),
            })
            .unwrap();

        assert_eq!(request_balance.balance, "1000000000000000".to_string());

        wasm.execute::<ExecuteMsg>(
            &contract_addr,
            &ExecuteMsg::SaveEvidence {
                evidence: Evidence::XRPLToCoreumTransfer {
                    tx_hash: generate_hash(),
                    issuer: test_token3.issuer.clone(),
                    currency: test_token3.currency.clone(),
                    // Sending 3111111111111111 should truncate the amount to 3000000000000000 and keep another 111111111111111 as fees to collect
                    amount: Uint128::new(3111111111111111),
                    recipient: Addr::unchecked(receiver.address()),
                },
            },
            &[],
            &signer,
        )
        .unwrap();

        let request_balance = asset_ft
            .query_balance(&QueryBalanceRequest {
                account: receiver.address(),
                denom: denom.clone(),
            })
            .unwrap();

        assert_eq!(request_balance.balance, "4000000000000000".to_string());

        let request_balance = asset_ft
            .query_balance(&QueryBalanceRequest {
                account: contract_addr.to_owned(),
                denom: denom.clone(),
            })
            .unwrap();

        assert_eq!(request_balance.balance, "222222222222222".to_string());

        let maximum_amount_error = wasm
            .execute::<ExecuteMsg>(
                &contract_addr,
                &ExecuteMsg::SaveEvidence {
                    evidence: Evidence::XRPLToCoreumTransfer {
                        tx_hash: generate_hash(),
                        issuer: test_token2.issuer.clone(),
                        currency: test_token2.currency.clone(),
                        // Sending 1111111111111111 should truncate the amount to 1000000000000000 and should fail because bridge is already holding maximum
                        amount: Uint128::new(1111111111111111),
                        recipient: Addr::unchecked(receiver.address()),
                    },
                },
                &[],
                &signer,
            )
            .unwrap_err();

        assert!(maximum_amount_error.to_string().contains(
            ContractError::MaximumBridgedAmountReached {}
                .to_string()
                .as_str()
        ));

        // Test sending XRP
        let denom = query_xrpl_tokens
            .tokens
            .iter()
            .find(|t| t.issuer == XRP_ISSUER.to_string() && t.currency == XRP_CURRENCY.to_string())
            .unwrap()
            .coreum_denom
            .clone();

        let precision_error = wasm
            .execute::<ExecuteMsg>(
                &contract_addr,
                &ExecuteMsg::SaveEvidence {
                    evidence: Evidence::XRPLToCoreumTransfer {
                        tx_hash: generate_hash(),
                        issuer: XRP_ISSUER.to_string(),
                        currency: XRP_CURRENCY.to_string(),
                        // Sending more than 100000000000000000 should fail because maximum holding amount is 10000000000000000 (1 less zero)
                        amount: Uint128::new(100000000000000000),
                        recipient: Addr::unchecked(receiver.address()),
                    },
                },
                &[],
                &signer,
            )
            .unwrap_err();

        assert!(precision_error.to_string().contains(
            ContractError::MaximumBridgedAmountReached {}
                .to_string()
                .as_str()
        ));

        wasm.execute::<ExecuteMsg>(
            &contract_addr,
            &ExecuteMsg::SaveEvidence {
                evidence: Evidence::XRPLToCoreumTransfer {
                    tx_hash: generate_hash(),
                    issuer: XRP_ISSUER.to_string(),
                    currency: XRP_CURRENCY.to_string(),
                    // There should never be truncation because we allow full precision for XRP initially
                    amount: Uint128::one(),
                    recipient: Addr::unchecked(receiver.address()),
                },
            },
            &[],
            &signer,
        )
        .unwrap();

        let request_balance = asset_ft
            .query_balance(&QueryBalanceRequest {
                account: receiver.address(),
                denom: denom.clone(),
            })
            .unwrap();

        assert_eq!(request_balance.balance, "1".to_string());

        wasm.execute::<ExecuteMsg>(
            &contract_addr,
            &ExecuteMsg::SaveEvidence {
                evidence: Evidence::XRPLToCoreumTransfer {
                    tx_hash: generate_hash(),
                    issuer: XRP_ISSUER.to_string(),
                    currency: XRP_CURRENCY.to_string(),
                    // This should work because we are sending the rest to reach the maximum amount
                    amount: Uint128::new(9999999999999999),
                    recipient: Addr::unchecked(receiver.address()),
                },
            },
            &[],
            &signer,
        )
        .unwrap();

        let request_balance = asset_ft
            .query_balance(&QueryBalanceRequest {
                account: receiver.address(),
                denom: denom.clone(),
            })
            .unwrap();

        assert_eq!(request_balance.balance, "10000000000000000".to_string());

        let maximum_amount_error = wasm
            .execute::<ExecuteMsg>(
                &contract_addr,
                &ExecuteMsg::SaveEvidence {
                    evidence: Evidence::XRPLToCoreumTransfer {
                        tx_hash: generate_hash(),
                        issuer: XRP_ISSUER.to_string(),
                        currency: XRP_CURRENCY.to_string(),
                        // Sending 1 more token would surpass the maximum so should fail
                        amount: Uint128::one(),
                        recipient: Addr::unchecked(receiver.address()),
                    },
                },
                &[],
                &signer,
            )
            .unwrap_err();

        assert!(maximum_amount_error.to_string().contains(
            ContractError::MaximumBridgedAmountReached {}
                .to_string()
                .as_str()
        ));

        // *** Test with Coreum originated tokens ***

        // Let's issue a few assets to the sender and registering them with different precisions and max sending amounts.
        let asset_ft = AssetFT::new(&app);
        for i in 1..=3 {
            let symbol = "TEST".to_string() + &i.to_string();
            let subunit = "utest".to_string() + &i.to_string();
            asset_ft
                .issue(
                    MsgIssue {
                        issuer: signer.address(),
                        symbol,
                        subunit,
                        precision: 6,
                        initial_amount: "100000000000000".to_string(),
                        description: "description".to_string(),
                        features: vec![MINTING as i32],
                        burn_rate: "0".to_string(),
                        send_commission_rate: "0".to_string(),
                        uri: "uri".to_string(),
                        uri_hash: "uri_hash".to_string(),
                    },
                    &signer,
                )
                .unwrap();
        }

        let denom1 = format!("{}-{}", "utest1", signer.address()).to_lowercase();
        let denom2 = format!("{}-{}", "utest2", signer.address()).to_lowercase();
        let denom3 = format!("{}-{}", "utest3", signer.address()).to_lowercase();

        let test_tokens = vec![
            CoreumToken {
                denom: denom1.to_owned(),
                decimals: 6,
                sending_precision: 6,
                max_holding_amount: Uint128::new(3),
                bridging_fee: Uint128::zero(),
            },
            CoreumToken {
                denom: denom2.to_owned(),
                decimals: 6,
                sending_precision: 0,
                max_holding_amount: Uint128::new(3990000),
                bridging_fee: Uint128::zero(),
            },
            CoreumToken {
                denom: denom3.to_owned(),
                decimals: 6,
                sending_precision: -6,
                max_holding_amount: Uint128::new(2000000000000),
                bridging_fee: Uint128::zero(),
            },
        ];

        // Register the tokens

        for token in test_tokens.clone() {
            wasm.execute::<ExecuteMsg>(
                &contract_addr,
                &ExecuteMsg::RegisterCoreumToken {
                    denom: token.denom,
                    decimals: token.decimals,
                    sending_precision: token.sending_precision,
                    max_holding_amount: token.max_holding_amount,
                    bridging_fee: token.bridging_fee,
                },
                &vec![],
                &signer,
            )
            .unwrap();
        }

        let query_coreum_tokens = wasm
            .query::<QueryMsg, CoreumTokensResponse>(
                &contract_addr,
                &QueryMsg::CoreumTokens {
                    offset: None,
                    limit: None,
                },
            )
            .unwrap();
        assert_eq!(query_coreum_tokens.tokens.len(), 3);
        assert_eq!(query_coreum_tokens.tokens[0].denom, test_tokens[0].denom);
        assert_eq!(query_coreum_tokens.tokens[1].denom, test_tokens[1].denom);
        assert_eq!(query_coreum_tokens.tokens[2].denom, test_tokens[2].denom);

        // Test sending token 1 with high precision

        // Sending 2 would work as it hasn't reached the maximum holding amount yet
        wasm.execute::<ExecuteMsg>(
            &contract_addr,
            &ExecuteMsg::SendToXRPL {
                recipient: generate_xrpl_address(),
                amount: None,
            },
            &coins(2, denom1.to_owned()),
            &signer,
        )
        .unwrap();

        // Sending 1 more will hit max amount but will not fail
        wasm.execute::<ExecuteMsg>(
            &contract_addr,
            &ExecuteMsg::SendToXRPL {
                recipient: generate_xrpl_address(),
                amount: None,
            },
            &coins(1, denom1.to_owned()),
            &signer,
        )
        .unwrap();

        // Trying to send 1 again would fail because we go over max bridge amount
        let maximum_amount_error = wasm
            .execute::<ExecuteMsg>(
                &contract_addr,
                &ExecuteMsg::SendToXRPL {
                    recipient: generate_xrpl_address(),
                    amount: None,
                },
                &coins(1, denom1.to_owned()),
                &signer,
            )
            .unwrap_err();

        assert!(maximum_amount_error.to_string().contains(
            ContractError::MaximumBridgedAmountReached {}
                .to_string()
                .as_str()
        ));

        let request_balance = asset_ft
            .query_balance(&QueryBalanceRequest {
                account: contract_addr.to_owned(),
                denom: denom1.clone(),
            })
            .unwrap();

        assert_eq!(request_balance.balance, "3".to_string());

        // Test sending token 2 with medium precision

        // Sending under sending precision would return error because it will be truncated to 0.
        let precision_error = wasm
            .execute::<ExecuteMsg>(
                &contract_addr,
                &ExecuteMsg::SendToXRPL {
                    recipient: generate_xrpl_address(),
                    amount: None,
                },
                &coins(100000, denom2.to_owned()),
                &signer,
            )
            .unwrap_err();

        assert!(precision_error.to_string().contains(
            ContractError::AmountSentIsZeroAfterTruncation {}
                .to_string()
                .as_str()
        ));

        // Sending 3990000 would work as it is the maximum bridgable amount
        wasm.execute::<ExecuteMsg>(
            &contract_addr,
            &ExecuteMsg::SendToXRPL {
                recipient: generate_xrpl_address(),
                amount: None,
            },
            &coins(3990000, denom2.to_owned()),
            &signer,
        )
        .unwrap();

        // Sending 100000 will fail because truncating will truncate to 0.
        let precision_error = wasm
            .execute::<ExecuteMsg>(
                &contract_addr,
                &ExecuteMsg::SendToXRPL {
                    recipient: generate_xrpl_address(),
                    amount: None,
                },
                &coins(100000, denom2.to_owned()),
                &signer,
            )
            .unwrap_err();

        assert!(precision_error.to_string().contains(
            ContractError::AmountSentIsZeroAfterTruncation {}
                .to_string()
                .as_str()
        ));

        // Trying to send 1000000 would fail because we go over max bridge amount
        let maximum_amount_error = wasm
            .execute::<ExecuteMsg>(
                &contract_addr,
                &ExecuteMsg::SendToXRPL {
                    recipient: generate_xrpl_address(),
                    amount: None,
                },
                &coins(1000000, denom2.to_owned()),
                &signer,
            )
            .unwrap_err();

        assert!(maximum_amount_error.to_string().contains(
            ContractError::MaximumBridgedAmountReached {}
                .to_string()
                .as_str()
        ));

        let request_balance = asset_ft
            .query_balance(&QueryBalanceRequest {
                account: contract_addr.to_owned(),
                denom: denom2.clone(),
            })
            .unwrap();

        assert_eq!(request_balance.balance, "3990000".to_string());

        // Test sending token 3 with low precision

        // Sending 2000000000000 would work as it is the maximum bridgable amount
        wasm.execute::<ExecuteMsg>(
            &contract_addr,
            &ExecuteMsg::SendToXRPL {
                recipient: generate_xrpl_address(),
                amount: None,
            },
            &coins(2000000000000, denom3.to_owned()),
            &signer,
        )
        .unwrap();

        // Sending 200000000000 (1 less zero) will fail because truncating will truncate to 0.
        let precision_error = wasm
            .execute::<ExecuteMsg>(
                &contract_addr,
                &ExecuteMsg::SendToXRPL {
                    recipient: generate_xrpl_address(),
                    amount: None,
                },
                &coins(200000000000, denom3.to_owned()),
                &signer,
            )
            .unwrap_err();

        assert!(precision_error.to_string().contains(
            ContractError::AmountSentIsZeroAfterTruncation {}
                .to_string()
                .as_str()
        ));

        // Trying to send 1000000000000 would fail because we go over max bridge amount
        let maximum_amount_error = wasm
            .execute::<ExecuteMsg>(
                &contract_addr,
                &ExecuteMsg::SendToXRPL {
                    recipient: generate_xrpl_address(),
                    amount: None,
                },
                &coins(1000000000000, denom3.to_owned()),
                &signer,
            )
            .unwrap_err();

        assert!(maximum_amount_error.to_string().contains(
            ContractError::MaximumBridgedAmountReached {}
                .to_string()
                .as_str()
        ));

        let request_balance = asset_ft
            .query_balance(&QueryBalanceRequest {
                account: contract_addr.to_owned(),
                denom: denom3.clone(),
            })
            .unwrap();

        assert_eq!(request_balance.balance, "2000000000000".to_string());
    }

    #[test]
    fn bridge_fee_collection_and_claiming() {
        let app = CoreumTestApp::new();
        let accounts_number = 5;
        let accounts = app
            .init_accounts(&coins(100_000_000_000, FEE_DENOM), accounts_number)
            .unwrap();

        let signer = accounts.get((accounts_number - 1) as usize).unwrap();
        let receiver = accounts.get((accounts_number - 2) as usize).unwrap();
        let xrpl_addresses: Vec<String> = (0..3).map(|_| generate_xrpl_address()).collect();
        let xrpl_pub_keys: Vec<String> = (0..3).map(|_| generate_xrpl_pub_key()).collect();

        let mut relayer_accounts = vec![];
        let mut relayers = vec![];

        for i in 0..accounts_number - 2 {
            relayer_accounts.push(accounts.get(i as usize).unwrap());
            relayers.push(Relayer {
                coreum_address: Addr::unchecked(accounts.get(i as usize).unwrap().address()),
                xrpl_address: xrpl_addresses[i as usize].to_string(),
                xrpl_pub_key: xrpl_pub_keys[i as usize].to_string(),
            });
        }

        let wasm = Wasm::new(&app);
        let asset_ft = AssetFT::new(&app);

        let bridge_xrpl_address = generate_xrpl_address();
        let contract_addr = store_and_instantiate(
            &wasm,
            &signer,
            Addr::unchecked(signer.address()),
            vec![
                relayers[0].clone(),
                relayers[1].clone(),
                relayers[2].clone(),
            ],
            3,
            14,
            Uint128::new(TRUST_SET_LIMIT_AMOUNT),
            query_issue_fee(&asset_ft),
            bridge_xrpl_address.to_owned(),
        );

        // Recover enough tickets
        wasm.execute::<ExecuteMsg>(
            &contract_addr,
            &ExecuteMsg::RecoverTickets {
                account_sequence: 1,
                number_of_tickets: Some(15),
            },
            &vec![],
            &signer,
        )
        .unwrap();

        let tx_hash = generate_hash();
        for relayer in relayer_accounts.iter() {
            wasm.execute::<ExecuteMsg>(
                &contract_addr,
                &ExecuteMsg::SaveEvidence {
                    evidence: Evidence::XRPLTransactionResult {
                        tx_hash: Some(tx_hash.to_owned()),
                        account_sequence: Some(1),
                        ticket_sequence: None,
                        transaction_result: TransactionResult::Accepted,
                        operation_result: Some(OperationResult::TicketsAllocation {
                            tickets: Some((1..16).collect()),
                        }),
                    },
                },
                &vec![],
                relayer,
            )
            .unwrap();
        }

        // We are going to issue 2 tokens, one XRPL originated and one Coreum originated, with different fees.
        let test_token_xrpl = XRPLToken {
            issuer: generate_xrpl_address(), // Valid issuer
            currency: "USD".to_string(),     // Valid standard currency code
            sending_precision: 10,
            max_holding_amount: Uint128::new(5000000000000000), // 5e15
            bridging_fee: Uint128::new(50000),                  // 5e4
        };

        let symbol = "TEST".to_string();
        let subunit = "utest".to_string();
        let decimals = 6;
        let initial_amount = Uint128::new(100000000);
        asset_ft
            .issue(
                MsgIssue {
                    issuer: receiver.address(),
                    symbol,
                    subunit: subunit.to_owned(),
                    precision: decimals,
                    initial_amount: initial_amount.to_string(),
                    description: "description".to_string(),
                    features: vec![MINTING as i32],
                    burn_rate: "0".to_string(),
                    send_commission_rate: "0".to_string(),
                    uri: "uri".to_string(),
                    uri_hash: "uri_hash".to_string(),
                },
                &receiver,
            )
            .unwrap();

        let coreum_token_denom = format!("{}-{}", subunit, receiver.address()).to_lowercase();

        let test_token_coreum = CoreumToken {
            denom: coreum_token_denom.to_owned(),
            decimals,
            sending_precision: 4,
            max_holding_amount: Uint128::new(10000000000), // 1e10
            bridging_fee: Uint128::new(300000),            // 3e5
        };

        // Register XRPL originated token and confirm trust set
        wasm.execute::<ExecuteMsg>(
            &contract_addr,
            &ExecuteMsg::RegisterXRPLToken {
                issuer: test_token_xrpl.issuer.to_owned(),
                currency: test_token_xrpl.currency.to_owned(),
                sending_precision: test_token_xrpl.sending_precision,
                max_holding_amount: test_token_xrpl.max_holding_amount,
                bridging_fee: test_token_xrpl.bridging_fee,
            },
            &query_issue_fee(&asset_ft),
            &signer,
        )
        .unwrap();

        let tx_hash = generate_hash();
        for relayer in relayer_accounts.iter() {
            wasm.execute::<ExecuteMsg>(
                &contract_addr,
                &ExecuteMsg::SaveEvidence {
                    evidence: Evidence::XRPLTransactionResult {
                        tx_hash: Some(tx_hash.to_owned()),
                        account_sequence: None,
                        ticket_sequence: Some(1),
                        transaction_result: TransactionResult::Accepted,
                        operation_result: None,
                    },
                },
                &vec![],
                relayer,
            )
            .unwrap();
        }

        let query_xrpl_tokens = wasm
            .query::<QueryMsg, XRPLTokensResponse>(
                &contract_addr,
                &QueryMsg::XRPLTokens {
                    offset: None,
                    limit: None,
                },
            )
            .unwrap();

        let xrpl_token = query_xrpl_tokens
            .tokens
            .iter()
            .find(|t| t.issuer == test_token_xrpl.issuer && t.currency == test_token_xrpl.currency)
            .unwrap();

        // Register Coreum originated token
        wasm.execute::<ExecuteMsg>(
            &contract_addr,
            &ExecuteMsg::RegisterCoreumToken {
                denom: test_token_coreum.denom,
                decimals: test_token_coreum.decimals,
                sending_precision: test_token_coreum.sending_precision,
                max_holding_amount: test_token_coreum.max_holding_amount,
                bridging_fee: test_token_coreum.bridging_fee,
            },
            &vec![],
            &signer,
        )
        .unwrap();

        let query_coreum_tokens = wasm
            .query::<QueryMsg, CoreumTokensResponse>(
                &contract_addr,
                &QueryMsg::CoreumTokens {
                    offset: None,
                    limit: None,
                },
            )
            .unwrap();

        let coreum_token = query_coreum_tokens
            .tokens
            .iter()
            .find(|t| t.denom == coreum_token_denom)
            .unwrap();

        // Let's bridge some tokens from XRPL to Coreum multiple times and verify that the fees are collected correctly in each step
        let tx_hash = generate_hash();
        for relayer in relayer_accounts.iter() {
            wasm.execute::<ExecuteMsg>(
                &contract_addr,
                &ExecuteMsg::SaveEvidence {
                    evidence: Evidence::XRPLToCoreumTransfer {
                        tx_hash: tx_hash.to_owned(),
                        issuer: test_token_xrpl.issuer.to_owned(),
                        currency: test_token_xrpl.currency.to_owned(),
                        amount: Uint128::new(1000000000050000), // 1e15 + 5e4 --> This should take the bridging fee (5e4) and truncate nothing
                        recipient: Addr::unchecked(receiver.address()),
                    },
                },
                &[],
                relayer,
            )
            .unwrap();
        }

        let request_balance = asset_ft
            .query_balance(&QueryBalanceRequest {
                account: receiver.address(),
                denom: xrpl_token.coreum_denom.to_owned(),
            })
            .unwrap();

        assert_eq!(request_balance.balance, "1000000000000000".to_string());

        // If we query fees for any random address that has no fees collected, it should return an empty array
        let query_fees_collected = wasm
            .query::<QueryMsg, FeesCollectedResponse>(
                &contract_addr,
                &QueryMsg::FeesCollected {
                    relayer_address: Addr::unchecked("any_address"),
                },
            )
            .unwrap();

        assert_eq!(query_fees_collected.fees_collected, vec![]);

        let query_fees_collected = wasm
            .query::<QueryMsg, FeesCollectedResponse>(
                &contract_addr,
                &QueryMsg::FeesCollected {
                    relayer_address: Addr::unchecked(relayer_accounts[0].address()),
                },
            )
            .unwrap();

        // 50000 / 3 = 16666.67 ---> Which means each relayer will have 16666 to claim and 2 tokens will stay in the fee remainders for next collection
        assert_eq!(
            query_fees_collected.fees_collected,
            vec![coin(16666, xrpl_token.coreum_denom.to_owned())]
        );

        let tx_hash = generate_hash();
        for relayer in relayer_accounts.iter() {
            wasm.execute::<ExecuteMsg>(
                &contract_addr,
                &ExecuteMsg::SaveEvidence {
                    evidence: Evidence::XRPLToCoreumTransfer {
                        tx_hash: tx_hash.to_owned(),
                        issuer: test_token_xrpl.issuer.to_owned(),
                        currency: test_token_xrpl.currency.to_owned(),
                        amount: Uint128::new(1000000000040000), // 1e15 + 4e4 --> This should take the bridging fee -> 1999999999990000 and truncate -> 1999999999900000
                        recipient: Addr::unchecked(receiver.address()),
                    },
                },
                &[],
                relayer,
            )
            .unwrap();
        }

        let request_balance = asset_ft
            .query_balance(&QueryBalanceRequest {
                account: receiver.address(),
                denom: xrpl_token.coreum_denom.to_owned(),
            })
            .unwrap();

        assert_eq!(request_balance.balance, "1999999999900000".to_string());

        let query_fees_collected = wasm
            .query::<QueryMsg, FeesCollectedResponse>(
                &contract_addr,
                &QueryMsg::FeesCollected {
                    relayer_address: Addr::unchecked(relayer_accounts[0].address()),
                },
            )
            .unwrap();

        // Each relayer is getting 140000 (+2 that were in the remainder) / 3 -> 140002 / 3 = 46667 and 1 token will stay in the remainders for next collection
        assert_eq!(
            query_fees_collected.fees_collected,
            vec![coin(63333, xrpl_token.coreum_denom.to_owned())] // 16666 from before + 46667
        );

        let tx_hash = generate_hash();
        for relayer in relayer_accounts.iter() {
            wasm.execute::<ExecuteMsg>(
                &contract_addr,
                &ExecuteMsg::SaveEvidence {
                    evidence: Evidence::XRPLToCoreumTransfer {
                        tx_hash: tx_hash.to_owned(),
                        issuer: test_token_xrpl.issuer.to_owned(),
                        currency: test_token_xrpl.currency.to_owned(),
                        amount: Uint128::new(1000000000000000), // 1e15 --> This should charge bridging fee -> 1999999999950000 and truncate -> 1999999999900000
                        recipient: Addr::unchecked(receiver.address()),
                    },
                },
                &[],
                relayer,
            )
            .unwrap();
        }

        let request_balance = asset_ft
            .query_balance(&QueryBalanceRequest {
                account: receiver.address(),
                denom: xrpl_token.coreum_denom.to_owned(),
            })
            .unwrap();

        assert_eq!(request_balance.balance, "2999999999800000".to_string());

        let query_fees_collected = wasm
            .query::<QueryMsg, FeesCollectedResponse>(
                &contract_addr,
                &QueryMsg::FeesCollected {
                    relayer_address: Addr::unchecked(relayer_accounts[0].address()),
                },
            )
            .unwrap();

        // Each relayer is getting 100000 (+1 from remainder) / 3 -> 100001 / 3 = 33333 and 2 token will stay in the remainders for next collection
        assert_eq!(
            query_fees_collected.fees_collected,
            vec![coin(96666, xrpl_token.coreum_denom.to_owned())] // 63333 from before + 33333
        );

        // Check that contract holds those tokens.
        let query_contract_balance = asset_ft
            .query_balance(&QueryBalanceRequest {
                account: contract_addr.to_owned(),
                denom: xrpl_token.coreum_denom.to_owned(),
            })
            .unwrap();
        assert_eq!(query_contract_balance.balance, "290000".to_string()); // 96666 * 3 + 2 in the remainder

        // Let's try to bridge some tokens back from Coreum to XRPL and verify that the fees are also collected correctly
        let xrpl_receiver_address = generate_xrpl_address();
        wasm.execute::<ExecuteMsg>(
            &contract_addr,
            &ExecuteMsg::SendToXRPL {
                recipient: xrpl_receiver_address.to_owned(),
                amount: None,
            },
            &coins(1000000000020000, xrpl_token.coreum_denom.to_owned()), // This should charge the bridging fee -> 999999999970000 and then truncate the rest -> 999999999900000
            &receiver,
        )
        .unwrap();

        let query_pending_operations = wasm
            .query::<QueryMsg, PendingOperationsResponse>(
                &contract_addr,
                &QueryMsg::PendingOperations {},
            )
            .unwrap();

        assert_eq!(query_pending_operations.operations.len(), 1);
        assert_eq!(
            query_pending_operations.operations[0],
            Operation {
                id: query_pending_operations.operations[0].id.to_owned(),
                ticket_sequence: Some(2),
                account_sequence: None,
                signatures: vec![],
                operation_type: OperationType::CoreumToXRPLTransfer {
                    issuer: test_token_xrpl.issuer.to_owned(),
                    currency: test_token_xrpl.currency.to_owned(),
                    amount: Uint128::new(999999999900000),
                    max_amount: Uint128::new(999999999900000),
                    sender: Addr::unchecked(receiver.address()),
                    recipient: xrpl_receiver_address.to_owned(),
                },
            }
        );

        // Confirm operation to clear tokens from contract
        let tx_hash = generate_hash();
        for relayer in relayer_accounts.iter() {
            wasm.execute::<ExecuteMsg>(
                &contract_addr,
                &ExecuteMsg::SaveEvidence {
                    evidence: Evidence::XRPLTransactionResult {
                        tx_hash: Some(tx_hash.to_owned()),
                        account_sequence: query_pending_operations.operations[0].account_sequence,
                        ticket_sequence: query_pending_operations.operations[0].ticket_sequence,
                        transaction_result: TransactionResult::Accepted,
                        operation_result: None,
                    },
                },
                &[],
                relayer,
            )
            .unwrap();
        }

        let query_fees_collected = wasm
            .query::<QueryMsg, FeesCollectedResponse>(
                &contract_addr,
                &QueryMsg::FeesCollected {
                    relayer_address: Addr::unchecked(relayer_accounts[0].address()),
                },
            )
            .unwrap();

        // Each relayer is getting 120000 (+2 from remainder) / 3 -> 120002 / 3 = 40000 and 2 token will stay in the remainders for next collection
        assert_eq!(
            query_fees_collected.fees_collected,
            vec![coin(136666, xrpl_token.coreum_denom.to_owned())] // 96666 from before + 40000
        );

        // Now let's bridge tokens from Coreum to XRPL and verify that the fees are collected correctly in each step and accumulated with the previous ones

        // Trying to send less than the bridging fees should fail
        let bridging_error = wasm
            .execute::<ExecuteMsg>(
                &contract_addr,
                &ExecuteMsg::SendToXRPL {
                    recipient: xrpl_receiver_address.to_owned(),
                    amount: None,
                },
                &coins(100, coreum_token_denom.to_owned()),
                &receiver,
            )
            .unwrap_err();

        assert!(bridging_error.to_string().contains(
            ContractError::CannotCoverBridgingFees {}
                .to_string()
                .as_str()
        ));

        wasm.execute::<ExecuteMsg>(
            &contract_addr,
            &ExecuteMsg::SendToXRPL {
                recipient: xrpl_receiver_address.to_owned(),
                amount: None,
            },
            &coins(600010, coreum_token_denom.to_owned()), // This should charge briding fee -> 300010 and then truncate the rest -> 300000
            &receiver,
        )
        .unwrap();

        let query_pending_operations = wasm
            .query::<QueryMsg, PendingOperationsResponse>(
                &contract_addr,
                &QueryMsg::PendingOperations {},
            )
            .unwrap();

        assert_eq!(query_pending_operations.operations.len(), 1);
        assert_eq!(
            query_pending_operations.operations[0],
            Operation {
                id: query_pending_operations.operations[0].id.to_owned(),
                ticket_sequence: Some(3),
                account_sequence: None,
                signatures: vec![],
                operation_type: OperationType::CoreumToXRPLTransfer {
                    issuer: bridge_xrpl_address.to_owned(),
                    currency: coreum_token.xrpl_currency.to_owned(),
                    amount: Uint128::new(300000000000000),
                    max_amount: Uint128::new(300000000000000),
                    sender: Addr::unchecked(receiver.address()),
                    recipient: xrpl_receiver_address.to_owned(),
                },
            }
        );

        let query_fees_collected = wasm
            .query::<QueryMsg, FeesCollectedResponse>(
                &contract_addr,
                &QueryMsg::FeesCollected {
                    relayer_address: Addr::unchecked(relayer_accounts[0].address()),
                },
            )
            .unwrap();

        // Each relayer is getting 300010 / 3 -> 100003 and 1 token will stay in the remainders for next collection
        assert_eq!(
            query_fees_collected.fees_collected,
            vec![
                coin(136666, xrpl_token.coreum_denom.to_owned()),
                coin(100003, coreum_token_denom.to_owned())
            ]
        );

        // Confirm operation
        let tx_hash = generate_hash();
        for relayer in relayer_accounts.iter() {
            wasm.execute::<ExecuteMsg>(
                &contract_addr,
                &ExecuteMsg::SaveEvidence {
                    evidence: Evidence::XRPLTransactionResult {
                        tx_hash: Some(tx_hash.to_owned()),
                        account_sequence: query_pending_operations.operations[0].account_sequence,
                        ticket_sequence: query_pending_operations.operations[0].ticket_sequence,
                        transaction_result: TransactionResult::Accepted,
                        operation_result: None,
                    },
                },
                &[],
                relayer,
            )
            .unwrap();
        }

        wasm.execute::<ExecuteMsg>(
            &contract_addr,
            &ExecuteMsg::SendToXRPL {
                recipient: xrpl_receiver_address.to_owned(),
                amount: None,
            },
            &coins(900000, coreum_token_denom.to_owned()), // This charge the entire bridging fee (300000) and truncate nothing
            &receiver,
        )
        .unwrap();

        let query_pending_operations = wasm
            .query::<QueryMsg, PendingOperationsResponse>(
                &contract_addr,
                &QueryMsg::PendingOperations {},
            )
            .unwrap();

        assert_eq!(query_pending_operations.operations.len(), 1);
        assert_eq!(
            query_pending_operations.operations[0],
            Operation {
                id: query_pending_operations.operations[0].id.to_owned(),
                ticket_sequence: Some(4),
                account_sequence: None,
                signatures: vec![],
                operation_type: OperationType::CoreumToXRPLTransfer {
                    issuer: bridge_xrpl_address.to_owned(),
                    currency: coreum_token.xrpl_currency.to_owned(),
                    amount: Uint128::new(600000000000000),
                    max_amount: Uint128::new(600000000000000),
                    sender: Addr::unchecked(receiver.address()),
                    recipient: xrpl_receiver_address.to_owned(),
                },
            }
        );

        let query_fees_collected = wasm
            .query::<QueryMsg, FeesCollectedResponse>(
                &contract_addr,
                &QueryMsg::FeesCollected {
                    relayer_address: Addr::unchecked(relayer_accounts[0].address()),
                },
            )
            .unwrap();

        // Each relayer is getting 300000 (+1 from remainder) / 3 -> 100000 and 1 token will stay in the remainders for next collection
        assert_eq!(
            query_fees_collected.fees_collected,
            vec![
                coin(136666, xrpl_token.coreum_denom.to_owned()),
                coin(200003, coreum_token_denom.to_owned()) // 100003 + 100000
            ]
        );

        // Confirm operation
        let tx_hash = generate_hash();
        for relayer in relayer_accounts.iter() {
            wasm.execute::<ExecuteMsg>(
                &contract_addr,
                &ExecuteMsg::SaveEvidence {
                    evidence: Evidence::XRPLTransactionResult {
                        tx_hash: Some(tx_hash.to_owned()),
                        account_sequence: query_pending_operations.operations[0].account_sequence,
                        ticket_sequence: query_pending_operations.operations[0].ticket_sequence,
                        transaction_result: TransactionResult::Accepted,
                        operation_result: None,
                    },
                },
                &[],
                relayer,
            )
            .unwrap();
        }

        // Let's try to send the Coreum originated token in the opposite direction (from XRPL to Coreum) and see that fees are also accumulated correctly.
        let previous_balance = asset_ft
            .query_balance(&QueryBalanceRequest {
                account: receiver.address(),
                denom: coreum_token_denom.clone(),
            })
            .unwrap();

        let tx_hash = generate_hash();
        for relayer in relayer_accounts.iter() {
            wasm.execute::<ExecuteMsg>(
                &contract_addr,
                &ExecuteMsg::SaveEvidence {
                    evidence: Evidence::XRPLToCoreumTransfer {
                        tx_hash: tx_hash.to_owned(),
                        issuer: bridge_xrpl_address.to_owned(),
                        currency: coreum_token.xrpl_currency.to_owned(),
                        amount: Uint128::new(650010000000000), // 650010000000000 will convert to 650010, which after charging bridging fees (300000) and truncating (10) will send 350000 to the receiver
                        recipient: Addr::unchecked(receiver.address()),
                    },
                },
                &[],
                relayer,
            )
            .unwrap();
        }

        let new_balance = asset_ft
            .query_balance(&QueryBalanceRequest {
                account: receiver.address(),
                denom: coreum_token_denom.clone(),
            })
            .unwrap();

        assert_eq!(
            new_balance.balance.parse::<u128>().unwrap(),
            previous_balance
                .balance
                .parse::<u128>()
                .unwrap()
                .checked_add(350000)
                .unwrap()
        );

        let query_fees_collected = wasm
            .query::<QueryMsg, FeesCollectedResponse>(
                &contract_addr,
                &QueryMsg::FeesCollected {
                    relayer_address: Addr::unchecked(relayer_accounts[0].address()),
                },
            )
            .unwrap();

        // Each relayer will be getting 300010 (+1 from the remainder) / 3 -> 300011 / 3 = 100003 and 2 tokens will stay in the remainders for next collection
        assert_eq!(
            query_fees_collected.fees_collected,
            vec![
                coin(136666, xrpl_token.coreum_denom.to_owned()),
                coin(300006, coreum_token_denom.to_owned()) // 200003 from before + 100003
            ]
        );

        // Let's test the claiming

        // If we claim more than available, it should fail
        let claim_error = wasm
            .execute::<ExecuteMsg>(
                &contract_addr,
                &ExecuteMsg::ClaimRelayerFees {
                    amounts: vec![
                        coin(136666, xrpl_token.coreum_denom.to_owned()),
                        coin(300007, coreum_token_denom.to_owned()), // +1
                    ],
                },
                &[],
                relayer_accounts[0],
            )
            .unwrap_err();

        assert!(claim_error.to_string().contains(
            ContractError::NotEnoughFeesToClaim {
                denom: coreum_token_denom.to_owned(),
                amount: Uint128::new(300007)
            }
            .to_string()
            .as_str()
        ));

        // If we separate token claim into two coins but ask for too much it should also fail
        let claim_error = wasm
            .execute::<ExecuteMsg>(
                &contract_addr,
                &ExecuteMsg::ClaimRelayerFees {
                    amounts: vec![
                        coin(136666, xrpl_token.coreum_denom.to_owned()),
                        coin(300006, coreum_token_denom.to_owned()),
                        coin(1, coreum_token_denom.to_owned()), // Extra token claim that is too much
                    ],
                },
                &[],
                relayer_accounts[0],
            )
            .unwrap_err();

        assert!(claim_error.to_string().contains(
            ContractError::NotEnoughFeesToClaim {
                denom: coreum_token_denom.to_owned(),
                amount: Uint128::new(1)
            }
            .to_string()
            .as_str()
        ));

        // If we claim everything except 1 token, it should work
        for relayer in relayer_accounts.iter() {
            wasm.execute::<ExecuteMsg>(
                &contract_addr,
                &ExecuteMsg::ClaimRelayerFees {
                    amounts: vec![
                        coin(136666, xrpl_token.coreum_denom.to_owned()),
                        coin(300005, coreum_token_denom.to_owned()),
                    ],
                },
                &[],
                relayer,
            )
            .unwrap();
        }

        let query_fees_collected = wasm
            .query::<QueryMsg, FeesCollectedResponse>(
                &contract_addr,
                &QueryMsg::FeesCollected {
                    relayer_address: Addr::unchecked(relayer_accounts[0].address()),
                },
            )
            .unwrap();

        // There should be only 1 token left in the remainders
        assert_eq!(
            query_fees_collected.fees_collected,
            vec![coin(1, coreum_token_denom.clone())]
        );

        // If we try to claim a token that is not in the claimable array, it should fail
        let claim_error = wasm
            .execute::<ExecuteMsg>(
                &contract_addr,
                &ExecuteMsg::ClaimRelayerFees {
                    amounts: vec![coin(1, xrpl_token.coreum_denom.to_owned())],
                },
                &[],
                relayer_accounts[0],
            )
            .unwrap_err();

        assert!(claim_error.to_string().contains(
            ContractError::NotEnoughFeesToClaim {
                denom: xrpl_token.coreum_denom.to_owned(),
                amount: Uint128::new(1)
            }
            .to_string()
            .as_str()
        ));

        // Claim the token that is left to claim
        for relayer in relayer_accounts.iter() {
            wasm.execute::<ExecuteMsg>(
                &contract_addr,
                &ExecuteMsg::ClaimRelayerFees {
                    amounts: vec![coin(1, coreum_token_denom.clone())],
                },
                &[],
                relayer,
            )
            .unwrap();
        }

        // Let's check the balances of the relayers
        for relayer in relayer_accounts.iter() {
            let request_balance_token1 = asset_ft
                .query_balance(&QueryBalanceRequest {
                    account: relayer.address(),
                    denom: xrpl_token.coreum_denom.to_owned(),
                })
                .unwrap();
            let request_balance_token2 = asset_ft
                .query_balance(&QueryBalanceRequest {
                    account: relayer.address(),
                    denom: coreum_token_denom.to_owned(),
                })
                .unwrap();

            assert_eq!(request_balance_token1.balance, "136666".to_string()); // 410000 / 3 = 136666
            assert_eq!(request_balance_token2.balance, "300006".to_string()); // 900020 / 3 = 300006
        }

        // We check that everything has been claimed
        for relayer in relayer_accounts.iter() {
            let query_fees_collected = wasm
                .query::<QueryMsg, FeesCollectedResponse>(
                    &contract_addr,
                    &QueryMsg::FeesCollected {
                        relayer_address: Addr::unchecked(relayer.address()),
                    },
                )
                .unwrap();

            assert_eq!(query_fees_collected.fees_collected, vec![]);
        }

        // Check that final balance in the contract matches with those fees
        let query_contract_balance = asset_ft
            .query_balance(&QueryBalanceRequest {
                account: contract_addr.to_owned(),
                denom: xrpl_token.coreum_denom.to_owned(),
            })
            .unwrap();
        assert_eq!(query_contract_balance.balance, "2".to_string()); // What is stored in the remainder

        let query_contract_balance = asset_ft
            .query_balance(&QueryBalanceRequest {
                account: contract_addr.to_owned(),
                denom: coreum_token_denom.to_owned(),
            })
            .unwrap();

        // Amount that the user can still bridge back (he has on XRPL) from the token he has sent
        // Sent: 300000 + 600000 (after applying fees and truncating)
        // Sent back: 650010
        // Result: 300000 + 600000 - 650010 = 249990
        // + 2 tokens that have not been claimed yet because the relayers can't claim them = 249992
        assert_eq!(query_contract_balance.balance, "249992".to_string());
    }

    #[test]
<<<<<<< HEAD
=======
    fn network_fee_collection_and_claiming() {
        let app = CoreumTestApp::new();
        let accounts_number = 3;
        let accounts = app
            .init_accounts(&coins(100_000_000_000, FEE_DENOM), accounts_number)
            .unwrap();

        let signer = accounts.get((accounts_number - 1) as usize).unwrap();
        let xrpl_addresses: Vec<String> = (0..2).map(|_| generate_xrpl_address()).collect();
        let xrpl_pub_keys: Vec<String> = (0..2).map(|_| generate_xrpl_pub_key()).collect();

        let mut relayer_accounts = vec![];
        let mut relayers = vec![];

        for i in 0..accounts_number - 1 {
            relayer_accounts.push(accounts.get(i as usize).unwrap());
            relayers.push(Relayer {
                coreum_address: Addr::unchecked(accounts.get(i as usize).unwrap().address()),
                xrpl_address: xrpl_addresses[i as usize].to_string(),
                xrpl_pub_key: xrpl_pub_keys[i as usize].to_string(),
            });
        }

        let wasm = Wasm::new(&app);
        let asset_ft = AssetFT::new(&app);

        let contract_addr = store_and_instantiate(
            &wasm,
            &signer,
            Addr::unchecked(signer.address()),
            vec![relayers[0].clone(), relayers[1].clone()],
            2,
            10,
            Uint128::new(TRUST_SET_LIMIT_AMOUNT),
            query_issue_fee(&asset_ft),
            generate_xrpl_address(),
        );

        // Recover enough tickets
        wasm.execute::<ExecuteMsg>(
            &contract_addr,
            &ExecuteMsg::RecoverTickets {
                account_sequence: 1,
                number_of_tickets: Some(11),
            },
            &vec![],
            &signer,
        )
        .unwrap();

        let tx_hash = generate_hash();
        for relayer in relayer_accounts.iter() {
            wasm.execute::<ExecuteMsg>(
                &contract_addr,
                &ExecuteMsg::SaveEvidence {
                    evidence: Evidence::XRPLTransactionResult {
                        tx_hash: Some(tx_hash.to_owned()),
                        account_sequence: Some(1),
                        ticket_sequence: None,
                        transaction_result: TransactionResult::Accepted,
                        operation_result: Some(OperationResult::TicketsAllocation {
                            tickets: Some((1..12).collect()),
                        }),
                    },
                },
                &vec![],
                relayer,
            )
            .unwrap();
        }

        // We are going to issue 3 XRPL tokens, because network fees only applies to these tokens.
        // We will issue one with 0.0000001% fee, one with 49.9999999% and one with 100%
        let test_tokens = vec![
            XRPLToken {
                issuer: generate_xrpl_address(), // Valid issuer
                currency: "TT1".to_string(),     // Valid standard currency code
                sending_precision: 15,
                max_holding_amount: Uint128::new(150000000000000000),
                bridging_fee: Uint128::new(50000),
                transfer_rate: Some(Uint128::new(1000000001)), // 0.0000001%
            },
            XRPLToken {
                issuer: generate_xrpl_address(), // Valid issuer
                currency: "TT2".to_string(),     // Valid standard currency code
                sending_precision: 10,
                max_holding_amount: Uint128::new(150000000000000000),
                bridging_fee: Uint128::new(50000),
                transfer_rate: Some(Uint128::new(1499999999)), // 49.9999999%
            },
            XRPLToken {
                issuer: generate_xrpl_address(), // Valid issuer
                currency: "TT3".to_string(),     // Valid standard currency code
                sending_precision: 15,
                max_holding_amount: Uint128::new(150000000000000000),
                bridging_fee: Uint128::new(50000),
                transfer_rate: Some(Uint128::new(2000000000)), // 100%
            },
        ];

        // Register all 3 tokens
        for token in test_tokens.clone() {
            wasm.execute::<ExecuteMsg>(
                &contract_addr,
                &ExecuteMsg::RegisterXRPLToken {
                    issuer: token.issuer,
                    currency: token.currency,
                    sending_precision: token.sending_precision,
                    max_holding_amount: token.max_holding_amount,
                    bridging_fee: token.bridging_fee,
                    transfer_rate: token.transfer_rate,
                },
                &query_issue_fee(&asset_ft),
                &signer,
            )
            .unwrap();
        }

        let query_xrpl_tokens = wasm
            .query::<QueryMsg, XRPLTokensResponse>(
                &contract_addr,
                &QueryMsg::XRPLTokens {
                    offset: None,
                    limit: None,
                },
            )
            .unwrap();

        let token1_denom = query_xrpl_tokens
            .tokens
            .iter()
            .find(|t| t.issuer == test_tokens[0].issuer && t.currency == test_tokens[0].currency)
            .unwrap()
            .coreum_denom
            .clone();

        let token2_denom = query_xrpl_tokens
            .tokens
            .iter()
            .find(|t| t.issuer == test_tokens[1].issuer && t.currency == test_tokens[1].currency)
            .unwrap()
            .coreum_denom
            .clone();

        let token3_denom = query_xrpl_tokens
            .tokens
            .iter()
            .find(|t| t.issuer == test_tokens[2].issuer && t.currency == test_tokens[2].currency)
            .unwrap()
            .coreum_denom
            .clone();

        let token_denoms = vec![token1_denom, token2_denom, token3_denom];

        // Accept TrustSet for all of them
        let mut ticket_sequence = 1;
        for _ in test_tokens.iter() {
            let tx_hash = generate_hash();
            for relayer in relayer_accounts.iter() {
                wasm.execute::<ExecuteMsg>(
                    &contract_addr,
                    &ExecuteMsg::SaveEvidence {
                        evidence: Evidence::XRPLTransactionResult {
                            tx_hash: Some(tx_hash.to_owned()),
                            account_sequence: None,
                            ticket_sequence: Some(ticket_sequence),
                            transaction_result: TransactionResult::Accepted,
                            operation_result: None,
                        },
                    },
                    &vec![],
                    relayer,
                )
                .unwrap();
            }
            ticket_sequence += 1;
        }

        // Let's bridge these tokens to Coreum multiple times (transfer fees won't be collected yet but bridge fees will)
        for token in test_tokens.iter() {
            let tx_hash = generate_hash();
            for relayer in relayer_accounts.iter() {
                wasm.execute::<ExecuteMsg>(
                    &contract_addr,
                    &ExecuteMsg::SaveEvidence {
                        evidence: Evidence::XRPLToCoreumTransfer {
                            tx_hash: tx_hash.to_owned(),
                            issuer: token.issuer.to_owned(),
                            currency: token.currency.to_owned(),
                            amount: Uint128::new(1000000000050000), // Receiver should receive 1e15 of each token
                            recipient: Addr::unchecked(signer.address()),
                        },
                    },
                    &[],
                    relayer,
                )
                .unwrap();
            }
        }

        // Check that contract holds bridge fees
        let query_fees_collected = wasm
            .query::<QueryMsg, FeesCollectedResponse>(
                &contract_addr,
                &QueryMsg::FeesCollected {
                    relayer_address: Addr::unchecked(relayer_accounts[0].address()),
                },
            )
            .unwrap();

        // 50000 / 2 relayers
        assert_eq!(
            query_fees_collected.fees_collected,
            vec![
                coin(25000, token_denoms[0].to_owned()),
                coin(25000, token_denoms[1].to_owned()),
                coin(25000, token_denoms[2].to_owned()),
            ]
        );

        // Now we can test sending back tokens from Coreum to XRPL and see that the network fees are collected correctly

        // If we send 50001, there will be 1 left after covering bridge fee, and since we round up after applying transfer fees,
        // there will be nothing to send to XRPL. Therefore we can't send anything back to XRPL and this will error.
        let receiver = generate_xrpl_address();
        let transfer_error = wasm
            .execute::<ExecuteMsg>(
                &contract_addr,
                &ExecuteMsg::SendToXRPL {
                    recipient: receiver.to_owned(),
                },
                &coins(50001, token_denoms[0].to_owned()),
                &signer,
            )
            .unwrap_err();

        assert!(transfer_error.to_string().contains(
            ContractError::AmountSentIsZeroAfterTruncation {}
                .to_string()
                .as_str()
        ));
        // If we send back 100000000050001, we will collect 50000 of bridging fee which returns 100000000000001
        // Since the transfer fee is 0.0000001%. The formula we will apply is:
        // amount_to_send = 100000000000001 / (1+0.000000001) = 99999999900001.00009999.... -> which after rounding down is 99999999900001 (nothing is getting truncated)
        // The rest, 100000000000001 - 99999999900001 = 100000 will be burnt or sent back after transaction confirmation/rejection (when received enough evidences from relayers)
        wasm.execute::<ExecuteMsg>(
            &contract_addr,
            &ExecuteMsg::SendToXRPL {
                recipient: receiver.to_owned(),
            },
            &coins(100000000050001, token_denoms[0].to_owned()),
            &signer,
        )
        .unwrap();

        let query_fees_collected = wasm
            .query::<QueryMsg, FeesCollectedResponse>(
                &contract_addr,
                &QueryMsg::FeesCollected {
                    relayer_address: Addr::unchecked(relayer_accounts[0].address()),
                },
            )
            .unwrap();

        // We collected another 50000 / 2 for each relayer
        assert_eq!(
            query_fees_collected.fees_collected,
            vec![
                coin(50000, token_denoms[0].to_owned()),
                coin(25000, token_denoms[1].to_owned()),
                coin(25000, token_denoms[2].to_owned()),
            ]
        );

        let query_pending_operations = wasm
            .query::<QueryMsg, PendingOperationsResponse>(
                &contract_addr,
                &QueryMsg::PendingOperations {},
            )
            .unwrap();

        assert_eq!(
            query_pending_operations.operations[0],
            Operation {
                id: query_pending_operations.operations[0].id.to_owned(),
                ticket_sequence: Some(4),
                account_sequence: None,
                signatures: vec![],
                operation_type: OperationType::CoreumToXRPLTransfer {
                    issuer: test_tokens[0].issuer.to_owned(),
                    currency: test_tokens[0].currency.to_owned(),
                    amount: Uint128::new(99999999900001),
                    max_amount: Uint128::new(100000000050001 - test_tokens[0].bridging_fee.u128()), // There is no truncation being done because sending precision is 15
                    transfer_fee: Uint128::new(100000),
                    sender: Addr::unchecked(signer.address()),
                    recipient: receiver.to_owned(),
                }
            }
        );

        // If we send back 100000000000001, we will collect 50000 of bridging fee first which returns 99999999950001
        // since the transfer fee is 49.9999999%. The formula we will apply is:
        // amount_to_send = 99999999950001 / (1+0.499999999) = 66666666677778.444451.... -> which after rounding down is 66666666677778
        // After truncating (because sending precision is 10, we will get 66666666600000 as amount to send and 77778 extra collected as fees)
        // The rest, 99999999950001 - 66666666677778 = 33333333272223 will be burnt or sent back after transaction confirmation/rejection
        wasm.execute::<ExecuteMsg>(
            &contract_addr,
            &ExecuteMsg::SendToXRPL {
                recipient: receiver.to_owned(),
            },
            &coins(100000000000001, token_denoms[1].to_owned()),
            &signer,
        )
        .unwrap();

        let query_fees_collected = wasm
            .query::<QueryMsg, FeesCollectedResponse>(
                &contract_addr,
                &QueryMsg::FeesCollected {
                    relayer_address: Addr::unchecked(relayer_accounts[0].address()),
                },
            )
            .unwrap();

        // We collected an extra 127778 / 2 = 63889  for each relayer
        assert_eq!(
            query_fees_collected.fees_collected,
            vec![
                coin(50000, token_denoms[0].to_owned()),
                coin(88889, token_denoms[1].to_owned()), // 25000 + 63889
                coin(25000, token_denoms[2].to_owned()),
            ]
        );

        let query_pending_operations = wasm
            .query::<QueryMsg, PendingOperationsResponse>(
                &contract_addr,
                &QueryMsg::PendingOperations {},
            )
            .unwrap();

        assert_eq!(
            query_pending_operations.operations[1],
            Operation {
                id: query_pending_operations.operations[1].id.to_owned(),
                ticket_sequence: Some(5),
                account_sequence: None,
                signatures: vec![],
                operation_type: OperationType::CoreumToXRPLTransfer {
                    issuer: test_tokens[1].issuer.to_owned(),
                    currency: test_tokens[1].currency.to_owned(),
                    amount: Uint128::new(66666666600000),
                    max_amount: Uint128::new(99999999900000), // 100000000000001 - 50000 -> 99999999950001 -> truncate -> 99999999900000
                    transfer_fee: Uint128::new(33333333272223),
                    sender: Addr::unchecked(signer.address()),
                    recipient: receiver.to_owned(),
                }
            }
        );

        // If we send back 100000000050001, we will collect 50000 of bridging fee first which returns 100000000000001
        // since the transfer fee is 100%. The formula we will apply is:
        // amount_to_send = 100000000000001 / (1+1) = 50000000000000.5 -> which after rounding down is 50000000000000
        // The rest, 100000000000001 - 50000000000000 = 50000000000001 will be burnt or sent back after transaction confirmation/rejection
        wasm.execute::<ExecuteMsg>(
            &contract_addr,
            &ExecuteMsg::SendToXRPL {
                recipient: receiver.to_owned(),
            },
            &coins(100000000050001, token_denoms[2].to_owned()),
            &signer,
        )
        .unwrap();

        let query_fees_collected = wasm
            .query::<QueryMsg, FeesCollectedResponse>(
                &contract_addr,
                &QueryMsg::FeesCollected {
                    relayer_address: Addr::unchecked(relayer_accounts[0].address()),
                },
            )
            .unwrap();

        // We collected an extra 50000 / 2 = 25000 for each relayer
        assert_eq!(
            query_fees_collected.fees_collected,
            vec![
                coin(50000, token_denoms[0].to_owned()),
                coin(88889, token_denoms[1].to_owned()),
                coin(50000, token_denoms[2].to_owned()),
            ]
        );

        let query_pending_operations = wasm
            .query::<QueryMsg, PendingOperationsResponse>(
                &contract_addr,
                &QueryMsg::PendingOperations {},
            )
            .unwrap();

        assert_eq!(
            query_pending_operations.operations[2],
            Operation {
                id: query_pending_operations.operations[2].id.to_owned(),
                ticket_sequence: Some(6),
                account_sequence: None,
                signatures: vec![],
                operation_type: OperationType::CoreumToXRPLTransfer {
                    issuer: test_tokens[2].issuer.to_owned(),
                    currency: test_tokens[2].currency.to_owned(),
                    amount: Uint128::new(50000000000000),
                    max_amount: Uint128::new(100000000050001 - test_tokens[2].bridging_fee.u128()), // There is no truncation being done because sending precision is 15
                    transfer_fee: Uint128::new(50000000000001),
                    sender: Addr::unchecked(signer.address()),
                    recipient: receiver.to_owned(),
                }
            }
        );

        // Let's collect the fees to check that they are substracted correcly
        for relayer in relayer_accounts.iter() {
            wasm.execute::<ExecuteMsg>(
                &contract_addr,
                &ExecuteMsg::ClaimRelayerFees {
                    amounts: vec![
                        coin(50000, token_denoms[0].to_owned()),
                        coin(88889, token_denoms[1].to_owned()),
                        coin(50000, token_denoms[2].to_owned()),
                    ],
                },
                &[],
                relayer,
            )
            .unwrap();
        }

        let query_fees_collected = wasm
            .query::<QueryMsg, FeesCollectedResponse>(
                &contract_addr,
                &QueryMsg::FeesCollected {
                    relayer_address: Addr::unchecked(relayer_accounts[0].address()),
                },
            )
            .unwrap();

        // Nothing will be left
        assert!(query_fees_collected.fees_collected.is_empty());

        // These are the expected balances for all tokens after collecting fees
        let expected_balances = [
            "50000".to_string(), // 100000 / 2 = 50000
            "88889".to_string(), // 177778 / 2 = 88889
            "50000".to_string(), // 100000 / 2 = 50000
        ];

        // Check relayer balances
        for relayer in relayer_accounts.iter() {
            for (i, token_denom) in token_denoms.iter().enumerate() {
                let request_balance = asset_ft
                    .query_balance(&QueryBalanceRequest {
                        account: relayer.address(),
                        denom: token_denom.to_owned(),
                    })
                    .unwrap();

                assert_eq!(request_balance.balance, expected_balances[i]);
            }
        }

        // Let's confirm and reject the operations to check that tokens and transfer fees are correctly burnt/sent back

        // Get balance of contract and sender before accepting
        let sender_balance_before = asset_ft
            .query_balance(&QueryBalanceRequest {
                account: signer.address(),
                denom: token_denoms[1].to_owned(),
            })
            .unwrap();

        let contract_balance_before = asset_ft
            .query_balance(&QueryBalanceRequest {
                account: contract_addr.to_owned(),
                denom: token_denoms[1].to_owned(),
            })
            .unwrap();

        let tx_hash = generate_hash();
        for relayer in relayer_accounts.iter() {
            wasm.execute::<ExecuteMsg>(
                &contract_addr,
                &ExecuteMsg::SaveEvidence {
                    evidence: Evidence::XRPLTransactionResult {
                        tx_hash: Some(tx_hash.to_owned()),
                        account_sequence: query_pending_operations.operations[1].account_sequence,
                        ticket_sequence: query_pending_operations.operations[1].ticket_sequence,
                        transaction_result: TransactionResult::Accepted,
                        operation_result: None,
                    },
                },
                &[],
                relayer,
            )
            .unwrap();
        }

        // If transaction is accepted, balance of sender should not change and balance of contract should decrease by amount sent + transfer fees
        let sender_balance_after = asset_ft
            .query_balance(&QueryBalanceRequest {
                account: signer.address(),
                denom: token_denoms[1].to_owned(),
            })
            .unwrap();

        let contract_balance_after = asset_ft
            .query_balance(&QueryBalanceRequest {
                account: contract_addr.to_owned(),
                denom: token_denoms[1].to_owned(),
            })
            .unwrap();

        assert_eq!(sender_balance_before.balance, sender_balance_after.balance);
        assert_eq!(
            contract_balance_after.balance.parse::<u128>().unwrap(),
            contract_balance_before
                .balance
                .parse::<u128>()
                .unwrap()
                .checked_sub(66666666600000)
                .unwrap()
                .checked_sub(33333333272223)
                .unwrap()
        );

        // Get balance of contract and sender before rejecting
        let sender_balance_before = asset_ft
            .query_balance(&QueryBalanceRequest {
                account: signer.address(),
                denom: token_denoms[2].to_owned(),
            })
            .unwrap();

        let contract_balance_before = asset_ft
            .query_balance(&QueryBalanceRequest {
                account: contract_addr.to_owned(),
                denom: token_denoms[2].to_owned(),
            })
            .unwrap();

        let tx_hash = generate_hash();
        for relayer in relayer_accounts.iter() {
            wasm.execute::<ExecuteMsg>(
                &contract_addr,
                &ExecuteMsg::SaveEvidence {
                    evidence: Evidence::XRPLTransactionResult {
                        tx_hash: Some(tx_hash.to_owned()),
                        account_sequence: query_pending_operations.operations[2].account_sequence,
                        ticket_sequence: query_pending_operations.operations[2].ticket_sequence,
                        transaction_result: TransactionResult::Rejected,
                        operation_result: None,
                    },
                },
                &[],
                relayer,
            )
            .unwrap();
        }

        // If transaction is rejected, contract should store amount + transfer fees for sender in pending refunds.
        // Bridging fees were applied during sending so these are never sent back.

        // Claim the pending refunds
        let query_pending_refunds = wasm
            .query::<QueryMsg, PendingRefundsResponse>(
                &contract_addr,
                &QueryMsg::PendingRefunds {
                    address: Addr::unchecked(signer.address()),
                    offset: None,
                    limit: None,
                },
            )
            .unwrap();

        wasm.execute::<ExecuteMsg>(
            &contract_addr,
            &ExecuteMsg::ClaimRefund {
                pending_refund_id: query_pending_refunds.pending_refunds[0].id.to_owned(),
            },
            &[],
            &signer,
        )
        .unwrap();

        // Verify that balances are correct after claiming the rejected transaction
        let sender_balance_after = asset_ft
            .query_balance(&QueryBalanceRequest {
                account: signer.address(),
                denom: token_denoms[2].to_owned(),
            })
            .unwrap();

        let contract_balance_after = asset_ft
            .query_balance(&QueryBalanceRequest {
                account: contract_addr.to_owned(),
                denom: token_denoms[2].to_owned(),
            })
            .unwrap();

        assert_eq!(
            sender_balance_after.balance.parse::<u128>().unwrap(),
            sender_balance_before
                .balance
                .parse::<u128>()
                .unwrap()
                .checked_add(50000000000000)
                .unwrap()
                .checked_add(50000000000001)
                .unwrap()
        );
        assert_eq!(
            contract_balance_after.balance.parse::<u128>().unwrap(),
            contract_balance_before
                .balance
                .parse::<u128>()
                .unwrap()
                .checked_sub(50000000000000)
                .unwrap()
                .checked_sub(50000000000001)
                .unwrap()
        );
    }

    #[test]
>>>>>>> 94d5ebca
    fn ticket_recovery() {
        let app = CoreumTestApp::new();
        let accounts_number = 3;
        let accounts = app
            .init_accounts(&coins(100_000_000_000, FEE_DENOM), accounts_number)
            .unwrap();

        let signer = accounts.get((accounts_number - 1) as usize).unwrap();
        let xrpl_addresses = vec![generate_xrpl_address(), generate_xrpl_address()];

        let xrpl_pub_keys = vec![generate_xrpl_pub_key(), generate_xrpl_pub_key()];

        let mut relayer_accounts = vec![];
        let mut relayers = vec![];

        for i in 0..accounts_number - 1 {
            relayer_accounts.push(accounts.get(i as usize).unwrap());
            relayers.push(Relayer {
                coreum_address: Addr::unchecked(accounts.get(i as usize).unwrap().address()),
                xrpl_address: xrpl_addresses[i as usize].to_string(),
                xrpl_pub_key: xrpl_pub_keys[i as usize].to_string(),
            });
        }

        let wasm = Wasm::new(&app);
        let asset_ft = AssetFT::new(&app);

        let contract_addr = store_and_instantiate(
            &wasm,
            &signer,
            Addr::unchecked(signer.address()),
            vec![relayers[0].clone(), relayers[1].clone()],
            2,
            4,
            Uint128::new(TRUST_SET_LIMIT_AMOUNT),
            query_issue_fee(&asset_ft),
            generate_xrpl_address(),
        );

        // Querying current pending operations and available tickets should return empty results.
        let query_pending_operations = wasm
            .query::<QueryMsg, PendingOperationsResponse>(
                &contract_addr,
                &QueryMsg::PendingOperations {},
            )
            .unwrap();

        let query_available_tickets = wasm
            .query::<QueryMsg, AvailableTicketsResponse>(
                &contract_addr,
                &QueryMsg::AvailableTickets {},
            )
            .unwrap();

        assert!(query_pending_operations.operations.is_empty());
        assert!(query_available_tickets.tickets.is_empty());

        let account_sequence = 1;
        // Trying to recover tickets with the value less than used_ticket_sequence_threshold
        let recover_ticket_error = wasm
            .execute::<ExecuteMsg>(
                &contract_addr,
                &ExecuteMsg::RecoverTickets {
                    account_sequence,
                    number_of_tickets: Some(1),
                },
                &vec![],
                &signer,
            )
            .unwrap_err();

        assert!(recover_ticket_error.to_string().contains(
            ContractError::InvalidTicketSequenceToAllocate {}
                .to_string()
                .as_str()
        ));

        // Trying to recover more than max tickets will fail
        let recover_ticket_error = wasm
            .execute::<ExecuteMsg>(
                &contract_addr,
                &ExecuteMsg::RecoverTickets {
                    account_sequence,
                    number_of_tickets: Some(300),
                },
                &vec![],
                &signer,
            )
            .unwrap_err();

        assert!(recover_ticket_error.to_string().contains(
            ContractError::InvalidTicketSequenceToAllocate {}
                .to_string()
                .as_str()
        ));

        // Trying to recover more than max tickets will fail
        let recover_ticket_error = wasm
            .execute::<ExecuteMsg>(
                &contract_addr,
                &ExecuteMsg::RecoverTickets {
                    account_sequence,
                    number_of_tickets: Some(300),
                },
                &vec![],
                &signer,
            )
            .unwrap_err();

        assert!(recover_ticket_error.to_string().contains(
            ContractError::InvalidTicketSequenceToAllocate {}
                .to_string()
                .as_str()
        ));

        // Owner will send a recover tickets operation which will set the pending ticket update flag to true
        wasm.execute::<ExecuteMsg>(
            &contract_addr,
            &ExecuteMsg::RecoverTickets {
                account_sequence,
                number_of_tickets: Some(5),
            },
            &vec![],
            &signer,
        )
        .unwrap();

        // Try to send another one will fail because there is a pending update operation that hasn't been processed
        let recover_ticket_error = wasm
            .execute::<ExecuteMsg>(
                &contract_addr,
                &ExecuteMsg::RecoverTickets {
                    account_sequence,
                    number_of_tickets: Some(5),
                },
                &vec![],
                &signer,
            )
            .unwrap_err();

        assert!(recover_ticket_error
            .to_string()
            .contains(ContractError::PendingTicketUpdate {}.to_string().as_str()));

        // Querying the current pending operations should return 1
        let query_pending_operations = wasm
            .query::<QueryMsg, PendingOperationsResponse>(
                &contract_addr,
                &QueryMsg::PendingOperations {},
            )
            .unwrap();

        assert_eq!(
            query_pending_operations.operations,
            [Operation {
                id: query_pending_operations.operations[0].id.to_owned(),
                ticket_sequence: None,
                account_sequence: Some(account_sequence),
                signatures: vec![], // No signatures yet
                operation_type: OperationType::AllocateTickets { number: 5 }
            }]
        );

        let tx_hash = generate_hash();
        let tickets = vec![1, 2, 3, 4, 5];
        let correct_signature_example = "3045022100DFA01DA5D6C9877F9DAA59A06032247F3D7ED6444EAD5C90A3AC33CCB7F19B3F02204D8D50E4D085BB1BC9DFB8281B8F35BDAEB7C74AE4B825F8CAE1217CFBDF4EA1".to_string();

        // Trying to relay the operation with a different sequence number than the one in pending operation should fail.
        let relayer_error = wasm
            .execute::<ExecuteMsg>(
                &contract_addr,
                &ExecuteMsg::SaveEvidence {
                    evidence: Evidence::XRPLTransactionResult {
                        tx_hash: Some(tx_hash.clone()),
                        account_sequence: Some(account_sequence + 1),
                        ticket_sequence: None,
                        transaction_result: TransactionResult::Rejected,
                        operation_result: Some(OperationResult::TicketsAllocation {
                            tickets: None,
                        }),
                    },
                },
                &vec![],
                relayer_accounts[0],
            )
            .unwrap_err();

        assert!(relayer_error.to_string().contains(
            ContractError::PendingOperationNotFound {}
                .to_string()
                .as_str()
        ));

        // Provide signatures for the operation for each relayer
        wasm.execute::<ExecuteMsg>(
            &contract_addr,
            &ExecuteMsg::SaveSignature {
                operation_id: account_sequence,
                signature: correct_signature_example.clone(),
            },
            &vec![],
            relayer_accounts[0],
        )
        .unwrap();

        // Provide the signature again for the operation will fail
        let signature_error = wasm
            .execute::<ExecuteMsg>(
                &contract_addr,
                &ExecuteMsg::SaveSignature {
                    operation_id: account_sequence,
                    signature: correct_signature_example.clone(),
                },
                &vec![],
                relayer_accounts[0],
            )
            .unwrap_err();

        assert!(signature_error.to_string().contains(
            ContractError::SignatureAlreadyProvided {}
                .to_string()
                .as_str()
        ));

        // Provide a signature for an operation that is not pending should fail
        let signature_error = wasm
            .execute::<ExecuteMsg>(
                &contract_addr,
                &ExecuteMsg::SaveSignature {
                    operation_id: account_sequence + 1,
                    signature: correct_signature_example.clone(),
                },
                &vec![],
                relayer_accounts[0],
            )
            .unwrap_err();

        assert!(signature_error.to_string().contains(
            ContractError::PendingOperationNotFound {}
                .to_string()
                .as_str()
        ));

        wasm.execute::<ExecuteMsg>(
            &contract_addr,
            &ExecuteMsg::SaveSignature {
                operation_id: account_sequence,
                signature: correct_signature_example.clone(),
            },
            &vec![],
            relayer_accounts[1],
        )
        .unwrap();

        // Verify that we have both signatures in the operation
        let query_pending_operation = wasm
            .query::<QueryMsg, PendingOperationsResponse>(
                &contract_addr,
                &QueryMsg::PendingOperations {},
            )
            .unwrap();

        assert_eq!(query_pending_operation.operations.len(), 1);
        assert_eq!(
            query_pending_operation.operations[0].signatures,
            vec![
                Signature {
                    signature: correct_signature_example.clone(),
                    relayer_coreum_address: Addr::unchecked(relayers[0].coreum_address.clone()),
                },
                Signature {
                    signature: correct_signature_example.clone(),
                    relayer_coreum_address: Addr::unchecked(relayers[1].coreum_address.clone()),
                }
            ]
        );

        // Relaying the rejected operation twice should remove it from pending operations but not allocate tickets
        wasm.execute::<ExecuteMsg>(
            &contract_addr,
            &ExecuteMsg::SaveEvidence {
                evidence: Evidence::XRPLTransactionResult {
                    tx_hash: Some(tx_hash.clone()),
                    account_sequence: Some(account_sequence),
                    ticket_sequence: None,
                    transaction_result: TransactionResult::Rejected,
                    operation_result: Some(OperationResult::TicketsAllocation { tickets: None }),
                },
            },
            &vec![],
            relayer_accounts[0],
        )
        .unwrap();

        wasm.execute::<ExecuteMsg>(
            &contract_addr,
            &ExecuteMsg::SaveEvidence {
                evidence: Evidence::XRPLTransactionResult {
                    tx_hash: Some(tx_hash.clone()),
                    account_sequence: Some(account_sequence),
                    ticket_sequence: None,
                    transaction_result: TransactionResult::Rejected,
                    operation_result: Some(OperationResult::TicketsAllocation { tickets: None }),
                },
            },
            &vec![],
            relayer_accounts[1],
        )
        .unwrap();

        // Querying current pending operations and tickets should return empty results again
        let query_pending_operations = wasm
            .query::<QueryMsg, PendingOperationsResponse>(
                &contract_addr,
                &QueryMsg::PendingOperations {},
            )
            .unwrap();

        let query_available_tickets = wasm
            .query::<QueryMsg, AvailableTicketsResponse>(
                &contract_addr,
                &QueryMsg::AvailableTickets {},
            )
            .unwrap();

        assert_eq!(query_pending_operations.operations, vec![]);
        assert_eq!(query_available_tickets.tickets, Vec::<u64>::new());

        // Let's do the same now but reporting an invalid transaction
        let account_sequence = 2;
        wasm.execute::<ExecuteMsg>(
            &contract_addr,
            &ExecuteMsg::RecoverTickets {
                account_sequence,
                number_of_tickets: Some(5),
            },
            &vec![],
            &signer,
        )
        .unwrap();

        // We provide the signatures again
        wasm.execute::<ExecuteMsg>(
            &contract_addr,
            &ExecuteMsg::SaveSignature {
                operation_id: account_sequence,
                signature: correct_signature_example.clone(),
            },
            &vec![],
            relayer_accounts[0],
        )
        .unwrap();

        wasm.execute::<ExecuteMsg>(
            &contract_addr,
            &ExecuteMsg::SaveSignature {
                operation_id: account_sequence,
                signature: correct_signature_example.clone(),
            },
            &vec![],
            relayer_accounts[1],
        )
        .unwrap();
        // Trying to relay the operation with a same hash as previous rejected one should fail
        let relayer_error = wasm
            .execute::<ExecuteMsg>(
                &contract_addr,
                &ExecuteMsg::SaveEvidence {
                    evidence: Evidence::XRPLTransactionResult {
                        tx_hash: Some(tx_hash.clone()),
                        account_sequence: Some(account_sequence),
                        ticket_sequence: None,
                        transaction_result: TransactionResult::Accepted,
                        operation_result: Some(OperationResult::TicketsAllocation {
                            tickets: Some(tickets.clone()),
                        }),
                    },
                },
                &vec![],
                relayer_accounts[0],
            )
            .unwrap_err();

        assert!(relayer_error.to_string().contains(
            ContractError::OperationAlreadyExecuted {}
                .to_string()
                .as_str()
        ));

        // Relaying the operation twice as invalid should removed it from pending operations and not allocate tickets
        wasm.execute::<ExecuteMsg>(
            &contract_addr,
            &ExecuteMsg::SaveEvidence {
                evidence: Evidence::XRPLTransactionResult {
                    tx_hash: None,
                    account_sequence: Some(account_sequence),
                    ticket_sequence: None,
                    transaction_result: TransactionResult::Invalid,
                    operation_result: Some(OperationResult::TicketsAllocation { tickets: None }),
                },
            },
            &vec![],
            relayer_accounts[0],
        )
        .unwrap();

        wasm.execute::<ExecuteMsg>(
            &contract_addr,
            &ExecuteMsg::SaveEvidence {
                evidence: Evidence::XRPLTransactionResult {
                    tx_hash: None,
                    account_sequence: Some(account_sequence),
                    ticket_sequence: None,
                    transaction_result: TransactionResult::Invalid,
                    operation_result: Some(OperationResult::TicketsAllocation { tickets: None }),
                },
            },
            &vec![],
            relayer_accounts[1],
        )
        .unwrap();

        // Querying the current pending operations should return empty
        let query_pending_operations = wasm
            .query::<QueryMsg, PendingOperationsResponse>(
                &contract_addr,
                &QueryMsg::PendingOperations {},
            )
            .unwrap();

        let query_available_tickets = wasm
            .query::<QueryMsg, AvailableTicketsResponse>(
                &contract_addr,
                &QueryMsg::AvailableTickets {},
            )
            .unwrap();

        assert_eq!(query_pending_operations.operations, vec![]);
        assert_eq!(query_available_tickets.tickets, Vec::<u64>::new());

        // Let's do the same now but confirming the operation

        wasm.execute::<ExecuteMsg>(
            &contract_addr,
            &ExecuteMsg::RecoverTickets {
                account_sequence,
                number_of_tickets: Some(5),
            },
            &vec![],
            &signer,
        )
        .unwrap();

        let tx_hash = generate_hash();

        // Relaying the accepted operation twice should remove it from pending operations and allocate tickets
        wasm.execute::<ExecuteMsg>(
            &contract_addr,
            &ExecuteMsg::SaveEvidence {
                evidence: Evidence::XRPLTransactionResult {
                    tx_hash: Some(tx_hash.clone()),
                    account_sequence: Some(account_sequence),
                    ticket_sequence: None,
                    transaction_result: TransactionResult::Accepted,
                    operation_result: Some(OperationResult::TicketsAllocation {
                        tickets: Some(tickets.clone()),
                    }),
                },
            },
            &vec![],
            relayer_accounts[0],
        )
        .unwrap();

        wasm.execute::<ExecuteMsg>(
            &contract_addr,
            &ExecuteMsg::SaveEvidence {
                evidence: Evidence::XRPLTransactionResult {
                    tx_hash: Some(tx_hash.clone()),
                    account_sequence: Some(account_sequence),
                    ticket_sequence: None,
                    transaction_result: TransactionResult::Accepted,
                    operation_result: Some(OperationResult::TicketsAllocation {
                        tickets: Some(tickets.clone()),
                    }),
                },
            },
            &vec![],
            relayer_accounts[1],
        )
        .unwrap();

        // Querying the current pending operations should return empty
        let query_pending_operations = wasm
            .query::<QueryMsg, PendingOperationsResponse>(
                &contract_addr,
                &QueryMsg::PendingOperations {},
            )
            .unwrap();

        let query_available_tickets = wasm
            .query::<QueryMsg, AvailableTicketsResponse>(
                &contract_addr,
                &QueryMsg::AvailableTickets {},
            )
            .unwrap();

        assert_eq!(query_pending_operations.operations, vec![]);
        assert_eq!(query_available_tickets.tickets, tickets.clone());
    }

    #[test]
    fn xrpl_token_registration_recovery() {
        let app = CoreumTestApp::new();
        let signer = app
            .init_account(&coins(100_000_000_000, FEE_DENOM))
            .unwrap();
        let wasm = Wasm::new(&app);
        let asset_ft = AssetFT::new(&app);

        let relayer = Relayer {
            coreum_address: Addr::unchecked(signer.address()),
            xrpl_address: generate_xrpl_address(),
            xrpl_pub_key: generate_xrpl_pub_key(),
        };

        let token_issuer = generate_xrpl_address();
        let token_currency = "BTC".to_string();
        let token = XRPLToken {
            issuer: token_issuer.to_owned(),
            currency: token_currency.to_owned(),
            sending_precision: -15,
            max_holding_amount: Uint128::new(100),
            bridging_fee: Uint128::zero(),
        };

        let contract_addr = store_and_instantiate(
            &wasm,
            &signer,
            Addr::unchecked(signer.address()),
            vec![relayer.clone()],
            1,
            2,
            Uint128::new(TRUST_SET_LIMIT_AMOUNT),
            query_issue_fee(&asset_ft),
            generate_xrpl_address(),
        );

        // We successfully recover 3 tickets to perform operations
        wasm.execute::<ExecuteMsg>(
            &contract_addr,
            &ExecuteMsg::RecoverTickets {
                account_sequence: 1,
                number_of_tickets: Some(3),
            },
            &vec![],
            &signer,
        )
        .unwrap();

        wasm.execute::<ExecuteMsg>(
            &contract_addr,
            &ExecuteMsg::SaveEvidence {
                evidence: Evidence::XRPLTransactionResult {
                    tx_hash: Some(generate_hash()),
                    account_sequence: Some(1),
                    ticket_sequence: None,
                    transaction_result: TransactionResult::Accepted,
                    operation_result: Some(OperationResult::TicketsAllocation {
                        tickets: Some((1..4).collect()),
                    }),
                },
            },
            &vec![],
            &signer,
        )
        .unwrap();

        // We perform the register token operation, which should put the token to Processing state and create the PendingOperation
        wasm.execute::<ExecuteMsg>(
            &contract_addr,
            &ExecuteMsg::RegisterXRPLToken {
                issuer: token.issuer.clone(),
                currency: token.currency.clone(),
                sending_precision: token.sending_precision,
                max_holding_amount: token.max_holding_amount,
                bridging_fee: token.bridging_fee,
            },
            &query_issue_fee(&asset_ft),
            &signer,
        )
        .unwrap();

        // If we try to recover a token that is not in Inactive state, it should fail.
        let recover_error = wasm
            .execute::<ExecuteMsg>(
                &contract_addr,
                &ExecuteMsg::RecoverXRPLTokenRegistration {
                    issuer: token.issuer.clone(),
                    currency: token.currency.clone(),
                },
                &vec![],
                &signer,
            )
            .unwrap_err();

        assert!(recover_error
            .to_string()
            .contains(ContractError::XRPLTokenNotInactive {}.to_string().as_str()));

        // If we try to recover a token that is not registered, it should fail
        let recover_error = wasm
            .execute::<ExecuteMsg>(
                &contract_addr,
                &ExecuteMsg::RecoverXRPLTokenRegistration {
                    issuer: token.issuer.clone(),
                    currency: "NOT".to_string(),
                },
                &vec![],
                &signer,
            )
            .unwrap_err();

        assert!(recover_error
            .to_string()
            .contains(ContractError::TokenNotRegistered {}.to_string().as_str()));

        // Let's fail the trust set operation to put the token to Inactive so that we can recover it

        let query_pending_operations = wasm
            .query::<QueryMsg, PendingOperationsResponse>(
                &contract_addr,
                &QueryMsg::PendingOperations {},
            )
            .unwrap();

        assert_eq!(query_pending_operations.operations.len(), 1);

        wasm.execute::<ExecuteMsg>(
            &contract_addr,
            &ExecuteMsg::SaveEvidence {
                evidence: Evidence::XRPLTransactionResult {
                    tx_hash: Some(generate_hash()),
                    account_sequence: None,
                    ticket_sequence: Some(
                        query_pending_operations.operations[0]
                            .ticket_sequence
                            .unwrap(),
                    ),
                    transaction_result: TransactionResult::Rejected,
                    operation_result: None,
                },
            },
            &[],
            &signer,
        )
        .unwrap();

        let query_pending_operations = wasm
            .query::<QueryMsg, PendingOperationsResponse>(
                &contract_addr,
                &QueryMsg::PendingOperations {},
            )
            .unwrap();

        assert!(query_pending_operations.operations.is_empty());

        // We should be able to recover the token now
        wasm.execute::<ExecuteMsg>(
            &contract_addr,
            &ExecuteMsg::RecoverXRPLTokenRegistration {
                issuer: token.issuer.clone(),
                currency: token.currency.clone(),
            },
            &vec![],
            &signer,
        )
        .unwrap();

        let query_pending_operations = wasm
            .query::<QueryMsg, PendingOperationsResponse>(
                &contract_addr,
                &QueryMsg::PendingOperations {},
            )
            .unwrap();

        assert_eq!(query_pending_operations.operations.len(), 1);
        assert_eq!(
            query_pending_operations.operations[0],
            Operation {
                id: query_pending_operations.operations[0].id.to_owned(),
                ticket_sequence: Some(
                    query_pending_operations.operations[0]
                        .ticket_sequence
                        .unwrap()
                ),
                account_sequence: None,
                signatures: vec![],
                operation_type: OperationType::TrustSet {
                    issuer: token_issuer,
                    currency: token_currency,
                    trust_set_limit_amount: Uint128::new(TRUST_SET_LIMIT_AMOUNT),
                },
            }
        );
    }

    #[test]
    fn rejected_ticket_allocation_with_no_tickets_left() {
        let app = CoreumTestApp::new();
        let signer = app
            .init_account(&coins(100_000_000_000, FEE_DENOM))
            .unwrap();

        let wasm = Wasm::new(&app);
        let asset_ft = AssetFT::new(&app);
        let relayer = Relayer {
            coreum_address: Addr::unchecked(signer.address()),
            xrpl_address: generate_xrpl_address(),
            xrpl_pub_key: generate_xrpl_pub_key(),
        };

        let test_tokens = vec![
            XRPLToken {
                issuer: generate_xrpl_address(), // Valid issuer
                currency: "USD".to_string(),     // Valid standard currency code
                sending_precision: -15,
                max_holding_amount: Uint128::new(100),
                bridging_fee: Uint128::zero(),
            },
            XRPLToken {
                issuer: generate_xrpl_address(), // Valid issuer
                currency: "015841551A748AD2C1F76FF6ECB0CCCD00000000".to_string(), // Valid hexadecimal currency
                sending_precision: 15,
                max_holding_amount: Uint128::new(50000),
                bridging_fee: Uint128::zero(),
            },
        ];

        let contract_addr = store_and_instantiate(
            &wasm,
            &signer,
            Addr::unchecked(signer.address()),
            vec![relayer.clone()],
            1,
            2,
            Uint128::new(TRUST_SET_LIMIT_AMOUNT),
            query_issue_fee(&asset_ft),
            generate_xrpl_address(),
        );

        // We successfully recover 3 tickets
        wasm.execute::<ExecuteMsg>(
            &contract_addr,
            &ExecuteMsg::RecoverTickets {
                account_sequence: 1,
                number_of_tickets: Some(3),
            },
            &vec![],
            &signer,
        )
        .unwrap();

        wasm.execute::<ExecuteMsg>(
            &contract_addr,
            &ExecuteMsg::SaveEvidence {
                evidence: Evidence::XRPLTransactionResult {
                    tx_hash: Some(generate_hash()),
                    account_sequence: Some(1),
                    ticket_sequence: None,
                    transaction_result: TransactionResult::Accepted,
                    operation_result: Some(OperationResult::TicketsAllocation {
                        tickets: Some((1..4).collect()),
                    }),
                },
            },
            &vec![],
            &signer,
        )
        .unwrap();

        // We register and enable 2 tokens, which should trigger a second ticket allocation with the last available ticket.
        for (index, token) in test_tokens.iter().enumerate() {
            wasm.execute::<ExecuteMsg>(
                &contract_addr,
                &ExecuteMsg::RegisterXRPLToken {
                    issuer: token.issuer.clone(),
                    currency: token.currency.clone(),
                    sending_precision: token.sending_precision,
                    max_holding_amount: token.max_holding_amount,
                    bridging_fee: token.bridging_fee,
                },
                &query_issue_fee(&asset_ft),
                &signer,
            )
            .unwrap();

            wasm.execute::<ExecuteMsg>(
                &contract_addr,
                &ExecuteMsg::SaveEvidence {
                    evidence: Evidence::XRPLTransactionResult {
                        tx_hash: Some(generate_hash()),
                        account_sequence: None,
                        ticket_sequence: Some(u64::try_from(index).unwrap() + 1),
                        transaction_result: TransactionResult::Accepted,
                        operation_result: None,
                    },
                },
                &[],
                &signer,
            )
            .unwrap();
        }

        let query_pending_operations = wasm
            .query::<QueryMsg, PendingOperationsResponse>(
                &contract_addr,
                &QueryMsg::PendingOperations {},
            )
            .unwrap();

        let query_available_tickets = wasm
            .query::<QueryMsg, AvailableTicketsResponse>(
                &contract_addr,
                &QueryMsg::AvailableTickets {},
            )
            .unwrap();

        assert_eq!(
            query_pending_operations.operations,
            [Operation {
                id: query_pending_operations.operations[0].id.to_owned(),
                ticket_sequence: Some(3),
                account_sequence: None,
                signatures: vec![],
                operation_type: OperationType::AllocateTickets { number: 2 }
            }]
        );
        assert_eq!(query_available_tickets.tickets, Vec::<u64>::new());

        // If we reject this operation, it should trigger a new ticket allocation but since we have no tickets available, it should
        // NOT fail (because otherwise contract will be stuck) but return an additional attribute warning that there are no available tickets left
        // requiring a manual ticket recovery in the future.
        let result = wasm
            .execute::<ExecuteMsg>(
                &contract_addr,
                &ExecuteMsg::SaveEvidence {
                    evidence: Evidence::XRPLTransactionResult {
                        tx_hash: Some(generate_hash()),
                        account_sequence: None,
                        ticket_sequence: Some(3),
                        transaction_result: TransactionResult::Rejected,
                        operation_result: Some(OperationResult::TicketsAllocation {
                            tickets: None,
                        }),
                    },
                },
                &vec![],
                &signer,
            )
            .unwrap();

        let query_pending_operations = wasm
            .query::<QueryMsg, PendingOperationsResponse>(
                &contract_addr,
                &QueryMsg::PendingOperations {},
            )
            .unwrap();

        let query_available_tickets = wasm
            .query::<QueryMsg, AvailableTicketsResponse>(
                &contract_addr,
                &QueryMsg::AvailableTickets {},
            )
            .unwrap();

        assert!(query_pending_operations.operations.is_empty());
        assert!(query_available_tickets.tickets.is_empty());
        assert!(result.events.iter().any(|e| e.ty == "wasm"
            && e.attributes
                .iter()
                .any(|a| a.key == "adding_ticket_allocation_operation_success"
                    && a.value == false.to_string())));
    }

    #[test]
    fn ticket_return_invalid_transactions() {
        let app = CoreumTestApp::new();
        let accounts_number = 3;
        let accounts = app
            .init_accounts(&coins(100_000_000_000, FEE_DENOM), accounts_number)
            .unwrap();

        let signer = accounts.get(0).unwrap();
        let sender = accounts.get(1).unwrap();
        let relayer_account = accounts.get(2).unwrap();
        let relayer = Relayer {
            coreum_address: Addr::unchecked(relayer_account.address()),
            xrpl_address: generate_xrpl_address(),
            xrpl_pub_key: generate_xrpl_pub_key(),
        };

        let xrpl_receiver_address = generate_xrpl_address();
        let bridge_xrpl_address = generate_xrpl_address();

        let wasm = Wasm::new(&app);
        let asset_ft = AssetFT::new(&app);

        let contract_addr = store_and_instantiate(
            &wasm,
            signer,
            Addr::unchecked(signer.address()),
            vec![relayer.clone()],
            1,
            5,
            Uint128::new(TRUST_SET_LIMIT_AMOUNT),
            query_issue_fee(&asset_ft),
            bridge_xrpl_address.to_owned(),
        );

        // Add enough tickets to test that ticket is correctly returned

        wasm.execute::<ExecuteMsg>(
            &contract_addr,
            &ExecuteMsg::RecoverTickets {
                account_sequence: 1,
                number_of_tickets: Some(6),
            },
            &vec![],
            &signer,
        )
        .unwrap();

        wasm.execute::<ExecuteMsg>(
            &contract_addr,
            &ExecuteMsg::SaveEvidence {
                evidence: Evidence::XRPLTransactionResult {
                    tx_hash: Some(generate_hash()),
                    account_sequence: Some(1),
                    ticket_sequence: None,
                    transaction_result: TransactionResult::Accepted,
                    operation_result: Some(OperationResult::TicketsAllocation {
                        tickets: Some((1..7).collect()),
                    }),
                },
            },
            &vec![],
            relayer_account,
        )
        .unwrap();

        // Let's issue a token and register it
        let asset_ft = AssetFT::new(&app);
        let symbol = "TEST".to_string();
        let subunit = "utest".to_string();
        let decimals = 6;
        let initial_amount = Uint128::new(100000000);
        asset_ft
            .issue(
                MsgIssue {
                    issuer: sender.address(),
                    symbol,
                    subunit: subunit.to_owned(),
                    precision: decimals,
                    initial_amount: initial_amount.to_string(),
                    description: "description".to_string(),
                    features: vec![MINTING as i32],
                    burn_rate: "0".to_string(),
                    send_commission_rate: "0".to_string(),
                    uri: "uri".to_string(),
                    uri_hash: "uri_hash".to_string(),
                },
                &sender,
            )
            .unwrap();

        let denom = format!("{}-{}", subunit, sender.address()).to_lowercase();

        wasm.execute::<ExecuteMsg>(
            &contract_addr,
            &ExecuteMsg::RegisterCoreumToken {
                denom: denom.to_owned(),
                decimals,
                sending_precision: 6,
                max_holding_amount: Uint128::new(10000000),
                bridging_fee: Uint128::zero(),
            },
            &vec![],
            &signer,
        )
        .unwrap();

        // We are going to bridge a token and reject the operation
        wasm.execute::<ExecuteMsg>(
            &contract_addr,
            &ExecuteMsg::SendToXRPL {
                recipient: xrpl_receiver_address.to_owned(),
                amount: None,
            },
            &coins(1, denom.to_owned()),
            &sender,
        )
        .unwrap();

        // Get the current ticket used to compare later
        let query_pending_operations = wasm
            .query::<QueryMsg, PendingOperationsResponse>(
                &contract_addr,
                &QueryMsg::PendingOperations {},
            )
            .unwrap();

        let ticket_used_invalid_operation = query_pending_operations.operations[0]
            .ticket_sequence
            .unwrap();

        // Send evidence of invalid operation, which should return the ticket to the ticket array
        wasm.execute::<ExecuteMsg>(
            &contract_addr,
            &ExecuteMsg::SaveEvidence {
                evidence: Evidence::XRPLTransactionResult {
                    tx_hash: None,
                    account_sequence: query_pending_operations.operations[0].account_sequence,
                    ticket_sequence: query_pending_operations.operations[0].ticket_sequence,
                    transaction_result: TransactionResult::Invalid,
                    operation_result: None,
                },
            },
            &vec![],
            relayer_account,
        )
        .unwrap();

        // Now let's try to send again and verify that the ticket is the same as before (it was given back)
        wasm.execute::<ExecuteMsg>(
            &contract_addr,
            &ExecuteMsg::SendToXRPL {
                recipient: xrpl_receiver_address.to_owned(),
                amount: None,
            },
            &coins(1, denom.to_owned()),
            &sender,
        )
        .unwrap();

        // Get the current ticket used to compare later
        let query_pending_operations = wasm
            .query::<QueryMsg, PendingOperationsResponse>(
                &contract_addr,
                &QueryMsg::PendingOperations {},
            )
            .unwrap();

        assert_eq!(
            ticket_used_invalid_operation,
            query_pending_operations.operations[0]
                .ticket_sequence
                .unwrap()
        );
    }

    #[test]
    fn token_update() {
        let app = CoreumTestApp::new();
        let accounts_number = 3;
        let accounts = app
            .init_accounts(&coins(100_000_000_000, FEE_DENOM), accounts_number)
            .unwrap();

        let signer = accounts.get((accounts_number - 1) as usize).unwrap();
        let xrpl_addresses: Vec<String> = (0..2).map(|_| generate_xrpl_address()).collect();
        let xrpl_pub_keys: Vec<String> = (0..2).map(|_| generate_xrpl_pub_key()).collect();

        let mut relayer_accounts = vec![];
        let mut relayers = vec![];

        for i in 0..accounts_number - 1 {
            relayer_accounts.push(accounts.get(i as usize).unwrap());
            relayers.push(Relayer {
                coreum_address: Addr::unchecked(accounts.get(i as usize).unwrap().address()),
                xrpl_address: xrpl_addresses[i as usize].to_string(),
                xrpl_pub_key: xrpl_pub_keys[i as usize].to_string(),
            });
        }

        let wasm = Wasm::new(&app);
        let asset_ft = AssetFT::new(&app);

        let contract_addr = store_and_instantiate(
            &wasm,
            &signer,
            Addr::unchecked(signer.address()),
            vec![relayers[0].clone(), relayers[1].clone()],
            2,
            4,
            Uint128::new(TRUST_SET_LIMIT_AMOUNT),
            query_issue_fee(&asset_ft),
            generate_xrpl_address(),
        );

        // Recover enough tickets for testing
        wasm.execute::<ExecuteMsg>(
            &contract_addr,
            &ExecuteMsg::RecoverTickets {
                account_sequence: 1,
                number_of_tickets: Some(5),
            },
            &vec![],
            &signer,
        )
        .unwrap();

        let tx_hash = generate_hash();
        for relayer in relayer_accounts.iter() {
            wasm.execute::<ExecuteMsg>(
                &contract_addr,
                &ExecuteMsg::SaveEvidence {
                    evidence: Evidence::XRPLTransactionResult {
                        tx_hash: Some(tx_hash.to_owned()),
                        account_sequence: Some(1),
                        ticket_sequence: None,
                        transaction_result: TransactionResult::Accepted,
                        operation_result: Some(OperationResult::TicketsAllocation {
                            tickets: Some((1..6).collect()),
                        }),
                    },
                },
                &vec![],
                relayer,
            )
            .unwrap();
        }

        // Register one XRPL token and one Coreum token
        let xrpl_token = XRPLToken {
            issuer: generate_xrpl_address(),
            currency: "USD".to_string(),
            sending_precision: 15,
            max_holding_amount: Uint128::new(1000000000),
            bridging_fee: Uint128::zero(),
        };

        let subunit = "utest".to_string();
        asset_ft
            .issue(
                MsgIssue {
                    issuer: signer.address(),
                    symbol: "TEST".to_string(),
                    subunit: subunit.to_owned(),
                    precision: 6,
                    initial_amount: "100000000".to_string(),
                    description: "description".to_string(),
                    features: vec![MINTING as i32],
                    burn_rate: "0".to_string(),
                    send_commission_rate: "0".to_string(),
                    uri: "uri".to_string(),
                    uri_hash: "uri_hash".to_string(),
                },
                &signer,
            )
            .unwrap();

        let coreum_token_denom = format!("{}-{}", subunit, signer.address()).to_lowercase();

        let coreum_token = CoreumToken {
            denom: coreum_token_denom.to_owned(),
            decimals: 6,
            sending_precision: 6,
            max_holding_amount: Uint128::new(1000000000),
            bridging_fee: Uint128::zero(),
        };

        wasm.execute::<ExecuteMsg>(
            &contract_addr,
            &ExecuteMsg::RegisterXRPLToken {
                issuer: xrpl_token.issuer.clone(),
                currency: xrpl_token.currency.clone(),
                sending_precision: xrpl_token.sending_precision,
                max_holding_amount: xrpl_token.max_holding_amount,
                bridging_fee: xrpl_token.bridging_fee,
            },
            &query_issue_fee(&asset_ft),
            &signer,
        )
        .unwrap();

        let query_xrpl_tokens = wasm
            .query::<QueryMsg, XRPLTokensResponse>(
                &contract_addr,
                &QueryMsg::XRPLTokens {
                    offset: None,
                    limit: None,
                },
            )
            .unwrap();

        let xrpl_token_denom = query_xrpl_tokens
            .tokens
            .iter()
            .find(|t| t.issuer == xrpl_token.issuer && t.currency == xrpl_token.currency)
            .unwrap()
            .coreum_denom
            .clone();

        // If we try to update the status of a token that is in processing state, it should fail
        let update_status_error = wasm
            .execute::<ExecuteMsg>(
                &contract_addr,
                &ExecuteMsg::UpdateXRPLToken {
                    issuer: xrpl_token.issuer.to_owned(),
                    currency: xrpl_token.currency.to_owned(),
                    state: Some(TokenState::Disabled),
                    sending_precision: None,
                    bridging_fee: None,
                    max_holding_amount: None,
                },
                &vec![],
                &signer,
            )
            .unwrap_err();

        assert!(update_status_error
            .to_string()
            .contains(ContractError::TokenStateIsImmutable {}.to_string().as_str()));

        let tx_hash = generate_hash();
        for relayer in relayer_accounts.iter() {
            wasm.execute::<ExecuteMsg>(
                &contract_addr,
                &ExecuteMsg::SaveEvidence {
                    evidence: Evidence::XRPLTransactionResult {
                        tx_hash: Some(tx_hash.to_owned()),
                        account_sequence: None,
                        ticket_sequence: Some(1),
                        transaction_result: TransactionResult::Accepted,
                        operation_result: None,
                    },
                },
                &vec![],
                relayer,
            )
            .unwrap();
        }

        // We will try to send one evidence with the token enabled and the other one with the token disabled, which should fail.
        let tx_hash = generate_hash();
        // First evidence should succeed
        wasm.execute::<ExecuteMsg>(
            &contract_addr,
            &ExecuteMsg::SaveEvidence {
                evidence: Evidence::XRPLToCoreumTransfer {
                    tx_hash: tx_hash.to_owned(),
                    issuer: xrpl_token.issuer.clone(),
                    currency: xrpl_token.currency.clone(),
                    amount: Uint128::one(),
                    recipient: Addr::unchecked(signer.address()),
                },
            },
            &[],
            relayer_accounts[0],
        )
        .unwrap();

        // Disable the token
        wasm.execute::<ExecuteMsg>(
            &contract_addr,
            &ExecuteMsg::UpdateXRPLToken {
                issuer: xrpl_token.issuer.to_owned(),
                currency: xrpl_token.currency.to_owned(),
                state: Some(TokenState::Disabled),
                sending_precision: None,
                bridging_fee: None,
                max_holding_amount: None,
            },
            &vec![],
            &signer,
        )
        .unwrap();

        // If we send second evidence it should fail because token is disabled
        let disabled_error = wasm
            .execute::<ExecuteMsg>(
                &contract_addr,
                &ExecuteMsg::SaveEvidence {
                    evidence: Evidence::XRPLToCoreumTransfer {
                        tx_hash: tx_hash.to_owned(),
                        issuer: xrpl_token.issuer.clone(),
                        currency: xrpl_token.currency.clone(),
                        amount: Uint128::one(),
                        recipient: Addr::unchecked(signer.address()),
                    },
                },
                &[],
                relayer_accounts[1],
            )
            .unwrap_err();

        assert!(disabled_error
            .to_string()
            .contains(ContractError::TokenNotEnabled {}.to_string().as_str()));

        // If we try to change the status to something that is not disabled or enabled it should fail
        let update_status_error = wasm
            .execute::<ExecuteMsg>(
                &contract_addr,
                &ExecuteMsg::UpdateXRPLToken {
                    issuer: xrpl_token.issuer.to_owned(),
                    currency: xrpl_token.currency.to_owned(),
                    state: Some(TokenState::Inactive),
                    sending_precision: None,
                    bridging_fee: None,
                    max_holding_amount: None,
                },
                &vec![],
                &signer,
            )
            .unwrap_err();

        assert!(update_status_error.to_string().contains(
            ContractError::InvalidTargetTokenState {}
                .to_string()
                .as_str()
        ));

        // If we try to change the status back to enabled and send the evidence, the balance should be sent to the receiver.
        wasm.execute::<ExecuteMsg>(
            &contract_addr,
            &ExecuteMsg::UpdateXRPLToken {
                issuer: xrpl_token.issuer.to_owned(),
                currency: xrpl_token.currency.to_owned(),
                state: Some(TokenState::Enabled),
                sending_precision: None,
                bridging_fee: None,
                max_holding_amount: None,
            },
            &vec![],
            &signer,
        )
        .unwrap();

        wasm.execute::<ExecuteMsg>(
            &contract_addr,
            &ExecuteMsg::SaveEvidence {
                evidence: Evidence::XRPLToCoreumTransfer {
                    tx_hash: tx_hash.to_owned(),
                    issuer: xrpl_token.issuer.clone(),
                    currency: xrpl_token.currency.clone(),
                    amount: Uint128::one(),
                    recipient: Addr::unchecked(signer.address()),
                },
            },
            &[],
            relayer_accounts[1],
        )
        .unwrap();

        let request_balance = asset_ft
            .query_balance(&QueryBalanceRequest {
                account: signer.address(),
                denom: xrpl_token_denom.clone(),
            })
            .unwrap();

        assert_eq!(request_balance.balance, "1".to_string());

        // If we disable again and we try to send the token back it will fail
        wasm.execute::<ExecuteMsg>(
            &contract_addr,
            &ExecuteMsg::UpdateXRPLToken {
                issuer: xrpl_token.issuer.to_owned(),
                currency: xrpl_token.currency.to_owned(),
                state: Some(TokenState::Disabled),
                sending_precision: None,
                bridging_fee: None,
                max_holding_amount: None,
            },
            &vec![],
            &signer,
        )
        .unwrap();

        let send_error = wasm
            .execute::<ExecuteMsg>(
                &contract_addr,
                &ExecuteMsg::SendToXRPL {
                    recipient: generate_xrpl_address(),
                    amount: None,
                },
                &coins(1, xrpl_token_denom.to_owned()),
                &signer,
            )
            .unwrap_err();

        assert!(send_error
            .to_string()
            .contains(ContractError::TokenNotEnabled {}.to_string().as_str()));

        // Register the Coreum Token
        wasm.execute::<ExecuteMsg>(
            &contract_addr,
            &ExecuteMsg::RegisterCoreumToken {
                denom: coreum_token_denom.to_owned(),
                decimals: coreum_token.decimals,
                sending_precision: coreum_token.sending_precision,
                max_holding_amount: coreum_token.max_holding_amount,
                bridging_fee: coreum_token.bridging_fee,
            },
            &query_issue_fee(&asset_ft),
            &signer,
        )
        .unwrap();

        // If we try to change the status to something that is not disabled or enabled it should fail
        let update_status_error = wasm
            .execute::<ExecuteMsg>(
                &contract_addr,
                &ExecuteMsg::UpdateCoreumToken {
                    denom: coreum_token_denom.to_owned(),
                    state: Some(TokenState::Processing),
                    sending_precision: None,
                    bridging_fee: None,
                    max_holding_amount: None,
                },
                &vec![],
                &signer,
            )
            .unwrap_err();

        assert!(update_status_error.to_string().contains(
            ContractError::InvalidTargetTokenState {}
                .to_string()
                .as_str()
        ));

        // Disable the Coreum Token
        wasm.execute::<ExecuteMsg>(
            &contract_addr,
            &ExecuteMsg::UpdateCoreumToken {
                denom: coreum_token_denom.to_owned(),
                state: Some(TokenState::Disabled),
                sending_precision: None,
                bridging_fee: None,
                max_holding_amount: None,
            },
            &vec![],
            &signer,
        )
        .unwrap();

        // If we try to send now it will fail because the token is disabled
        let send_error = wasm
            .execute::<ExecuteMsg>(
                &contract_addr,
                &ExecuteMsg::SendToXRPL {
                    recipient: generate_xrpl_address(),
                    amount: None,
                },
                &coins(1, coreum_token_denom.to_owned()),
                &signer,
            )
            .unwrap_err();

        assert!(send_error
            .to_string()
            .contains(ContractError::TokenNotEnabled {}.to_string().as_str()));

        // Enable it again and modify the sending precision
        wasm.execute::<ExecuteMsg>(
            &contract_addr,
            &ExecuteMsg::UpdateCoreumToken {
                denom: coreum_token_denom.to_owned(),
                state: Some(TokenState::Enabled),
                sending_precision: Some(5),
                bridging_fee: None,
                max_holding_amount: None,
            },
            &vec![],
            &signer,
        )
        .unwrap();

        // Get the token information
        let query_coreum_tokens = wasm
            .query::<QueryMsg, CoreumTokensResponse>(
                &contract_addr,
                &QueryMsg::CoreumTokens {
                    offset: None,
                    limit: None,
                },
            )
            .unwrap();

        assert_eq!(query_coreum_tokens.tokens[0].sending_precision, 5);

        // If we try to update to an invalid sending precision it should fail
        let update_error = wasm
            .execute::<ExecuteMsg>(
                &contract_addr,
                &ExecuteMsg::UpdateCoreumToken {
                    denom: coreum_token_denom.to_owned(),
                    state: None,
                    sending_precision: Some(7),
                    bridging_fee: None,
                    max_holding_amount: None,
                },
                &vec![],
                &signer,
            )
            .unwrap_err();

        assert!(update_error.to_string().contains(
            ContractError::TokenSendingPrecisionTooHigh {}
                .to_string()
                .as_str()
        ));

        // We will send 1 token and then modify the sending precision which should not allow the token to be sent with second evidence

        // Enable the token again (it was disabled)
        wasm.execute::<ExecuteMsg>(
            &contract_addr,
            &ExecuteMsg::UpdateXRPLToken {
                issuer: xrpl_token.issuer.to_owned(),
                currency: xrpl_token.currency.to_owned(),
                state: Some(TokenState::Enabled),
                sending_precision: None,
                bridging_fee: None,
                max_holding_amount: None,
            },
            &vec![],
            &signer,
        )
        .unwrap();

        let tx_hash = generate_hash();
        // First evidence should succeed
        wasm.execute::<ExecuteMsg>(
            &contract_addr,
            &ExecuteMsg::SaveEvidence {
                evidence: Evidence::XRPLToCoreumTransfer {
                    tx_hash: tx_hash.to_owned(),
                    issuer: xrpl_token.issuer.clone(),
                    currency: xrpl_token.currency.clone(),
                    amount: Uint128::one(),
                    recipient: Addr::unchecked(signer.address()),
                },
            },
            &[],
            relayer_accounts[0],
        )
        .unwrap();

        // Let's update the sending precision from 15 to 14
        wasm.execute::<ExecuteMsg>(
            &contract_addr,
            &ExecuteMsg::UpdateXRPLToken {
                issuer: xrpl_token.issuer.to_owned(),
                currency: xrpl_token.currency.to_owned(),
                state: None,
                sending_precision: Some(14),
                bridging_fee: None,
                max_holding_amount: None,
            },
            &vec![],
            &signer,
        )
        .unwrap();

        let evidence_error = wasm
            .execute::<ExecuteMsg>(
                &contract_addr,
                &ExecuteMsg::SaveEvidence {
                    evidence: Evidence::XRPLToCoreumTransfer {
                        tx_hash: tx_hash.to_owned(),
                        issuer: xrpl_token.issuer.clone(),
                        currency: xrpl_token.currency.clone(),
                        amount: Uint128::one(),
                        recipient: Addr::unchecked(signer.address()),
                    },
                },
                &[],
                relayer_accounts[1],
            )
            .unwrap_err();

        assert!(evidence_error.to_string().contains(
            ContractError::AmountSentIsZeroAfterTruncation {}
                .to_string()
                .as_str()
        ));

        // If we put it back to 15 and send, it should go through
        wasm.execute::<ExecuteMsg>(
            &contract_addr,
            &ExecuteMsg::UpdateXRPLToken {
                issuer: xrpl_token.issuer.to_owned(),
                currency: xrpl_token.currency.to_owned(),
                state: None,
                sending_precision: Some(15),
                bridging_fee: None,
                max_holding_amount: None,
            },
            &vec![],
            &signer,
        )
        .unwrap();

        wasm.execute::<ExecuteMsg>(
            &contract_addr,
            &ExecuteMsg::SaveEvidence {
                evidence: Evidence::XRPLToCoreumTransfer {
                    tx_hash: tx_hash.to_owned(),
                    issuer: xrpl_token.issuer.clone(),
                    currency: xrpl_token.currency.clone(),
                    amount: Uint128::one(),
                    recipient: Addr::unchecked(signer.address()),
                },
            },
            &[],
            relayer_accounts[1],
        )
        .unwrap();

        // Let's send a bigger amount and check that it is truncated correctly after updating the sending precision
        let tx_hash = generate_hash();

        let previous_balance = asset_ft
            .query_balance(&QueryBalanceRequest {
                account: signer.address(),
                denom: xrpl_token_denom.clone(),
            })
            .unwrap();
        let amount_to_send = 100001; // This should truncate 1 after updating sending precision and send 100000

        wasm.execute::<ExecuteMsg>(
            &contract_addr,
            &ExecuteMsg::SaveEvidence {
                evidence: Evidence::XRPLToCoreumTransfer {
                    tx_hash: tx_hash.to_owned(),
                    issuer: xrpl_token.issuer.clone(),
                    currency: xrpl_token.currency.clone(),
                    amount: Uint128::new(amount_to_send),
                    recipient: Addr::unchecked(signer.address()),
                },
            },
            &[],
            relayer_accounts[0],
        )
        .unwrap();

        // Let's update the sending precision from 15 to 10
        wasm.execute::<ExecuteMsg>(
            &contract_addr,
            &ExecuteMsg::UpdateXRPLToken {
                issuer: xrpl_token.issuer.to_owned(),
                currency: xrpl_token.currency.to_owned(),
                state: None,
                sending_precision: Some(10),
                bridging_fee: None,
                max_holding_amount: None,
            },
            &vec![],
            &signer,
        )
        .unwrap();

        wasm.execute::<ExecuteMsg>(
            &contract_addr,
            &ExecuteMsg::SaveEvidence {
                evidence: Evidence::XRPLToCoreumTransfer {
                    tx_hash: tx_hash.to_owned(),
                    issuer: xrpl_token.issuer.clone(),
                    currency: xrpl_token.currency.clone(),
                    amount: Uint128::new(amount_to_send),
                    recipient: Addr::unchecked(signer.address()),
                },
            },
            &[],
            relayer_accounts[1],
        )
        .unwrap();

        let new_balance = asset_ft
            .query_balance(&QueryBalanceRequest {
                account: signer.address(),
                denom: xrpl_token_denom.clone(),
            })
            .unwrap();

        assert_eq!(
            new_balance.balance.parse::<u128>().unwrap(),
            previous_balance
                .balance
                .parse::<u128>()
                .unwrap()
                .checked_add(amount_to_send)
                .unwrap()
                .checked_sub(1) // Truncated amount after updating sending precision
                .unwrap()
        );

        // Updating bridging fee for Coreum Token should work
        wasm.execute::<ExecuteMsg>(
            &contract_addr,
            &ExecuteMsg::UpdateCoreumToken {
                denom: coreum_token_denom.to_owned(),
                state: None,
                sending_precision: None,
                bridging_fee: Some(Uint128::new(1000)),
                max_holding_amount: None,
            },
            &vec![],
            &signer,
        )
        .unwrap();

        // Get the token information
        let query_coreum_tokens = wasm
            .query::<QueryMsg, CoreumTokensResponse>(
                &contract_addr,
                &QueryMsg::CoreumTokens {
                    offset: None,
                    limit: None,
                },
            )
            .unwrap();

        assert_eq!(
            query_coreum_tokens.tokens[0].bridging_fee,
            Uint128::new(1000)
        );

        // Let's send an XRPL token evidence, modify the bridging fee, check that it's updated, and send the next evidence to see that bridging fee is applied correctly
        let amount_to_send = 1000000;

        let tx_hash = generate_hash();
        // First evidence should succeed
        wasm.execute::<ExecuteMsg>(
            &contract_addr,
            &ExecuteMsg::SaveEvidence {
                evidence: Evidence::XRPLToCoreumTransfer {
                    tx_hash: tx_hash.to_owned(),
                    issuer: xrpl_token.issuer.clone(),
                    currency: xrpl_token.currency.clone(),
                    amount: Uint128::new(amount_to_send),
                    recipient: Addr::unchecked(signer.address()),
                },
            },
            &[],
            relayer_accounts[0],
        )
        .unwrap();

        // Let's update the bridging fee from 0 to 10000000
        wasm.execute::<ExecuteMsg>(
            &contract_addr,
            &ExecuteMsg::UpdateXRPLToken {
                issuer: xrpl_token.issuer.to_owned(),
                currency: xrpl_token.currency.to_owned(),
                state: None,
                sending_precision: None,
                bridging_fee: Some(Uint128::new(10000000)),
                max_holding_amount: None,
            },
            &vec![],
            &signer,
        )
        .unwrap();

        // If we try to send the second evidence it should fail because we can't cover new updated bridging fee
        let bridging_error = wasm
            .execute::<ExecuteMsg>(
                &contract_addr,
                &ExecuteMsg::SaveEvidence {
                    evidence: Evidence::XRPLToCoreumTransfer {
                        tx_hash: tx_hash.to_owned(),
                        issuer: xrpl_token.issuer.clone(),
                        currency: xrpl_token.currency.clone(),
                        amount: Uint128::new(amount_to_send),
                        recipient: Addr::unchecked(signer.address()),
                    },
                },
                &[],
                relayer_accounts[1],
            )
            .unwrap_err();

        assert!(bridging_error.to_string().contains(
            ContractError::CannotCoverBridgingFees {}
                .to_string()
                .as_str()
        ));

        // Let's update the bridging fee from 0 to 100000
        wasm.execute::<ExecuteMsg>(
            &contract_addr,
            &ExecuteMsg::UpdateXRPLToken {
                issuer: xrpl_token.issuer.to_owned(),
                currency: xrpl_token.currency.to_owned(),
                state: None,
                sending_precision: None,
                bridging_fee: Some(Uint128::new(1000000)),
                max_holding_amount: None,
            },
            &vec![],
            &signer,
        )
        .unwrap();

        // If we try to send the second evidence it should fail because amount is 0 after applying bridging fees
        let bridging_error = wasm
            .execute::<ExecuteMsg>(
                &contract_addr,
                &ExecuteMsg::SaveEvidence {
                    evidence: Evidence::XRPLToCoreumTransfer {
                        tx_hash: tx_hash.to_owned(),
                        issuer: xrpl_token.issuer.clone(),
                        currency: xrpl_token.currency.clone(),
                        amount: Uint128::new(amount_to_send),
                        recipient: Addr::unchecked(signer.address()),
                    },
                },
                &[],
                relayer_accounts[1],
            )
            .unwrap_err();

        assert!(bridging_error.to_string().contains(
            ContractError::AmountSentIsZeroAfterTruncation {}
                .to_string()
                .as_str()
        ));

        // Let's update the bridging fee from 0 to 1000
        wasm.execute::<ExecuteMsg>(
            &contract_addr,
            &ExecuteMsg::UpdateXRPLToken {
                issuer: xrpl_token.issuer.to_owned(),
                currency: xrpl_token.currency.to_owned(),
                state: None,
                sending_precision: None,
                bridging_fee: Some(Uint128::new(1000)),
                max_holding_amount: None,
            },
            &vec![],
            &signer,
        )
        .unwrap();

        // Sending evidence should succeed
        wasm.execute::<ExecuteMsg>(
            &contract_addr,
            &ExecuteMsg::SaveEvidence {
                evidence: Evidence::XRPLToCoreumTransfer {
                    tx_hash: tx_hash.to_owned(),
                    issuer: xrpl_token.issuer.clone(),
                    currency: xrpl_token.currency.clone(),
                    amount: Uint128::new(amount_to_send),
                    recipient: Addr::unchecked(signer.address()),
                },
            },
            &[],
            relayer_accounts[1],
        )
        .unwrap();

        let previous_balance = new_balance;
        let new_balance = asset_ft
            .query_balance(&QueryBalanceRequest {
                account: signer.address(),
                denom: xrpl_token_denom.clone(),
            })
            .unwrap();

        assert_eq!(
            new_balance.balance.parse::<u128>().unwrap(),
            previous_balance
                .balance
                .parse::<u128>()
                .unwrap()
                .checked_add(amount_to_send) // 1000000 - 1000 (bridging fee) = 999000
                .unwrap()
                .checked_sub(1000) // bridging fee
                .unwrap()
                .checked_sub(99000) // Truncated amount after applying bridging fees (sending precision is 10) = 999000 -> 900000
                .unwrap()
        );

        // Let's bridge some tokens from Coreum to XRPL to have some amount in the bridge
        let current_max_amount = 10000;
        wasm.execute::<ExecuteMsg>(
            &contract_addr,
            &ExecuteMsg::SendToXRPL {
                recipient: generate_xrpl_address(),
                amount: None,
            },
            &coins(current_max_amount, coreum_token_denom.to_owned()),
            &signer,
        )
        .unwrap();

        let query_pending_operations = wasm
            .query::<QueryMsg, PendingOperationsResponse>(
                &contract_addr,
                &QueryMsg::PendingOperations {},
            )
            .unwrap();

        assert_eq!(query_pending_operations.operations.len(), 1);

        let tx_hash = generate_hash();
        for relayer in relayer_accounts.iter() {
            wasm.execute::<ExecuteMsg>(
                &contract_addr,
                &ExecuteMsg::SaveEvidence {
                    evidence: Evidence::XRPLTransactionResult {
                        tx_hash: Some(tx_hash.to_owned()),
                        account_sequence: None,
                        ticket_sequence: Some(
                            query_pending_operations.operations[0]
                                .ticket_sequence
                                .unwrap(),
                        ),
                        transaction_result: TransactionResult::Accepted,
                        operation_result: None,
                    },
                },
                &vec![],
                relayer,
            )
            .unwrap();
        }

        let request_balance = asset_ft
            .query_balance(&QueryBalanceRequest {
                account: contract_addr.to_owned(),
                denom: coreum_token_denom.to_owned(),
            })
            .unwrap();

        assert_eq!(request_balance.balance, current_max_amount.to_string());

        // Updating max holding amount for Coreum Token should work with less than current holding amount should not work
        let error_update = wasm
            .execute::<ExecuteMsg>(
                &contract_addr,
                &ExecuteMsg::UpdateCoreumToken {
                    denom: coreum_token_denom.to_owned(),
                    state: None,
                    sending_precision: None,
                    bridging_fee: None,
                    max_holding_amount: Some(Uint128::new(current_max_amount - 1)),
                },
                &vec![],
                &signer,
            )
            .unwrap_err();

        assert!(error_update.to_string().contains(
            ContractError::InvalidTargetMaxHoldingAmount {}
                .to_string()
                .as_str()
        ));

        // Updating max holding amount with more than current holding amount should work
        wasm.execute::<ExecuteMsg>(
            &contract_addr,
            &ExecuteMsg::UpdateCoreumToken {
                denom: coreum_token_denom.to_owned(),
                state: None,
                sending_precision: None,
                bridging_fee: None,
                max_holding_amount: Some(Uint128::new(current_max_amount + 1)),
            },
            &vec![],
            &signer,
        )
        .unwrap();

        let query_coreum_tokens = wasm
            .query::<QueryMsg, CoreumTokensResponse>(
                &contract_addr,
                &QueryMsg::CoreumTokens {
                    offset: None,
                    limit: None,
                },
            )
            .unwrap();

        assert_eq!(
            query_coreum_tokens.tokens[0].max_holding_amount,
            Uint128::new(current_max_amount + 1)
        );

        // Let's send an XRPL token evidence, modify the max_holding_amount, check that it's updated, and send the next evidence to see
        // that max_holding_amount checks are applied correctly

        // Get current bridged amount
        let bank = Bank::new(&app);
        let total_supplies = bank
            .query_total_supply(&QueryTotalSupplyRequest { pagination: None })
            .unwrap();

        let mut current_bridged_amount = 0;
        for total_supply in total_supplies.supply.iter() {
            if total_supply.denom == xrpl_token_denom {
                current_bridged_amount = total_supply.amount.to_owned().parse::<u128>().unwrap();
                break;
            }
        }

        // Let's update the max holding amount with current bridged amount - 1 (it should fail)
        let update_error = wasm
            .execute::<ExecuteMsg>(
                &contract_addr,
                &ExecuteMsg::UpdateXRPLToken {
                    issuer: xrpl_token.issuer.to_owned(),
                    currency: xrpl_token.currency.to_owned(),
                    state: None,
                    sending_precision: None,
                    bridging_fee: None,
                    max_holding_amount: Some(Uint128::new(current_bridged_amount - 1)),
                },
                &vec![],
                &signer,
            )
            .unwrap_err();

        assert!(update_error.to_string().contains(
            ContractError::InvalidTargetMaxHoldingAmount {}
                .to_string()
                .as_str()
        ));

        // Let's send the first XRPL transfer evidence
        let amount_to_send = 1001000;

        let tx_hash = generate_hash();
        // First evidence should succeed
        wasm.execute::<ExecuteMsg>(
            &contract_addr,
            &ExecuteMsg::SaveEvidence {
                evidence: Evidence::XRPLToCoreumTransfer {
                    tx_hash: tx_hash.to_owned(),
                    issuer: xrpl_token.issuer.clone(),
                    currency: xrpl_token.currency.clone(),
                    amount: Uint128::new(amount_to_send),
                    recipient: Addr::unchecked(signer.address()),
                },
            },
            &[],
            relayer_accounts[0],
        )
        .unwrap();

        // Let's update the max holding amount with current bridged amount + amount to send - 1 (it should fail in next evidence send because it won't be enough)
        wasm.execute::<ExecuteMsg>(
            &contract_addr,
            &ExecuteMsg::UpdateXRPLToken {
                issuer: xrpl_token.issuer.to_owned(),
                currency: xrpl_token.currency.to_owned(),
                state: None,
                sending_precision: None,
                bridging_fee: None,
                max_holding_amount: Some(Uint128::new(current_bridged_amount + amount_to_send - 1)),
            },
            &vec![],
            &signer,
        )
        .unwrap();

        // If we try to send the second evidence it should fail because we can't go over max holding amount
        let bridging_error = wasm
            .execute::<ExecuteMsg>(
                &contract_addr,
                &ExecuteMsg::SaveEvidence {
                    evidence: Evidence::XRPLToCoreumTransfer {
                        tx_hash: tx_hash.to_owned(),
                        issuer: xrpl_token.issuer.clone(),
                        currency: xrpl_token.currency.clone(),
                        amount: Uint128::new(amount_to_send),
                        recipient: Addr::unchecked(signer.address()),
                    },
                },
                &[],
                relayer_accounts[1],
            )
            .unwrap_err();

        assert!(bridging_error.to_string().contains(
            ContractError::MaximumBridgedAmountReached {}
                .to_string()
                .as_str()
        ));

        // Get previous balance of user to compare later
        let previous_balance_user = asset_ft
            .query_balance(&QueryBalanceRequest {
                account: signer.address(),
                denom: xrpl_token_denom.clone(),
            })
            .unwrap();

        // Let's update the max holding amount with current bridged amount + amount to send (second evidence should go through)
        wasm.execute::<ExecuteMsg>(
            &contract_addr,
            &ExecuteMsg::UpdateXRPLToken {
                issuer: xrpl_token.issuer.to_owned(),
                currency: xrpl_token.currency.to_owned(),
                state: None,
                sending_precision: None,
                bridging_fee: None,
                max_holding_amount: Some(Uint128::new(current_bridged_amount + amount_to_send)),
            },
            &vec![],
            &signer,
        )
        .unwrap();

        wasm.execute::<ExecuteMsg>(
            &contract_addr,
            &ExecuteMsg::SaveEvidence {
                evidence: Evidence::XRPLToCoreumTransfer {
                    tx_hash: tx_hash.to_owned(),
                    issuer: xrpl_token.issuer.clone(),
                    currency: xrpl_token.currency.clone(),
                    amount: Uint128::new(amount_to_send),
                    recipient: Addr::unchecked(signer.address()),
                },
            },
            &[],
            relayer_accounts[1],
        )
        .unwrap();

        let new_balance_user = asset_ft
            .query_balance(&QueryBalanceRequest {
                account: signer.address(),
                denom: xrpl_token_denom.clone(),
            })
            .unwrap();

        // Check balance has been sent to user
        assert_eq!(
            new_balance_user.balance.parse::<u128>().unwrap(),
            previous_balance_user
                .balance
                .parse::<u128>()
                .unwrap()
                .checked_add(amount_to_send)
                .unwrap()
                .checked_sub(1000) // bridging fee
                .unwrap()
        );
    }

    #[test]
    fn test_burning_rate_and_commission_fee_coreum_tokens() {
        let app = CoreumTestApp::new();
        let accounts_number = 3;
        let accounts = app
            .init_accounts(&coins(100_000_000_000, FEE_DENOM), accounts_number)
            .unwrap();

        let signer = accounts.get(0).unwrap();
        let relayer_account = accounts.get(1).unwrap();
        let sender = accounts.get(2).unwrap();
        let relayer = Relayer {
            coreum_address: Addr::unchecked(relayer_account.address()),
            xrpl_address: generate_xrpl_address(),
            xrpl_pub_key: generate_xrpl_pub_key(),
        };

        let xrpl_receiver_address = generate_xrpl_address();
        let bridge_xrpl_address = generate_xrpl_address();

        let wasm = Wasm::new(&app);
        let asset_ft = AssetFT::new(&app);

        let contract_addr = store_and_instantiate(
            &wasm,
            signer,
            Addr::unchecked(signer.address()),
            vec![relayer.clone()],
            1,
            9,
            Uint128::new(TRUST_SET_LIMIT_AMOUNT),
            query_issue_fee(&asset_ft),
            bridge_xrpl_address.to_owned(),
        );

        // Add enough tickets for all our test operations

        wasm.execute::<ExecuteMsg>(
            &contract_addr,
            &ExecuteMsg::RecoverTickets {
                account_sequence: 1,
                number_of_tickets: Some(10),
            },
            &vec![],
            &signer,
        )
        .unwrap();

        wasm.execute::<ExecuteMsg>(
            &contract_addr,
            &ExecuteMsg::SaveEvidence {
                evidence: Evidence::XRPLTransactionResult {
                    tx_hash: Some(generate_hash()),
                    account_sequence: Some(1),
                    ticket_sequence: None,
                    transaction_result: TransactionResult::Accepted,
                    operation_result: Some(OperationResult::TicketsAllocation {
                        tickets: Some((1..11).collect()),
                    }),
                },
            },
            &vec![],
            relayer_account,
        )
        .unwrap();

        // Let's issue a token with burning and commission fees and make sure it works out of the box
        let asset_ft = AssetFT::new(&app);
        let symbol = "TEST".to_string();
        let subunit = "utest".to_string();
        let decimals = 6;
        let initial_amount = Uint128::new(10000000000);
        asset_ft
            .issue(
                MsgIssue {
                    issuer: signer.address(),
                    symbol,
                    subunit: subunit.to_owned(),
                    precision: decimals,
                    initial_amount: initial_amount.to_string(),
                    description: "description".to_string(),
                    features: vec![MINTING as i32],
                    burn_rate: "1000000000000000000".to_string(), // 1e18 = 100%
                    send_commission_rate: "1000000000000000000".to_string(), // 1e18 = 100%
                    uri: "uri".to_string(),
                    uri_hash: "uri_hash".to_string(),
                },
                &signer,
            )
            .unwrap();

        let denom = format!("{}-{}", subunit, signer.address()).to_lowercase();

        // Let's transfer some tokens to a sender from the issuer so that we can check both rates being applied
        let bank = Bank::new(&app);
        bank.send(
            MsgSend {
                from_address: signer.address(),
                to_address: sender.address(),
                amount: vec![BaseCoin {
                    amount: "100000000".to_string(),
                    denom: denom.to_string(),
                }],
            },
            &signer,
        )
        .unwrap();

        // Check the balance
        let request_balance = asset_ft
            .query_balance(&QueryBalanceRequest {
                account: sender.address(),
                denom: denom.to_owned(),
            })
            .unwrap();

        assert_eq!(request_balance.balance, "100000000".to_string());

        // Let's try to bridge some tokens and back and check that everything works correctly
        wasm.execute::<ExecuteMsg>(
            &contract_addr,
            &ExecuteMsg::RegisterCoreumToken {
                denom: denom.to_owned(),
                decimals,
                sending_precision: 6,
                max_holding_amount: Uint128::new(1000000000),
                bridging_fee: Uint128::zero(),
            },
            &vec![],
            &signer,
        )
        .unwrap();

        wasm.execute::<ExecuteMsg>(
            &contract_addr,
            &ExecuteMsg::SendToXRPL {
                recipient: xrpl_receiver_address.to_owned(),
                amount: None,
            },
            &coins(100, denom.to_owned()),
            &sender,
        )
        .unwrap();

        // This should have burned an extra 100 and charged 100 tokens as commission fee to the sender. Let's check just in case
        let request_balance = asset_ft
            .query_balance(&QueryBalanceRequest {
                account: sender.address(),
                denom: denom.to_owned(),
            })
            .unwrap();

        assert_eq!(request_balance.balance, "99999700".to_string());

        // Let's check that only 100 tokens are in the contract
        let request_balance = asset_ft
            .query_balance(&QueryBalanceRequest {
                account: contract_addr.to_owned(),
                denom: denom.to_owned(),
            })
            .unwrap();

        assert_eq!(request_balance.balance, "100".to_string());

        // Let's confirm the briding XRPL and bridge the entire amount back to Coreum
        let query_pending_operations = wasm
            .query::<QueryMsg, PendingOperationsResponse>(
                &contract_addr,
                &QueryMsg::PendingOperations {},
            )
            .unwrap();
        assert_eq!(query_pending_operations.operations.len(), 1);

        wasm.execute::<ExecuteMsg>(
            &contract_addr,
            &ExecuteMsg::SaveEvidence {
                evidence: Evidence::XRPLTransactionResult {
                    tx_hash: Some(generate_hash()),
                    account_sequence: query_pending_operations.operations[0].account_sequence,
                    ticket_sequence: query_pending_operations.operations[0].ticket_sequence,
                    transaction_result: TransactionResult::Accepted,
                    operation_result: None,
                },
            },
            &vec![],
            relayer_account,
        )
        .unwrap();

        // Get the token information
        let query_coreum_tokens = wasm
            .query::<QueryMsg, CoreumTokensResponse>(
                &contract_addr,
                &QueryMsg::CoreumTokens {
                    offset: None,
                    limit: None,
                },
            )
            .unwrap();

        let coreum_originated_token = query_coreum_tokens
            .tokens
            .iter()
            .find(|t| t.denom == denom)
            .unwrap();

        let amount_to_send_back = Uint128::new(100_000_000_000); // 100 utokens on Coreum are represented as 1e11 on XRPL
        wasm.execute::<ExecuteMsg>(
            &contract_addr,
            &ExecuteMsg::SaveEvidence {
                evidence: Evidence::XRPLToCoreumTransfer {
                    tx_hash: generate_hash(),
                    issuer: bridge_xrpl_address.to_owned(),
                    currency: coreum_originated_token.xrpl_currency.to_owned(),
                    amount: amount_to_send_back.clone(),
                    recipient: Addr::unchecked(sender.address()),
                },
            },
            &[],
            relayer_account,
        )
        .unwrap();

        // Check that the sender received the correct amount (100 tokens) and contract doesn't have anything left
        // This way we confirm that contract is not affected by commission fees and burn rate
        let request_balance = asset_ft
            .query_balance(&QueryBalanceRequest {
                account: sender.address(),
                denom: denom.to_owned(),
            })
            .unwrap();

        assert_eq!(request_balance.balance, "99999800".to_string());

        let request_balance = asset_ft
            .query_balance(&QueryBalanceRequest {
                account: contract_addr.to_owned(),
                denom: denom.to_owned(),
            })
            .unwrap();

        assert_eq!(request_balance.balance, "0".to_string());
    }

    #[test]
    fn key_rotation() {
        let app = CoreumTestApp::new();
        let accounts_number = 4;
        let accounts = app
            .init_accounts(&coins(100_000_000_000, FEE_DENOM), accounts_number)
            .unwrap();

        let signer = accounts.get((accounts_number - 1) as usize).unwrap();
        let xrpl_addresses: Vec<String> = (0..3).map(|_| generate_xrpl_address()).collect();
        let xrpl_pub_keys: Vec<String> = (0..3).map(|_| generate_xrpl_pub_key()).collect();

        let mut relayer_accounts = vec![];
        let mut relayers = vec![];

        for i in 0..accounts_number - 1 {
            relayer_accounts.push(accounts.get(i as usize).unwrap());
            relayers.push(Relayer {
                coreum_address: Addr::unchecked(accounts.get(i as usize).unwrap().address()),
                xrpl_address: xrpl_addresses[i as usize].to_string(),
                xrpl_pub_key: xrpl_pub_keys[i as usize].to_string(),
            });
        }

        let wasm = Wasm::new(&app);
        let asset_ft = AssetFT::new(&app);

        let contract_addr = store_and_instantiate(
            &wasm,
            &signer,
            Addr::unchecked(signer.address()),
            vec![
                relayers[0].clone(),
                relayers[1].clone(),
                relayers[2].clone(),
            ],
            3,
            4,
            Uint128::new(TRUST_SET_LIMIT_AMOUNT),
            query_issue_fee(&asset_ft),
            generate_xrpl_address(),
        );

        // Recover enough tickets for testing
        wasm.execute::<ExecuteMsg>(
            &contract_addr,
            &ExecuteMsg::RecoverTickets {
                account_sequence: 1,
                number_of_tickets: Some(5),
            },
            &vec![],
            &signer,
        )
        .unwrap();

        let tx_hash = generate_hash();
        for relayer in relayer_accounts.iter() {
            wasm.execute::<ExecuteMsg>(
                &contract_addr,
                &ExecuteMsg::SaveEvidence {
                    evidence: Evidence::XRPLTransactionResult {
                        tx_hash: Some(tx_hash.to_owned()),
                        account_sequence: Some(1),
                        ticket_sequence: None,
                        transaction_result: TransactionResult::Accepted,
                        operation_result: Some(OperationResult::TicketsAllocation {
                            tickets: Some((1..6).collect()),
                        }),
                    },
                },
                &vec![],
                relayer,
            )
            .unwrap();
        }

        // Let's send a random evidence from 1 relayer that will stay after key rotation to confirm that it will be cleared after key rotation confirmation
        let tx_hash_old_evidence = generate_hash();
        wasm.execute::<ExecuteMsg>(
            &contract_addr,
            &ExecuteMsg::SaveEvidence {
                evidence: Evidence::XRPLToCoreumTransfer {
                    tx_hash: tx_hash_old_evidence.to_owned(),
                    issuer: XRP_ISSUER.to_string(),
                    currency: XRP_CURRENCY.to_string(),
                    amount: Uint128::one(),
                    recipient: Addr::unchecked(signer.address()),
                },
            },
            &vec![],
            &relayer_accounts[0],
        )
        .unwrap();

        // If we send it again it should by same relayer it should fail because it's duplicated
        let error_duplicated_evidence = wasm
            .execute::<ExecuteMsg>(
                &contract_addr,
                &ExecuteMsg::SaveEvidence {
                    evidence: Evidence::XRPLToCoreumTransfer {
                        tx_hash: tx_hash_old_evidence.to_owned(),
                        issuer: XRP_ISSUER.to_string(),
                        currency: XRP_CURRENCY.to_string(),
                        amount: Uint128::one(),
                        recipient: Addr::unchecked(signer.address()),
                    },
                },
                &vec![],
                &relayer_accounts[0],
            )
            .unwrap_err();

        assert!(error_duplicated_evidence.to_string().contains(
            ContractError::EvidenceAlreadyProvided {}
                .to_string()
                .as_str()
        ));

        // We are going to perform a key rotation, for that we are going to remove a malicious relayer
        wasm.execute::<ExecuteMsg>(
            &contract_addr,
            &ExecuteMsg::RotateKeys {
                account_sequence: None,
                new_relayers: vec![relayers[0].clone(), relayers[1].clone()],
                new_evidence_threshold: 2,
            },
            &vec![],
            &signer,
        )
        .unwrap();

        // If we try to perform another key rotation, it should fail because we have one pending ongoing
        let pending_rotation_error = wasm
            .execute::<ExecuteMsg>(
                &contract_addr,
                &ExecuteMsg::RotateKeys {
                    account_sequence: None,
                    new_relayers: vec![relayers[0].clone(), relayers[1].clone()],
                    new_evidence_threshold: 2,
                },
                &vec![],
                &signer,
            )
            .unwrap_err();

        assert!(pending_rotation_error
            .to_string()
            .contains(ContractError::RotateKeysOngoing {}.to_string().as_str()));

        // Let's confirm that a pending operation is created
        let query_pending_operations = wasm
            .query::<QueryMsg, PendingOperationsResponse>(
                &contract_addr,
                &QueryMsg::PendingOperations {},
            )
            .unwrap();

        assert_eq!(query_pending_operations.operations.len(), 1);
        assert_eq!(
            query_pending_operations.operations[0],
            Operation {
                id: query_pending_operations.operations[0].id.to_owned(),
                ticket_sequence: Some(1),
                account_sequence: None,
                signatures: vec![],
                operation_type: OperationType::RotateKeys {
                    new_relayers: vec![relayers[0].clone(), relayers[1].clone()],
                    new_evidence_threshold: 2
                }
            }
        );

        // Any evidence we send now that is not a RotateKeys evidence should fail
        let error_no_key_rotation_evidence = wasm
            .execute::<ExecuteMsg>(
                &contract_addr,
                &ExecuteMsg::SaveEvidence {
                    evidence: Evidence::XRPLToCoreumTransfer {
                        tx_hash: tx_hash_old_evidence.to_owned(),
                        issuer: XRP_ISSUER.to_string(),
                        currency: XRP_CURRENCY.to_string(),
                        amount: Uint128::one(),
                        recipient: Addr::unchecked(signer.address()),
                    },
                },
                &vec![],
                &relayer_accounts[1],
            )
            .unwrap_err();

        assert!(error_no_key_rotation_evidence
            .to_string()
            .contains(ContractError::BridgeHalted {}.to_string().as_str()));

        // We are going to confirm the RotateKeys as rejected and check that nothing is changed and bridge is still halted
        let tx_hash = generate_hash();
        for relayer in relayer_accounts.iter() {
            wasm.execute::<ExecuteMsg>(
                &contract_addr,
                &ExecuteMsg::SaveEvidence {
                    evidence: Evidence::XRPLTransactionResult {
                        tx_hash: Some(tx_hash.to_owned()),
                        account_sequence: None,
                        ticket_sequence: Some(1),
                        transaction_result: TransactionResult::Rejected,
                        operation_result: None,
                    },
                },
                &vec![],
                relayer,
            )
            .unwrap();
        }

        // Pending operation should have been removed
        let query_pending_operations = wasm
            .query::<QueryMsg, PendingOperationsResponse>(
                &contract_addr,
                &QueryMsg::PendingOperations {},
            )
            .unwrap();

        assert!(query_pending_operations.operations.is_empty());

        // Check config and see that it's the same as before and bridge is still halted
        let query_config = wasm
            .query::<QueryMsg, Config>(&contract_addr, &QueryMsg::Config {})
            .unwrap();

        assert_eq!(query_config.relayers, relayers);
        assert_eq!(query_config.evidence_threshold, 3);
        assert_eq!(query_config.bridge_state, BridgeState::Halted);

        // Let's try to perform a key rotation again and check that it works
        wasm.execute::<ExecuteMsg>(
            &contract_addr,
            &ExecuteMsg::RotateKeys {
                account_sequence: None,
                new_relayers: vec![relayers[0].clone(), relayers[1].clone()],
                new_evidence_threshold: 2,
            },
            &vec![],
            &signer,
        )
        .unwrap();

        // Let's confirm that a pending operation is created
        let query_pending_operations = wasm
            .query::<QueryMsg, PendingOperationsResponse>(
                &contract_addr,
                &QueryMsg::PendingOperations {},
            )
            .unwrap();

        assert_eq!(query_pending_operations.operations.len(), 1);
        assert_eq!(
            query_pending_operations.operations[0],
            Operation {
                id: query_pending_operations.operations[0].id.to_owned(),
                ticket_sequence: Some(2),
                account_sequence: None,
                signatures: vec![],
                operation_type: OperationType::RotateKeys {
                    new_relayers: vec![relayers[0].clone(), relayers[1].clone()],
                    new_evidence_threshold: 2
                }
            }
        );

        // We are going to confirm the RotateKeys as accepted and check that config has been updated correctly
        let tx_hash = generate_hash();
        for relayer in relayer_accounts.iter() {
            wasm.execute::<ExecuteMsg>(
                &contract_addr,
                &ExecuteMsg::SaveEvidence {
                    evidence: Evidence::XRPLTransactionResult {
                        tx_hash: Some(tx_hash.to_owned()),
                        account_sequence: None,
                        ticket_sequence: Some(2),
                        transaction_result: TransactionResult::Accepted,
                        operation_result: None,
                    },
                },
                &vec![],
                relayer,
            )
            .unwrap();
        }

        let query_config = wasm
            .query::<QueryMsg, Config>(&contract_addr, &QueryMsg::Config {})
            .unwrap();

        assert_eq!(
            query_config.relayers,
            vec![relayers[0].clone(), relayers[1].clone()]
        );
        assert_eq!(query_config.evidence_threshold, 2);
        assert_eq!(query_config.bridge_state, BridgeState::Halted);

        // Owner can now resume the bridge
        wasm.execute::<ExecuteMsg>(
            &contract_addr,
            &ExecuteMsg::ResumeBridge {},
            &vec![],
            &signer,
        )
        .unwrap();

        // Let's check that evidences have been cleared by sending again the old evidence and it succeeds
        // If evidences were cleared, this message will succeed because the evidence is not stored
        wasm.execute::<ExecuteMsg>(
            &contract_addr,
            &ExecuteMsg::SaveEvidence {
                evidence: Evidence::XRPLToCoreumTransfer {
                    tx_hash: tx_hash_old_evidence.to_owned(),
                    issuer: XRP_ISSUER.to_string(),
                    currency: XRP_CURRENCY.to_string(),
                    amount: Uint128::one(),
                    recipient: Addr::unchecked(signer.address()),
                },
            },
            &vec![],
            &relayer_accounts[0],
        )
        .unwrap();

        // Finally, let's check that the old relayer can not send evidences anymore
        let error_not_relayer = wasm
            .execute::<ExecuteMsg>(
                &contract_addr,
                &ExecuteMsg::SaveEvidence {
                    evidence: Evidence::XRPLToCoreumTransfer {
                        tx_hash: tx_hash_old_evidence.to_owned(),
                        issuer: XRP_ISSUER.to_string(),
                        currency: XRP_CURRENCY.to_string(),
                        amount: Uint128::one(),
                        recipient: Addr::unchecked(signer.address()),
                    },
                },
                &vec![],
                &relayer_accounts[2],
            )
            .unwrap_err();

        assert!(error_not_relayer
            .to_string()
            .contains(ContractError::UnauthorizedSender {}.to_string().as_str()));
    }

    #[test]
    fn bridge_halting_and_resuming() {
        let app = CoreumTestApp::new();
        let accounts_number = 3;
        let accounts = app
            .init_accounts(&coins(100_000_000_000, FEE_DENOM), accounts_number)
            .unwrap();

        let signer = accounts.get(0).unwrap();
        let relayer_account = accounts.get(1).unwrap();
        let new_relayer_account = accounts.get(2).unwrap();
        let relayer = Relayer {
            coreum_address: Addr::unchecked(relayer_account.address()),
            xrpl_address: generate_xrpl_address(),
            xrpl_pub_key: generate_xrpl_pub_key(),
        };

        let bridge_xrpl_address = generate_xrpl_address();

        let wasm = Wasm::new(&app);
        let asset_ft = AssetFT::new(&app);

        let contract_addr = store_and_instantiate(
            &wasm,
            signer,
            Addr::unchecked(signer.address()),
            vec![relayer.clone()],
            1,
            9,
            Uint128::new(TRUST_SET_LIMIT_AMOUNT),
            query_issue_fee(&asset_ft),
            bridge_xrpl_address.to_owned(),
        );

        // Halt the bridge and check that we can't send any operations except allowed ones
        wasm.execute::<ExecuteMsg>(&contract_addr, &ExecuteMsg::HaltBridge {}, &vec![], &signer)
            .unwrap();

        // Query bridge state to confirm it's halted
        let query_bridge_state = wasm
            .query::<QueryMsg, BridgeStateResponse>(&contract_addr, &QueryMsg::BridgeState {})
            .unwrap();

        assert_eq!(query_bridge_state.state, BridgeState::Halted);

        // Trying to register tokens should fail
        let bridge_halted_error = wasm
            .execute::<ExecuteMsg>(
                &contract_addr,
                &ExecuteMsg::RegisterCoreumToken {
                    denom: "any_denom".to_string(),
                    decimals: 6,
                    sending_precision: 1,
                    max_holding_amount: Uint128::one(),
                    bridging_fee: Uint128::zero(),
                },
                &vec![],
                &signer,
            )
            .unwrap_err();

        assert!(bridge_halted_error
            .to_string()
            .contains(ContractError::BridgeHalted {}.to_string().as_str()));

        let bridge_halted_error = wasm
            .execute::<ExecuteMsg>(
                &contract_addr,
                &ExecuteMsg::RegisterXRPLToken {
                    issuer: generate_xrpl_address(),
                    currency: "USD".to_string(),
                    sending_precision: 4,
                    max_holding_amount: Uint128::new(50000),
                    bridging_fee: Uint128::zero(),
                },
                &query_issue_fee(&asset_ft),
                &signer,
            )
            .unwrap_err();

        assert!(bridge_halted_error
            .to_string()
            .contains(ContractError::BridgeHalted {}.to_string().as_str()));

        // Recover tickets should also fail
        let bridge_halted_error = wasm
            .execute::<ExecuteMsg>(
                &contract_addr,
                &ExecuteMsg::RecoverTickets {
                    account_sequence: 1,
                    number_of_tickets: Some(5),
                },
                &vec![],
                &signer,
            )
            .unwrap_err();

        assert!(bridge_halted_error
            .to_string()
            .contains(ContractError::BridgeHalted {}.to_string().as_str()));

        // Sending from Coreum to XRPL should fail
        let bridge_halted_error = wasm
            .execute::<ExecuteMsg>(
                &contract_addr,
                &ExecuteMsg::SendToXRPL {
                    recipient: generate_xrpl_address(),
                    amount: None,
                },
                &coins(1, FEE_DENOM),
                &signer,
            )
            .unwrap_err();

        assert!(bridge_halted_error
            .to_string()
            .contains(ContractError::BridgeHalted {}.to_string().as_str()));

        // Updating tokens should fail too
        let bridge_halted_error = wasm
            .execute::<ExecuteMsg>(
                &contract_addr,
                &ExecuteMsg::UpdateXRPLToken {
                    issuer: "any_issuer".to_owned(),
                    currency: "any_currency".to_owned(),
                    state: Some(TokenState::Disabled),
                    sending_precision: None,
                    bridging_fee: None,
                    max_holding_amount: None,
                },
                &vec![],
                &signer,
            )
            .unwrap_err();

        assert!(bridge_halted_error
            .to_string()
            .contains(ContractError::BridgeHalted {}.to_string().as_str()));

        let bridge_halted_error = wasm
            .execute::<ExecuteMsg>(
                &contract_addr,
                &ExecuteMsg::UpdateCoreumToken {
                    denom: "any_denom".to_owned(),
                    state: Some(TokenState::Disabled),
                    sending_precision: None,
                    bridging_fee: None,
                    max_holding_amount: None,
                },
                &vec![],
                &signer,
            )
            .unwrap_err();

        assert!(bridge_halted_error
            .to_string()
            .contains(ContractError::BridgeHalted {}.to_string().as_str()));

        // Claiming pending refunds or relayers fees should fail
        let bridge_halted_error = wasm
            .execute::<ExecuteMsg>(
                &contract_addr,
                &ExecuteMsg::ClaimRefund {
                    pending_refund_id: "any_id".to_owned(),
                },
                &vec![],
                &signer,
            )
            .unwrap_err();

        assert!(bridge_halted_error
            .to_string()
            .contains(ContractError::BridgeHalted {}.to_string().as_str()));

        let bridge_halted_error = wasm
            .execute::<ExecuteMsg>(
                &contract_addr,
                &ExecuteMsg::ClaimRelayerFees {
                    amounts: vec![coin(1, FEE_DENOM)],
                },
                &[],
                relayer_account,
            )
            .unwrap_err();

        assert!(bridge_halted_error
            .to_string()
            .contains(ContractError::BridgeHalted {}.to_string().as_str()));

        // Resuming the bridge should work
        wasm.execute::<ExecuteMsg>(
            &contract_addr,
            &ExecuteMsg::ResumeBridge {},
            &vec![],
            &signer,
        )
        .unwrap();

        // Query bridge state to confirm it's active
        let query_bridge_state = wasm
            .query::<QueryMsg, BridgeStateResponse>(&contract_addr, &QueryMsg::BridgeState {})
            .unwrap();

        assert_eq!(query_bridge_state.state, BridgeState::Active);

        // Halt it again to send some allowed operations
        wasm.execute::<ExecuteMsg>(&contract_addr, &ExecuteMsg::HaltBridge {}, &vec![], &signer)
            .unwrap();

        // Perform a simple key rotation, should be allowed
        let new_relayer = Relayer {
            coreum_address: Addr::unchecked(new_relayer_account.address()),
            xrpl_address: generate_xrpl_address(),
            xrpl_pub_key: generate_xrpl_pub_key(),
        };

        // We perform a key rotation using an account sequence
        wasm.execute::<ExecuteMsg>(
            &contract_addr,
            &ExecuteMsg::RotateKeys {
                account_sequence: Some(1),
                new_relayers: vec![new_relayer.clone()],
                new_evidence_threshold: 1,
            },
            &vec![],
            &signer,
        )
        .unwrap();

        // Let's query the pending operations to see that this operation was saved correctly
        let query_pending_operations = wasm
            .query::<QueryMsg, PendingOperationsResponse>(
                &contract_addr,
                &QueryMsg::PendingOperations {},
            )
            .unwrap();

        assert_eq!(query_pending_operations.operations.len(), 1);
        assert_eq!(
            query_pending_operations.operations[0],
            Operation {
                id: query_pending_operations.operations[0].id.to_owned(),
                ticket_sequence: None,
                account_sequence: Some(1),
                signatures: vec![],
                operation_type: OperationType::RotateKeys {
                    new_relayers: vec![new_relayer.clone()],
                    new_evidence_threshold: 1
                }
            }
        );

        // Resuming now should not be allowed because we have a pending key rotation
        let resume_error = wasm
            .execute::<ExecuteMsg>(
                &contract_addr,
                &ExecuteMsg::ResumeBridge {},
                &vec![],
                &signer,
            )
            .unwrap_err();

        assert!(resume_error
            .to_string()
            .contains(ContractError::RotateKeysOngoing {}.to_string().as_str()));

        // Sending signatures should be allowed with the bridge halted and with pending operations
        wasm.execute::<ExecuteMsg>(
            &contract_addr,
            &ExecuteMsg::SaveSignature {
                operation_id: 1,
                signature: "signature".to_owned(),
            },
            &vec![],
            relayer_account,
        )
        .unwrap();

        // Sending an evidence for something that is not a RotateKeys should fail
        let bridge_halted_error = wasm
            .execute::<ExecuteMsg>(
                &contract_addr,
                &ExecuteMsg::SaveEvidence {
                    evidence: Evidence::XRPLToCoreumTransfer {
                        tx_hash: generate_hash(),
                        issuer: generate_xrpl_address(),
                        currency: "USD".to_string(),
                        amount: Uint128::new(100),
                        recipient: Addr::unchecked(signer.address()),
                    },
                },
                &[],
                &relayer_account,
            )
            .unwrap_err();

        assert!(bridge_halted_error
            .to_string()
            .contains(ContractError::BridgeHalted {}.to_string().as_str()));

        // Sending an evidence confirming a Key rotation should work and should also activate the bridge
        wasm.execute::<ExecuteMsg>(
            &contract_addr,
            &ExecuteMsg::SaveEvidence {
                evidence: Evidence::XRPLTransactionResult {
                    tx_hash: Some(generate_hash()),
                    account_sequence: Some(1),
                    ticket_sequence: None,
                    transaction_result: TransactionResult::Accepted,
                    operation_result: None,
                },
            },
            &[],
            &relayer_account,
        )
        .unwrap();

        // Query bridge state to confirm it's still halted
        let query_bridge_state = wasm
            .query::<QueryMsg, BridgeStateResponse>(&contract_addr, &QueryMsg::BridgeState {})
            .unwrap();

        assert_eq!(query_bridge_state.state, BridgeState::Halted);

        // Query config to see that relayers have been correctly rotated
        let query_config = wasm
            .query::<QueryMsg, Config>(&contract_addr, &QueryMsg::Config {})
            .unwrap();

        assert_eq!(query_config.relayers, vec![new_relayer]);

        // We should now be able to resume the bridge because the key rotation has been confirmed
        wasm.execute::<ExecuteMsg>(
            &contract_addr,
            &ExecuteMsg::ResumeBridge {},
            &vec![],
            &signer,
        )
        .unwrap();

        // Query bridge state to confirm it's now active
        let query_bridge_state = wasm
            .query::<QueryMsg, BridgeStateResponse>(&contract_addr, &QueryMsg::BridgeState {})
            .unwrap();

        assert_eq!(query_bridge_state.state, BridgeState::Active);

        // Halt the bridge should not be possible by an address that is not owner or current relayer
        let halt_error = wasm
            .execute::<ExecuteMsg>(
                &contract_addr,
                &ExecuteMsg::HaltBridge {},
                &vec![],
                &relayer_account,
            )
            .unwrap_err();

        assert!(halt_error
            .to_string()
            .contains(ContractError::NotOwnerOrRelayer {}.to_string().as_str()));

        // Current relayer should be allowed to halt it
        wasm.execute::<ExecuteMsg>(
            &contract_addr,
            &ExecuteMsg::HaltBridge {},
            &vec![],
            &new_relayer_account,
        )
        .unwrap();

        let query_bridge_state = wasm
            .query::<QueryMsg, BridgeStateResponse>(&contract_addr, &QueryMsg::BridgeState {})
            .unwrap();

        assert_eq!(query_bridge_state.state, BridgeState::Halted);
    }

    #[test]
    fn invalid_transaction_evidences() {
        let app = CoreumTestApp::new();
        let signer = app
            .init_account(&coins(100_000_000_000, FEE_DENOM))
            .unwrap();

        let wasm = Wasm::new(&app);
        let asset_ft = AssetFT::new(&app);
        let relayer = Relayer {
            coreum_address: Addr::unchecked(signer.address()),
            xrpl_address: generate_xrpl_address(),
            xrpl_pub_key: generate_xrpl_pub_key(),
        };

        let contract_addr = store_and_instantiate(
            &wasm,
            &signer,
            Addr::unchecked(signer.address()),
            vec![relayer],
            1,
            4,
            Uint128::new(TRUST_SET_LIMIT_AMOUNT),
            query_issue_fee(&asset_ft),
            generate_xrpl_address(),
        );

        let tx_hash = generate_hash();
        let account_sequence = 1;
        let tickets: Vec<u64> = (1..6).collect();

        let invalid_evidences_input = vec![
            Evidence::XRPLTransactionResult {
                tx_hash: Some(tx_hash.clone()),
                account_sequence: None,
                ticket_sequence: None,
                transaction_result: TransactionResult::Rejected,
                operation_result: Some(OperationResult::TicketsAllocation {
                    tickets: Some(tickets.clone()),
                }),
            },
            Evidence::XRPLTransactionResult {
                tx_hash: Some(tx_hash.clone()),
                account_sequence: Some(account_sequence),
                ticket_sequence: Some(2),
                transaction_result: TransactionResult::Rejected,
                operation_result: Some(OperationResult::TicketsAllocation {
                    tickets: Some(tickets.clone()),
                }),
            },
            Evidence::XRPLTransactionResult {
                tx_hash: None,
                account_sequence: Some(account_sequence),
                ticket_sequence: None,
                transaction_result: TransactionResult::Rejected,
                operation_result: Some(OperationResult::TicketsAllocation {
                    tickets: Some(tickets.clone()),
                }),
            },
            Evidence::XRPLTransactionResult {
                tx_hash: Some(tx_hash.clone()),
                account_sequence: Some(account_sequence),
                ticket_sequence: None,
                transaction_result: TransactionResult::Rejected,
                operation_result: Some(OperationResult::TicketsAllocation {
                    tickets: Some(tickets.clone()),
                }),
            },
            Evidence::XRPLTransactionResult {
                tx_hash: Some(tx_hash.clone()),
                account_sequence: Some(account_sequence),
                ticket_sequence: None,
                transaction_result: TransactionResult::Invalid,
                operation_result: Some(OperationResult::TicketsAllocation { tickets: None }),
            },
            Evidence::XRPLTransactionResult {
                tx_hash: None,
                account_sequence: Some(account_sequence),
                ticket_sequence: None,
                transaction_result: TransactionResult::Invalid,
                operation_result: Some(OperationResult::TicketsAllocation {
                    tickets: Some(tickets),
                }),
            },
        ];

        let expected_errors = vec![
            ContractError::InvalidTransactionResultEvidence {},
            ContractError::InvalidTransactionResultEvidence {},
            ContractError::InvalidSuccessfulTransactionResultEvidence {},
            ContractError::InvalidTicketAllocationEvidence {},
            ContractError::InvalidFailedTransactionResultEvidence {},
            ContractError::InvalidTicketAllocationEvidence {},
        ];

        wasm.execute::<ExecuteMsg>(
            &contract_addr,
            &ExecuteMsg::RecoverTickets {
                account_sequence,
                number_of_tickets: Some(5),
            },
            &vec![],
            &signer,
        )
        .unwrap();

        for (index, evidence) in invalid_evidences_input.iter().enumerate() {
            let invalid_evidence = wasm
                .execute::<ExecuteMsg>(
                    &contract_addr,
                    &ExecuteMsg::SaveEvidence {
                        evidence: evidence.clone(),
                    },
                    &[],
                    &signer,
                )
                .unwrap_err();

            assert!(invalid_evidence
                .to_string()
                .contains(expected_errors[index].to_string().as_str()));
        }
    }

    #[test]
    fn unauthorized_access() {
        let app = CoreumTestApp::new();
        let signer = app
            .init_account(&coins(100_000_000_000, FEE_DENOM))
            .unwrap();

        let not_owner = app
            .init_account(&coins(100_000_000_000, FEE_DENOM))
            .unwrap();

        let wasm = Wasm::new(&app);
        let asset_ft = AssetFT::new(&app);
        let relayer = Relayer {
            coreum_address: Addr::unchecked(signer.address()),
            xrpl_address: generate_xrpl_address(),
            xrpl_pub_key: generate_xrpl_pub_key(),
        };

        let contract_addr = store_and_instantiate(
            &wasm,
            &signer,
            Addr::unchecked(signer.address()),
            vec![relayer],
            1,
            50,
            Uint128::new(TRUST_SET_LIMIT_AMOUNT),
            query_issue_fee(&asset_ft),
            generate_xrpl_address(),
        );

        // Try transfering from user that is not owner, should fail
        let transfer_error = wasm
            .execute::<ExecuteMsg>(
                &contract_addr,
                &ExecuteMsg::UpdateOwnership(cw_ownable::Action::TransferOwnership {
                    new_owner: not_owner.address(),
                    expiry: None,
                }),
                &vec![],
                &not_owner,
            )
            .unwrap_err();

        assert!(transfer_error.to_string().contains(
            ContractError::Ownership(cw_ownable::OwnershipError::NotOwner)
                .to_string()
                .as_str()
        ));

        // Try registering a coreum token as not_owner, should fail
        let register_coreum_error = wasm
            .execute::<ExecuteMsg>(
                &contract_addr,
                &ExecuteMsg::RegisterCoreumToken {
                    denom: "any_denom".to_string(),
                    decimals: 6,
                    sending_precision: 1,
                    max_holding_amount: Uint128::one(),
                    bridging_fee: Uint128::zero(),
                },
                &vec![],
                &not_owner,
            )
            .unwrap_err();

        assert!(register_coreum_error.to_string().contains(
            ContractError::Ownership(cw_ownable::OwnershipError::NotOwner)
                .to_string()
                .as_str()
        ));

        // Try registering an XRPL token as not_owner, should fail
        let register_xrpl_error = wasm
            .execute::<ExecuteMsg>(
                &contract_addr,
                &ExecuteMsg::RegisterXRPLToken {
                    issuer: generate_xrpl_address(),
                    currency: "USD".to_string(),
                    sending_precision: 4,
                    max_holding_amount: Uint128::new(50000),
                    bridging_fee: Uint128::zero(),
                },
                &query_issue_fee(&asset_ft),
                &not_owner,
            )
            .unwrap_err();

        assert!(register_xrpl_error.to_string().contains(
            ContractError::Ownership(cw_ownable::OwnershipError::NotOwner)
                .to_string()
                .as_str()
        ));

        // Trying to send from an address that is not a relayer should fail
        let relayer_error = wasm
            .execute::<ExecuteMsg>(
                &contract_addr,
                &ExecuteMsg::SaveEvidence {
                    evidence: Evidence::XRPLToCoreumTransfer {
                        tx_hash: generate_hash(),
                        issuer: generate_xrpl_address(),
                        currency: "USD".to_string(),
                        amount: Uint128::new(100),
                        recipient: Addr::unchecked(signer.address()),
                    },
                },
                &[],
                &not_owner,
            )
            .unwrap_err();

        assert!(relayer_error
            .to_string()
            .contains(ContractError::UnauthorizedSender {}.to_string().as_str()));

        // Try recovering tickets as not_owner, should fail
        let recover_tickets = wasm
            .execute::<ExecuteMsg>(
                &contract_addr,
                &ExecuteMsg::RecoverTickets {
                    account_sequence: 1,
                    number_of_tickets: Some(5),
                },
                &[],
                &not_owner,
            )
            .unwrap_err();

        assert!(recover_tickets.to_string().contains(
            ContractError::Ownership(cw_ownable::OwnershipError::NotOwner)
                .to_string()
                .as_str()
        ));
    }

    #[test]
    fn enum_hashes() {
        let hash = generate_hash();
        let issuer = "issuer".to_string();
        let currency = "currency".to_string();
        let amount = Uint128::new(100);
        let recipient = Addr::unchecked("signer");

        // Create multiple evidences changing only 1 field to verify that all of them have different hashes
        let xrpl_to_coreum_transfer_evidences = vec![
            Evidence::XRPLToCoreumTransfer {
                tx_hash: hash.to_owned(),
                issuer: issuer.to_owned(),
                currency: currency.to_owned(),
                amount: amount.to_owned(),
                recipient: recipient.to_owned(),
            },
            Evidence::XRPLToCoreumTransfer {
                tx_hash: generate_hash(),
                issuer: issuer.to_owned(),
                currency: currency.to_owned(),
                amount: amount.to_owned(),
                recipient: recipient.to_owned(),
            },
            Evidence::XRPLToCoreumTransfer {
                tx_hash: hash.to_owned(),
                issuer: "new_issuer".to_string(),
                currency: currency.to_owned(),
                amount: amount.to_owned(),
                recipient: recipient.to_owned(),
            },
            Evidence::XRPLToCoreumTransfer {
                tx_hash: hash.to_owned(),
                issuer: issuer.to_owned(),
                currency: "new_currency".to_string(),
                amount: amount.to_owned(),
                recipient: recipient.to_owned(),
            },
            Evidence::XRPLToCoreumTransfer {
                tx_hash: hash.to_owned(),
                issuer: issuer.to_owned(),
                currency: currency.to_owned(),
                amount: Uint128::one(),
                recipient: recipient.to_owned(),
            },
            Evidence::XRPLToCoreumTransfer {
                tx_hash: hash.to_owned(),
                issuer: issuer.to_owned(),
                currency: currency.to_owned(),
                amount: amount.to_owned(),
                recipient: Addr::unchecked("new_recipient"),
            },
        ];

        // Add them all to a map to see that they create different entries
        let mut evidence_map = HashMap::new();
        for evidence in xrpl_to_coreum_transfer_evidences.iter() {
            evidence_map.insert(
                hash_bytes(serde_json::to_string(evidence).unwrap().into_bytes()),
                true,
            );
        }

        assert_eq!(evidence_map.len(), xrpl_to_coreum_transfer_evidences.len());

        let hash = Some(generate_hash());
        let operation_id = Some(1);
        let transaction_result = TransactionResult::Accepted;
        let operation_result = None;
        // Create multiple evidences changing only 1 field to verify that all of them have different hashes
        let xrpl_transaction_result_evidences = vec![
            Evidence::XRPLTransactionResult {
                tx_hash: hash.to_owned(),
                account_sequence: operation_id,
                ticket_sequence: None,
                transaction_result: transaction_result.to_owned(),
                operation_result: operation_result.to_owned(),
            },
            Evidence::XRPLTransactionResult {
                tx_hash: Some(generate_hash()),
                account_sequence: operation_id,
                ticket_sequence: None,
                transaction_result: transaction_result.to_owned(),
                operation_result: operation_result.to_owned(),
            },
            Evidence::XRPLTransactionResult {
                tx_hash: hash.to_owned(),
                account_sequence: Some(2),
                ticket_sequence: None,
                transaction_result: transaction_result.to_owned(),
                operation_result: operation_result.to_owned(),
            },
            Evidence::XRPLTransactionResult {
                tx_hash: hash.to_owned(),
                account_sequence: None,
                ticket_sequence: operation_id,
                transaction_result: transaction_result.to_owned(),
                operation_result: operation_result.to_owned(),
            },
            Evidence::XRPLTransactionResult {
                tx_hash: hash.to_owned(),
                account_sequence: None,
                ticket_sequence: Some(2),
                transaction_result: transaction_result.to_owned(),
                operation_result: operation_result.to_owned(),
            },
            Evidence::XRPLTransactionResult {
                tx_hash: hash.to_owned(),
                account_sequence: operation_id,
                ticket_sequence: None,
                transaction_result: TransactionResult::Rejected,
                operation_result: operation_result.to_owned(),
            },
            Evidence::XRPLTransactionResult {
                tx_hash: hash.to_owned(),
                account_sequence: operation_id,
                ticket_sequence: None,
                transaction_result: transaction_result.to_owned(),
                operation_result: Some(OperationResult::TicketsAllocation { tickets: None }),
            },
            Evidence::XRPLTransactionResult {
                tx_hash: hash.to_owned(),
                account_sequence: operation_id,
                ticket_sequence: None,
                transaction_result: transaction_result.to_owned(),
                operation_result: Some(OperationResult::TicketsAllocation {
                    tickets: Some(vec![1, 2, 3]),
                }),
            },
        ];

        // Add them all to a map to see that they create different entries
        let mut evidence_map = HashMap::new();
        for evidence in xrpl_transaction_result_evidences.iter() {
            evidence_map.insert(
                hash_bytes(serde_json::to_string(evidence).unwrap().into_bytes()),
                true,
            );
        }

        assert_eq!(evidence_map.len(), xrpl_transaction_result_evidences.len());
    }

    #[test]
    fn validate_xrpl_addresses() {
        let valid_addresses = vec![
            "rU6K7V3Po4snVhBBaU29sesqs2qTQJWDw1".to_string(),
            "rLUEXYuLiQptky37CqLcm9USQpPiz5rkpD".to_string(),
            "rBTwLga3i2gz3doX6Gva3MgEV8ZCD8jjah".to_string(),
            "rDxMt25DoKeNv7te7WmLvWwsmMyPVBctUW".to_string(),
            "rPbPkTSrAqANkoTFpwheTxRyT8EQ38U5ok".to_string(),
            "rQ3fNyLjbvcDaPNS4EAJY8aT9zR3uGk17c".to_string(),
            "rnATJKpFCsFGfEvMC3uVWHvCEJrh5QMuYE".to_string(),
        ];

        for address in valid_addresses {
            validate_xrpl_address(address).unwrap();
        }

        let invalid_addresses = vec![
            "zDTXLQ7ZKZVKz33zJbHjgVShjsBnqMBhmN".to_string(), // Invalid prefix
            "rf1BiGeXwwQoi8Z2u".to_string(),                  // Too short
            "rU6K7V3Po4snVhBBaU29sesqs2qTQJWDw1hBBaU29".to_string(), // Too long
            "rU6K7V3Po4snVhBBa029sesqs2qTQJWDw1".to_string(), // Contains invalid character 0
            "rU6K7V3Po4snVhBBaU29sesql2qTQJWDw1".to_string(), // Contains invalid character l
            "rLUEXYuLiQptky37OqLcm9USQpPiz5rkpD".to_string(), // Contains invalid character O
            "rLUEXYuLiQpIky37CqLcm9USQpPiz5rkpD".to_string(), // Contains invalid character I
        ];

        for address in invalid_addresses {
            validate_xrpl_address(address).unwrap_err();
        }
    }
}<|MERGE_RESOLUTION|>--- conflicted
+++ resolved
@@ -5343,641 +5343,6 @@
     }
 
     #[test]
-<<<<<<< HEAD
-=======
-    fn network_fee_collection_and_claiming() {
-        let app = CoreumTestApp::new();
-        let accounts_number = 3;
-        let accounts = app
-            .init_accounts(&coins(100_000_000_000, FEE_DENOM), accounts_number)
-            .unwrap();
-
-        let signer = accounts.get((accounts_number - 1) as usize).unwrap();
-        let xrpl_addresses: Vec<String> = (0..2).map(|_| generate_xrpl_address()).collect();
-        let xrpl_pub_keys: Vec<String> = (0..2).map(|_| generate_xrpl_pub_key()).collect();
-
-        let mut relayer_accounts = vec![];
-        let mut relayers = vec![];
-
-        for i in 0..accounts_number - 1 {
-            relayer_accounts.push(accounts.get(i as usize).unwrap());
-            relayers.push(Relayer {
-                coreum_address: Addr::unchecked(accounts.get(i as usize).unwrap().address()),
-                xrpl_address: xrpl_addresses[i as usize].to_string(),
-                xrpl_pub_key: xrpl_pub_keys[i as usize].to_string(),
-            });
-        }
-
-        let wasm = Wasm::new(&app);
-        let asset_ft = AssetFT::new(&app);
-
-        let contract_addr = store_and_instantiate(
-            &wasm,
-            &signer,
-            Addr::unchecked(signer.address()),
-            vec![relayers[0].clone(), relayers[1].clone()],
-            2,
-            10,
-            Uint128::new(TRUST_SET_LIMIT_AMOUNT),
-            query_issue_fee(&asset_ft),
-            generate_xrpl_address(),
-        );
-
-        // Recover enough tickets
-        wasm.execute::<ExecuteMsg>(
-            &contract_addr,
-            &ExecuteMsg::RecoverTickets {
-                account_sequence: 1,
-                number_of_tickets: Some(11),
-            },
-            &vec![],
-            &signer,
-        )
-        .unwrap();
-
-        let tx_hash = generate_hash();
-        for relayer in relayer_accounts.iter() {
-            wasm.execute::<ExecuteMsg>(
-                &contract_addr,
-                &ExecuteMsg::SaveEvidence {
-                    evidence: Evidence::XRPLTransactionResult {
-                        tx_hash: Some(tx_hash.to_owned()),
-                        account_sequence: Some(1),
-                        ticket_sequence: None,
-                        transaction_result: TransactionResult::Accepted,
-                        operation_result: Some(OperationResult::TicketsAllocation {
-                            tickets: Some((1..12).collect()),
-                        }),
-                    },
-                },
-                &vec![],
-                relayer,
-            )
-            .unwrap();
-        }
-
-        // We are going to issue 3 XRPL tokens, because network fees only applies to these tokens.
-        // We will issue one with 0.0000001% fee, one with 49.9999999% and one with 100%
-        let test_tokens = vec![
-            XRPLToken {
-                issuer: generate_xrpl_address(), // Valid issuer
-                currency: "TT1".to_string(),     // Valid standard currency code
-                sending_precision: 15,
-                max_holding_amount: Uint128::new(150000000000000000),
-                bridging_fee: Uint128::new(50000),
-                transfer_rate: Some(Uint128::new(1000000001)), // 0.0000001%
-            },
-            XRPLToken {
-                issuer: generate_xrpl_address(), // Valid issuer
-                currency: "TT2".to_string(),     // Valid standard currency code
-                sending_precision: 10,
-                max_holding_amount: Uint128::new(150000000000000000),
-                bridging_fee: Uint128::new(50000),
-                transfer_rate: Some(Uint128::new(1499999999)), // 49.9999999%
-            },
-            XRPLToken {
-                issuer: generate_xrpl_address(), // Valid issuer
-                currency: "TT3".to_string(),     // Valid standard currency code
-                sending_precision: 15,
-                max_holding_amount: Uint128::new(150000000000000000),
-                bridging_fee: Uint128::new(50000),
-                transfer_rate: Some(Uint128::new(2000000000)), // 100%
-            },
-        ];
-
-        // Register all 3 tokens
-        for token in test_tokens.clone() {
-            wasm.execute::<ExecuteMsg>(
-                &contract_addr,
-                &ExecuteMsg::RegisterXRPLToken {
-                    issuer: token.issuer,
-                    currency: token.currency,
-                    sending_precision: token.sending_precision,
-                    max_holding_amount: token.max_holding_amount,
-                    bridging_fee: token.bridging_fee,
-                    transfer_rate: token.transfer_rate,
-                },
-                &query_issue_fee(&asset_ft),
-                &signer,
-            )
-            .unwrap();
-        }
-
-        let query_xrpl_tokens = wasm
-            .query::<QueryMsg, XRPLTokensResponse>(
-                &contract_addr,
-                &QueryMsg::XRPLTokens {
-                    offset: None,
-                    limit: None,
-                },
-            )
-            .unwrap();
-
-        let token1_denom = query_xrpl_tokens
-            .tokens
-            .iter()
-            .find(|t| t.issuer == test_tokens[0].issuer && t.currency == test_tokens[0].currency)
-            .unwrap()
-            .coreum_denom
-            .clone();
-
-        let token2_denom = query_xrpl_tokens
-            .tokens
-            .iter()
-            .find(|t| t.issuer == test_tokens[1].issuer && t.currency == test_tokens[1].currency)
-            .unwrap()
-            .coreum_denom
-            .clone();
-
-        let token3_denom = query_xrpl_tokens
-            .tokens
-            .iter()
-            .find(|t| t.issuer == test_tokens[2].issuer && t.currency == test_tokens[2].currency)
-            .unwrap()
-            .coreum_denom
-            .clone();
-
-        let token_denoms = vec![token1_denom, token2_denom, token3_denom];
-
-        // Accept TrustSet for all of them
-        let mut ticket_sequence = 1;
-        for _ in test_tokens.iter() {
-            let tx_hash = generate_hash();
-            for relayer in relayer_accounts.iter() {
-                wasm.execute::<ExecuteMsg>(
-                    &contract_addr,
-                    &ExecuteMsg::SaveEvidence {
-                        evidence: Evidence::XRPLTransactionResult {
-                            tx_hash: Some(tx_hash.to_owned()),
-                            account_sequence: None,
-                            ticket_sequence: Some(ticket_sequence),
-                            transaction_result: TransactionResult::Accepted,
-                            operation_result: None,
-                        },
-                    },
-                    &vec![],
-                    relayer,
-                )
-                .unwrap();
-            }
-            ticket_sequence += 1;
-        }
-
-        // Let's bridge these tokens to Coreum multiple times (transfer fees won't be collected yet but bridge fees will)
-        for token in test_tokens.iter() {
-            let tx_hash = generate_hash();
-            for relayer in relayer_accounts.iter() {
-                wasm.execute::<ExecuteMsg>(
-                    &contract_addr,
-                    &ExecuteMsg::SaveEvidence {
-                        evidence: Evidence::XRPLToCoreumTransfer {
-                            tx_hash: tx_hash.to_owned(),
-                            issuer: token.issuer.to_owned(),
-                            currency: token.currency.to_owned(),
-                            amount: Uint128::new(1000000000050000), // Receiver should receive 1e15 of each token
-                            recipient: Addr::unchecked(signer.address()),
-                        },
-                    },
-                    &[],
-                    relayer,
-                )
-                .unwrap();
-            }
-        }
-
-        // Check that contract holds bridge fees
-        let query_fees_collected = wasm
-            .query::<QueryMsg, FeesCollectedResponse>(
-                &contract_addr,
-                &QueryMsg::FeesCollected {
-                    relayer_address: Addr::unchecked(relayer_accounts[0].address()),
-                },
-            )
-            .unwrap();
-
-        // 50000 / 2 relayers
-        assert_eq!(
-            query_fees_collected.fees_collected,
-            vec![
-                coin(25000, token_denoms[0].to_owned()),
-                coin(25000, token_denoms[1].to_owned()),
-                coin(25000, token_denoms[2].to_owned()),
-            ]
-        );
-
-        // Now we can test sending back tokens from Coreum to XRPL and see that the network fees are collected correctly
-
-        // If we send 50001, there will be 1 left after covering bridge fee, and since we round up after applying transfer fees,
-        // there will be nothing to send to XRPL. Therefore we can't send anything back to XRPL and this will error.
-        let receiver = generate_xrpl_address();
-        let transfer_error = wasm
-            .execute::<ExecuteMsg>(
-                &contract_addr,
-                &ExecuteMsg::SendToXRPL {
-                    recipient: receiver.to_owned(),
-                },
-                &coins(50001, token_denoms[0].to_owned()),
-                &signer,
-            )
-            .unwrap_err();
-
-        assert!(transfer_error.to_string().contains(
-            ContractError::AmountSentIsZeroAfterTruncation {}
-                .to_string()
-                .as_str()
-        ));
-        // If we send back 100000000050001, we will collect 50000 of bridging fee which returns 100000000000001
-        // Since the transfer fee is 0.0000001%. The formula we will apply is:
-        // amount_to_send = 100000000000001 / (1+0.000000001) = 99999999900001.00009999.... -> which after rounding down is 99999999900001 (nothing is getting truncated)
-        // The rest, 100000000000001 - 99999999900001 = 100000 will be burnt or sent back after transaction confirmation/rejection (when received enough evidences from relayers)
-        wasm.execute::<ExecuteMsg>(
-            &contract_addr,
-            &ExecuteMsg::SendToXRPL {
-                recipient: receiver.to_owned(),
-            },
-            &coins(100000000050001, token_denoms[0].to_owned()),
-            &signer,
-        )
-        .unwrap();
-
-        let query_fees_collected = wasm
-            .query::<QueryMsg, FeesCollectedResponse>(
-                &contract_addr,
-                &QueryMsg::FeesCollected {
-                    relayer_address: Addr::unchecked(relayer_accounts[0].address()),
-                },
-            )
-            .unwrap();
-
-        // We collected another 50000 / 2 for each relayer
-        assert_eq!(
-            query_fees_collected.fees_collected,
-            vec![
-                coin(50000, token_denoms[0].to_owned()),
-                coin(25000, token_denoms[1].to_owned()),
-                coin(25000, token_denoms[2].to_owned()),
-            ]
-        );
-
-        let query_pending_operations = wasm
-            .query::<QueryMsg, PendingOperationsResponse>(
-                &contract_addr,
-                &QueryMsg::PendingOperations {},
-            )
-            .unwrap();
-
-        assert_eq!(
-            query_pending_operations.operations[0],
-            Operation {
-                id: query_pending_operations.operations[0].id.to_owned(),
-                ticket_sequence: Some(4),
-                account_sequence: None,
-                signatures: vec![],
-                operation_type: OperationType::CoreumToXRPLTransfer {
-                    issuer: test_tokens[0].issuer.to_owned(),
-                    currency: test_tokens[0].currency.to_owned(),
-                    amount: Uint128::new(99999999900001),
-                    max_amount: Uint128::new(100000000050001 - test_tokens[0].bridging_fee.u128()), // There is no truncation being done because sending precision is 15
-                    transfer_fee: Uint128::new(100000),
-                    sender: Addr::unchecked(signer.address()),
-                    recipient: receiver.to_owned(),
-                }
-            }
-        );
-
-        // If we send back 100000000000001, we will collect 50000 of bridging fee first which returns 99999999950001
-        // since the transfer fee is 49.9999999%. The formula we will apply is:
-        // amount_to_send = 99999999950001 / (1+0.499999999) = 66666666677778.444451.... -> which after rounding down is 66666666677778
-        // After truncating (because sending precision is 10, we will get 66666666600000 as amount to send and 77778 extra collected as fees)
-        // The rest, 99999999950001 - 66666666677778 = 33333333272223 will be burnt or sent back after transaction confirmation/rejection
-        wasm.execute::<ExecuteMsg>(
-            &contract_addr,
-            &ExecuteMsg::SendToXRPL {
-                recipient: receiver.to_owned(),
-            },
-            &coins(100000000000001, token_denoms[1].to_owned()),
-            &signer,
-        )
-        .unwrap();
-
-        let query_fees_collected = wasm
-            .query::<QueryMsg, FeesCollectedResponse>(
-                &contract_addr,
-                &QueryMsg::FeesCollected {
-                    relayer_address: Addr::unchecked(relayer_accounts[0].address()),
-                },
-            )
-            .unwrap();
-
-        // We collected an extra 127778 / 2 = 63889  for each relayer
-        assert_eq!(
-            query_fees_collected.fees_collected,
-            vec![
-                coin(50000, token_denoms[0].to_owned()),
-                coin(88889, token_denoms[1].to_owned()), // 25000 + 63889
-                coin(25000, token_denoms[2].to_owned()),
-            ]
-        );
-
-        let query_pending_operations = wasm
-            .query::<QueryMsg, PendingOperationsResponse>(
-                &contract_addr,
-                &QueryMsg::PendingOperations {},
-            )
-            .unwrap();
-
-        assert_eq!(
-            query_pending_operations.operations[1],
-            Operation {
-                id: query_pending_operations.operations[1].id.to_owned(),
-                ticket_sequence: Some(5),
-                account_sequence: None,
-                signatures: vec![],
-                operation_type: OperationType::CoreumToXRPLTransfer {
-                    issuer: test_tokens[1].issuer.to_owned(),
-                    currency: test_tokens[1].currency.to_owned(),
-                    amount: Uint128::new(66666666600000),
-                    max_amount: Uint128::new(99999999900000), // 100000000000001 - 50000 -> 99999999950001 -> truncate -> 99999999900000
-                    transfer_fee: Uint128::new(33333333272223),
-                    sender: Addr::unchecked(signer.address()),
-                    recipient: receiver.to_owned(),
-                }
-            }
-        );
-
-        // If we send back 100000000050001, we will collect 50000 of bridging fee first which returns 100000000000001
-        // since the transfer fee is 100%. The formula we will apply is:
-        // amount_to_send = 100000000000001 / (1+1) = 50000000000000.5 -> which after rounding down is 50000000000000
-        // The rest, 100000000000001 - 50000000000000 = 50000000000001 will be burnt or sent back after transaction confirmation/rejection
-        wasm.execute::<ExecuteMsg>(
-            &contract_addr,
-            &ExecuteMsg::SendToXRPL {
-                recipient: receiver.to_owned(),
-            },
-            &coins(100000000050001, token_denoms[2].to_owned()),
-            &signer,
-        )
-        .unwrap();
-
-        let query_fees_collected = wasm
-            .query::<QueryMsg, FeesCollectedResponse>(
-                &contract_addr,
-                &QueryMsg::FeesCollected {
-                    relayer_address: Addr::unchecked(relayer_accounts[0].address()),
-                },
-            )
-            .unwrap();
-
-        // We collected an extra 50000 / 2 = 25000 for each relayer
-        assert_eq!(
-            query_fees_collected.fees_collected,
-            vec![
-                coin(50000, token_denoms[0].to_owned()),
-                coin(88889, token_denoms[1].to_owned()),
-                coin(50000, token_denoms[2].to_owned()),
-            ]
-        );
-
-        let query_pending_operations = wasm
-            .query::<QueryMsg, PendingOperationsResponse>(
-                &contract_addr,
-                &QueryMsg::PendingOperations {},
-            )
-            .unwrap();
-
-        assert_eq!(
-            query_pending_operations.operations[2],
-            Operation {
-                id: query_pending_operations.operations[2].id.to_owned(),
-                ticket_sequence: Some(6),
-                account_sequence: None,
-                signatures: vec![],
-                operation_type: OperationType::CoreumToXRPLTransfer {
-                    issuer: test_tokens[2].issuer.to_owned(),
-                    currency: test_tokens[2].currency.to_owned(),
-                    amount: Uint128::new(50000000000000),
-                    max_amount: Uint128::new(100000000050001 - test_tokens[2].bridging_fee.u128()), // There is no truncation being done because sending precision is 15
-                    transfer_fee: Uint128::new(50000000000001),
-                    sender: Addr::unchecked(signer.address()),
-                    recipient: receiver.to_owned(),
-                }
-            }
-        );
-
-        // Let's collect the fees to check that they are substracted correcly
-        for relayer in relayer_accounts.iter() {
-            wasm.execute::<ExecuteMsg>(
-                &contract_addr,
-                &ExecuteMsg::ClaimRelayerFees {
-                    amounts: vec![
-                        coin(50000, token_denoms[0].to_owned()),
-                        coin(88889, token_denoms[1].to_owned()),
-                        coin(50000, token_denoms[2].to_owned()),
-                    ],
-                },
-                &[],
-                relayer,
-            )
-            .unwrap();
-        }
-
-        let query_fees_collected = wasm
-            .query::<QueryMsg, FeesCollectedResponse>(
-                &contract_addr,
-                &QueryMsg::FeesCollected {
-                    relayer_address: Addr::unchecked(relayer_accounts[0].address()),
-                },
-            )
-            .unwrap();
-
-        // Nothing will be left
-        assert!(query_fees_collected.fees_collected.is_empty());
-
-        // These are the expected balances for all tokens after collecting fees
-        let expected_balances = [
-            "50000".to_string(), // 100000 / 2 = 50000
-            "88889".to_string(), // 177778 / 2 = 88889
-            "50000".to_string(), // 100000 / 2 = 50000
-        ];
-
-        // Check relayer balances
-        for relayer in relayer_accounts.iter() {
-            for (i, token_denom) in token_denoms.iter().enumerate() {
-                let request_balance = asset_ft
-                    .query_balance(&QueryBalanceRequest {
-                        account: relayer.address(),
-                        denom: token_denom.to_owned(),
-                    })
-                    .unwrap();
-
-                assert_eq!(request_balance.balance, expected_balances[i]);
-            }
-        }
-
-        // Let's confirm and reject the operations to check that tokens and transfer fees are correctly burnt/sent back
-
-        // Get balance of contract and sender before accepting
-        let sender_balance_before = asset_ft
-            .query_balance(&QueryBalanceRequest {
-                account: signer.address(),
-                denom: token_denoms[1].to_owned(),
-            })
-            .unwrap();
-
-        let contract_balance_before = asset_ft
-            .query_balance(&QueryBalanceRequest {
-                account: contract_addr.to_owned(),
-                denom: token_denoms[1].to_owned(),
-            })
-            .unwrap();
-
-        let tx_hash = generate_hash();
-        for relayer in relayer_accounts.iter() {
-            wasm.execute::<ExecuteMsg>(
-                &contract_addr,
-                &ExecuteMsg::SaveEvidence {
-                    evidence: Evidence::XRPLTransactionResult {
-                        tx_hash: Some(tx_hash.to_owned()),
-                        account_sequence: query_pending_operations.operations[1].account_sequence,
-                        ticket_sequence: query_pending_operations.operations[1].ticket_sequence,
-                        transaction_result: TransactionResult::Accepted,
-                        operation_result: None,
-                    },
-                },
-                &[],
-                relayer,
-            )
-            .unwrap();
-        }
-
-        // If transaction is accepted, balance of sender should not change and balance of contract should decrease by amount sent + transfer fees
-        let sender_balance_after = asset_ft
-            .query_balance(&QueryBalanceRequest {
-                account: signer.address(),
-                denom: token_denoms[1].to_owned(),
-            })
-            .unwrap();
-
-        let contract_balance_after = asset_ft
-            .query_balance(&QueryBalanceRequest {
-                account: contract_addr.to_owned(),
-                denom: token_denoms[1].to_owned(),
-            })
-            .unwrap();
-
-        assert_eq!(sender_balance_before.balance, sender_balance_after.balance);
-        assert_eq!(
-            contract_balance_after.balance.parse::<u128>().unwrap(),
-            contract_balance_before
-                .balance
-                .parse::<u128>()
-                .unwrap()
-                .checked_sub(66666666600000)
-                .unwrap()
-                .checked_sub(33333333272223)
-                .unwrap()
-        );
-
-        // Get balance of contract and sender before rejecting
-        let sender_balance_before = asset_ft
-            .query_balance(&QueryBalanceRequest {
-                account: signer.address(),
-                denom: token_denoms[2].to_owned(),
-            })
-            .unwrap();
-
-        let contract_balance_before = asset_ft
-            .query_balance(&QueryBalanceRequest {
-                account: contract_addr.to_owned(),
-                denom: token_denoms[2].to_owned(),
-            })
-            .unwrap();
-
-        let tx_hash = generate_hash();
-        for relayer in relayer_accounts.iter() {
-            wasm.execute::<ExecuteMsg>(
-                &contract_addr,
-                &ExecuteMsg::SaveEvidence {
-                    evidence: Evidence::XRPLTransactionResult {
-                        tx_hash: Some(tx_hash.to_owned()),
-                        account_sequence: query_pending_operations.operations[2].account_sequence,
-                        ticket_sequence: query_pending_operations.operations[2].ticket_sequence,
-                        transaction_result: TransactionResult::Rejected,
-                        operation_result: None,
-                    },
-                },
-                &[],
-                relayer,
-            )
-            .unwrap();
-        }
-
-        // If transaction is rejected, contract should store amount + transfer fees for sender in pending refunds.
-        // Bridging fees were applied during sending so these are never sent back.
-
-        // Claim the pending refunds
-        let query_pending_refunds = wasm
-            .query::<QueryMsg, PendingRefundsResponse>(
-                &contract_addr,
-                &QueryMsg::PendingRefunds {
-                    address: Addr::unchecked(signer.address()),
-                    offset: None,
-                    limit: None,
-                },
-            )
-            .unwrap();
-
-        wasm.execute::<ExecuteMsg>(
-            &contract_addr,
-            &ExecuteMsg::ClaimRefund {
-                pending_refund_id: query_pending_refunds.pending_refunds[0].id.to_owned(),
-            },
-            &[],
-            &signer,
-        )
-        .unwrap();
-
-        // Verify that balances are correct after claiming the rejected transaction
-        let sender_balance_after = asset_ft
-            .query_balance(&QueryBalanceRequest {
-                account: signer.address(),
-                denom: token_denoms[2].to_owned(),
-            })
-            .unwrap();
-
-        let contract_balance_after = asset_ft
-            .query_balance(&QueryBalanceRequest {
-                account: contract_addr.to_owned(),
-                denom: token_denoms[2].to_owned(),
-            })
-            .unwrap();
-
-        assert_eq!(
-            sender_balance_after.balance.parse::<u128>().unwrap(),
-            sender_balance_before
-                .balance
-                .parse::<u128>()
-                .unwrap()
-                .checked_add(50000000000000)
-                .unwrap()
-                .checked_add(50000000000001)
-                .unwrap()
-        );
-        assert_eq!(
-            contract_balance_after.balance.parse::<u128>().unwrap(),
-            contract_balance_before
-                .balance
-                .parse::<u128>()
-                .unwrap()
-                .checked_sub(50000000000000)
-                .unwrap()
-                .checked_sub(50000000000001)
-                .unwrap()
-        );
-    }
-
-    #[test]
->>>>>>> 94d5ebca
     fn ticket_recovery() {
         let app = CoreumTestApp::new();
         let accounts_number = 3;

--- conflicted
+++ resolved
@@ -8726,14 +8726,9 @@
             query_pending_operations.operations[0],
             Operation {
                 id: query_pending_operations.operations[0].id.to_owned(),
-<<<<<<< HEAD
                 version: 1,
-                ticket_sequence: None,
-                account_sequence: Some(1),
-=======
                 ticket_sequence: Some(1),
                 account_sequence: None,
->>>>>>> 17b24427
                 signatures: vec![],
                 operation_type: OperationType::RotateKeys {
                     new_relayers: vec![new_relayer.clone()],
@@ -8999,7 +8994,6 @@
         wasm.execute::<ExecuteMsg>(
             &contract_addr,
             &ExecuteMsg::RotateKeys {
-                account_sequence: None,
                 new_relayers: vec![relayers[0].clone(), relayers[1].clone()],
                 new_evidence_threshold: 2,
             },

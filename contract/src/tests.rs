#[cfg(test)]
mod tests {
    use coreum_test_tube::{Account, AssetFT, Bank, CoreumTestApp, Module, SigningAccount, Wasm};
    use coreum_wasm_sdk::types::coreum::asset::ft::v1::{MsgFreeze, MsgUnfreeze};
    use coreum_wasm_sdk::types::cosmos::base::v1beta1::Coin as BaseCoin;
    use coreum_wasm_sdk::{
        assetft::{BURNING, FREEZING, IBC, MINTING},
        types::{
            coreum::asset::ft::v1::{
                MsgIssue, QueryBalanceRequest, QueryParamsRequest, QueryTokensRequest, Token,
            },
            cosmos::bank::v1beta1::MsgSend,
        },
    };
    use cosmwasm_std::{coin, coins, Addr, Coin, Uint128};
    use rand::{distributions::Alphanumeric, thread_rng, Rng};
    use sha2::{Digest, Sha256};

    use crate::{
        contract::{XRP_CURRENCY, XRP_ISSUER},
        error::ContractError,
        evidence::{Evidence, OperationResult, TransactionResult},
        msg::{
            AvailableTicketsResponse, CoreumTokensResponse, ExecuteMsg, FeesCollectedResponse,
            InstantiateMsg, PendingOperationsResponse, PendingRefundsResponse, QueryMsg,
            XRPLTokensResponse,
        },
        operation::{Operation, OperationType},
        relayer::{validate_xrpl_address, Relayer},
        signatures::Signature,
        state::{Config, TokenState, XRPLToken as QueriedXRPLToken},
    };

    const FEE_DENOM: &str = "ucore";
    const XRP_SYMBOL: &str = "XRP";
    const XRP_SUBUNIT: &str = "drop";
    const XRPL_DENOM_PREFIX: &str = "xrpl";
    const TRUST_SET_LIMIT_AMOUNT: u128 = 1000000000000000000; // 1e18
    const XRP_DECIMALS: u32 = 6;
    const XRP_DEFAULT_SENDING_PRECISION: i32 = 6;
    const XRP_DEFAULT_MAX_HOLDING_AMOUNT: u128 =
        10u128.pow(16 - XRP_DEFAULT_SENDING_PRECISION as u32 + XRP_DECIMALS);

    #[derive(Clone)]
    struct XRPLToken {
        pub issuer: String,
        pub currency: String,
        pub sending_precision: i32,
        pub max_holding_amount: Uint128,
        pub bridging_fee: Uint128,
        pub transfer_rate: Option<Uint128>,
    }

    #[derive(Clone)]
    struct CoreumToken {
        pub denom: String,
        pub decimals: u32,
        pub sending_precision: i32,
        pub max_holding_amount: Uint128,
        pub bridging_fee: Uint128,
    }

    fn store_and_instantiate(
        wasm: &Wasm<'_, CoreumTestApp>,
        signer: &SigningAccount,
        owner: Addr,
        relayers: Vec<Relayer>,
        evidence_threshold: u32,
        used_ticket_sequence_threshold: u32,
        trust_set_limit_amount: Uint128,
        issue_fee: Vec<Coin>,
        bridge_xrpl_address: String,
    ) -> String {
        let wasm_byte_code = std::fs::read("../build/coreumbridge_xrpl.wasm").unwrap();
        let code_id = wasm
            .store_code(&wasm_byte_code, None, &signer)
            .unwrap()
            .data
            .code_id;
        wasm.instantiate(
            code_id,
            &InstantiateMsg {
                owner,
                relayers,
                evidence_threshold,
                used_ticket_sequence_threshold,
                trust_set_limit_amount,
                bridge_xrpl_address,
            },
            None,
            "coreumbridge-xrpl".into(),
            &issue_fee,
            &signer,
        )
        .unwrap()
        .data
        .address
    }

    fn query_issue_fee(asset_ft: &AssetFT<'_, CoreumTestApp>) -> Vec<Coin> {
        let issue_fee = asset_ft
            .query_params(&QueryParamsRequest {})
            .unwrap()
            .params
            .unwrap()
            .issue_fee
            .unwrap();
        coins(issue_fee.amount.parse().unwrap(), issue_fee.denom)
    }

    pub fn hash_bytes(bytes: Vec<u8>) -> String {
        let mut hasher = Sha256::new();
        hasher.update(bytes);
        let output = hasher.finalize();
        hex::encode(output)
    }

    pub fn generate_hash() -> String {
        String::from_utf8(
            thread_rng()
                .sample_iter(&Alphanumeric)
                .take(20)
                .collect::<Vec<_>>(),
        )
        .unwrap()
    }

    pub fn generate_xrpl_address() -> String {
        let mut address = 'r'.to_string();
        let mut rand = String::from_utf8(
            thread_rng()
                .sample_iter(&Alphanumeric)
                .take(30)
                .collect::<Vec<_>>(),
        )
        .unwrap();

        rand = rand.replace("0", "1");
        rand = rand.replace("O", "o");
        rand = rand.replace("I", "i");
        rand = rand.replace("l", "L");

        address.push_str(rand.as_str());
        address
    }

    pub fn generate_xrpl_pub_key() -> String {
        String::from_utf8(
            thread_rng()
                .sample_iter(&Alphanumeric)
                .take(52)
                .collect::<Vec<_>>(),
        )
        .unwrap()
    }

    #[test]
    fn contract_instantiation() {
        let app = CoreumTestApp::new();
        let signer = app
            .init_account(&[coin(100_000_000_000, FEE_DENOM)])
            .unwrap();
        let relayer_account = app
            .init_account(&[coin(100_000_000_000, FEE_DENOM)])
            .unwrap();

        let wasm = Wasm::new(&app);
        let asset_ft = AssetFT::new(&app);

        let xrpl_address = generate_xrpl_address();
        let xrpl_pub_key = generate_xrpl_pub_key();

        let relayer = Relayer {
            coreum_address: Addr::unchecked(signer.address()),
            xrpl_address: xrpl_address.clone(),
            xrpl_pub_key: xrpl_pub_key.clone(),
        };

        let relayer_duplicated_xrpl_address = Relayer {
            coreum_address: Addr::unchecked(signer.address()),
            xrpl_address: xrpl_address,
            xrpl_pub_key: generate_xrpl_pub_key(),
        };

        let relayer_duplicated_xrpl_pub_key = Relayer {
            coreum_address: Addr::unchecked(signer.address()),
            xrpl_address: generate_xrpl_address(),
            xrpl_pub_key,
        };

        let relayer_duplicated_coreum_address = Relayer {
            coreum_address: Addr::unchecked(signer.address()),
            xrpl_address: generate_xrpl_address(),
            xrpl_pub_key: generate_xrpl_pub_key(),
        };

        let relayer_correct = Relayer {
            coreum_address: Addr::unchecked(relayer_account.address()),
            xrpl_address: generate_xrpl_address(),
            xrpl_pub_key: generate_xrpl_pub_key(),
        };

        // We check that we can store and instantiate
        let contract_addr = store_and_instantiate(
            &wasm,
            &signer,
            Addr::unchecked(signer.address()),
            vec![relayer.clone(), relayer_correct.clone()],
            1,
            50,
            Uint128::new(TRUST_SET_LIMIT_AMOUNT),
            query_issue_fee(&asset_ft),
            generate_xrpl_address(),
        );
        assert!(!contract_addr.is_empty());

        // We check that trying to instantiate with relayers with the same xrpl address fails
        let error = wasm
            .instantiate(
                1,
                &InstantiateMsg {
                    owner: Addr::unchecked(signer.address()),
                    relayers: vec![relayer.clone(), relayer_duplicated_xrpl_address.clone()],
                    evidence_threshold: 1,
                    used_ticket_sequence_threshold: 50,
                    trust_set_limit_amount: Uint128::new(TRUST_SET_LIMIT_AMOUNT),
                    bridge_xrpl_address: generate_xrpl_address(),
                },
                None,
                "label".into(),
                &query_issue_fee(&asset_ft),
                &signer,
            )
            .unwrap_err();

        assert!(error.to_string().contains(
            ContractError::DuplicatedRelayerXRPLAddress {}
                .to_string()
                .as_str()
        ));

        // We check that trying to instantiate with relayers with the same xrpl public key fails
        let error = wasm
            .instantiate(
                1,
                &InstantiateMsg {
                    owner: Addr::unchecked(signer.address()),
                    relayers: vec![relayer.clone(), relayer_duplicated_xrpl_pub_key.clone()],
                    evidence_threshold: 1,
                    used_ticket_sequence_threshold: 50,
                    trust_set_limit_amount: Uint128::new(TRUST_SET_LIMIT_AMOUNT),
                    bridge_xrpl_address: generate_xrpl_address(),
                },
                None,
                "label".into(),
                &query_issue_fee(&asset_ft),
                &signer,
            )
            .unwrap_err();

        assert!(error.to_string().contains(
            ContractError::DuplicatedRelayerXRPLPubKey {}
                .to_string()
                .as_str()
        ));

        // We check that trying to instantiate with relayers with the same coreum address fails
        let error = wasm
            .instantiate(
                1,
                &InstantiateMsg {
                    owner: Addr::unchecked(signer.address()),
                    relayers: vec![relayer.clone(), relayer_duplicated_coreum_address.clone()],
                    evidence_threshold: 1,
                    used_ticket_sequence_threshold: 50,
                    trust_set_limit_amount: Uint128::new(TRUST_SET_LIMIT_AMOUNT),
                    bridge_xrpl_address: generate_xrpl_address(),
                },
                None,
                "label".into(),
                &query_issue_fee(&asset_ft),
                &signer,
            )
            .unwrap_err();

        assert!(error.to_string().contains(
            ContractError::DuplicatedRelayerCoreumAddress {}
                .to_string()
                .as_str()
        ));

        // We check that trying to instantiate with invalid bridge_xrpl_address fails
        let invalid_address = "rf0BiGeXwwQoi8Z2ueFYTEXSwuJYfV2Jpn".to_string(); //invalid because contains a 0
        let error = wasm
            .instantiate(
                1,
                &InstantiateMsg {
                    owner: Addr::unchecked(signer.address()),
                    relayers: vec![relayer.clone()],
                    evidence_threshold: 1,
                    used_ticket_sequence_threshold: 50,
                    trust_set_limit_amount: Uint128::new(TRUST_SET_LIMIT_AMOUNT),
                    bridge_xrpl_address: invalid_address.to_owned(),
                },
                None,
                "label".into(),
                &coins(10, FEE_DENOM),
                &signer,
            )
            .unwrap_err();

        assert!(error.to_string().contains(
            ContractError::InvalidXRPLAddress {
                address: invalid_address
            }
            .to_string()
            .as_str()
        ));

        // We check that trying to instantiate with invalid issue fee fails.
        let error = wasm
            .instantiate(
                1,
                &InstantiateMsg {
                    owner: Addr::unchecked(signer.address()),
                    relayers: vec![relayer.clone()],
                    evidence_threshold: 1,
                    used_ticket_sequence_threshold: 50,
                    trust_set_limit_amount: Uint128::new(TRUST_SET_LIMIT_AMOUNT),
                    bridge_xrpl_address: generate_xrpl_address(),
                },
                None,
                "label".into(),
                &coins(10, FEE_DENOM),
                &signer,
            )
            .unwrap_err();

        assert!(error
            .to_string()
            .contains(ContractError::InvalidFundsAmount {}.to_string().as_str()));

        // We check that trying to instantiate with invalid max allowed ticket fails.
        let error = wasm
            .instantiate(
                1,
                &InstantiateMsg {
                    owner: Addr::unchecked(signer.address()),
                    relayers: vec![relayer],
                    evidence_threshold: 1,
                    used_ticket_sequence_threshold: 1,
                    trust_set_limit_amount: Uint128::new(TRUST_SET_LIMIT_AMOUNT),
                    bridge_xrpl_address: generate_xrpl_address(),
                },
                None,
                "label".into(),
                &query_issue_fee(&asset_ft),
                &signer,
            )
            .unwrap_err();

        assert!(error.to_string().contains(
            ContractError::InvalidUsedTicketSequenceThreshold {}
                .to_string()
                .as_str()
        ));

        // We query the issued token by the contract instantiation (XRP)
        let query_response = asset_ft
            .query_tokens(&QueryTokensRequest {
                pagination: None,
                issuer: contract_addr.clone(),
            })
            .unwrap();

        assert_eq!(
            query_response.tokens[0],
            Token {
                denom: format!("{}-{}", XRP_SUBUNIT, contract_addr.to_lowercase()),
                issuer: contract_addr.clone(),
                symbol: XRP_SYMBOL.to_string(),
                subunit: XRP_SUBUNIT.to_string(),
                precision: 6,
                description: "".to_string(),
                globally_frozen: false,
                features: vec![
                    MINTING.try_into().unwrap(),
                    BURNING.try_into().unwrap(),
                    IBC.try_into().unwrap()
                ],
                burn_rate: "0".to_string(),
                send_commission_rate: "0".to_string(),
                uri: "".to_string(),
                uri_hash: "".to_string(),
                version: 1
            }
        );
    }

    #[test]
    fn transfer_ownership() {
        let app = CoreumTestApp::new();
        let signer = app
            .init_account(&coins(100_000_000_000, FEE_DENOM))
            .unwrap();

        let new_owner = app
            .init_account(&coins(100_000_000_000, FEE_DENOM))
            .unwrap();
        let wasm = Wasm::new(&app);
        let asset_ft = AssetFT::new(&app);
        let relayer = Relayer {
            coreum_address: Addr::unchecked(signer.address()),
            xrpl_address: generate_xrpl_address(),
            xrpl_pub_key: generate_xrpl_pub_key(),
        };

        let contract_addr = store_and_instantiate(
            &wasm,
            &signer,
            Addr::unchecked(signer.address()),
            vec![relayer],
            1,
            50,
            Uint128::new(TRUST_SET_LIMIT_AMOUNT),
            query_issue_fee(&asset_ft),
            generate_xrpl_address(),
        );

        // Query current owner
        let query_owner = wasm
            .query::<QueryMsg, cw_ownable::Ownership<String>>(
                &contract_addr,
                &QueryMsg::Ownership {},
            )
            .unwrap();

        assert_eq!(query_owner.owner.unwrap(), signer.address().to_string());

        // Current owner is going to transfer ownership to another address (new_owner)
        wasm.execute::<ExecuteMsg>(
            &contract_addr,
            &ExecuteMsg::UpdateOwnership(cw_ownable::Action::TransferOwnership {
                new_owner: new_owner.address(),
                expiry: None,
            }),
            &vec![],
            &signer,
        )
        .unwrap();

        // New owner is going to accept the ownership
        wasm.execute::<ExecuteMsg>(
            &contract_addr,
            &ExecuteMsg::UpdateOwnership(cw_ownable::Action::AcceptOwnership {}),
            &vec![],
            &new_owner,
        )
        .unwrap();

        let query_owner = wasm
            .query::<QueryMsg, cw_ownable::Ownership<String>>(
                &contract_addr,
                &QueryMsg::Ownership {},
            )
            .unwrap();

        assert_eq!(query_owner.owner.unwrap(), new_owner.address().to_string());

        // Try transfering from old owner again, should fail
        let transfer_error = wasm
            .execute::<ExecuteMsg>(
                &contract_addr,
                &ExecuteMsg::UpdateOwnership(cw_ownable::Action::TransferOwnership {
                    new_owner: new_owner.address(),
                    expiry: None,
                }),
                &vec![],
                &signer,
            )
            .unwrap_err();

        assert!(transfer_error.to_string().contains(
            ContractError::Ownership(cw_ownable::OwnershipError::NotOwner)
                .to_string()
                .as_str()
        ));
    }

    #[test]
    fn query_config() {
        let app = CoreumTestApp::new();
        let signer = app
            .init_account(&coins(100_000_000_000, FEE_DENOM))
            .unwrap();

        let wasm = Wasm::new(&app);
        let asset_ft = AssetFT::new(&app);
        let relayer = Relayer {
            coreum_address: Addr::unchecked(signer.address()),
            xrpl_address: generate_xrpl_address(),
            xrpl_pub_key: generate_xrpl_pub_key(),
        };

        let multisig_address = generate_xrpl_address();
        let contract_addr = store_and_instantiate(
            &wasm,
            &signer,
            Addr::unchecked(signer.address()),
            vec![relayer.clone()],
            1,
            50,
            Uint128::new(TRUST_SET_LIMIT_AMOUNT),
            query_issue_fee(&asset_ft),
            multisig_address.to_owned(),
        );

        let query_config = wasm
            .query::<QueryMsg, Config>(&contract_addr, &QueryMsg::Config {})
            .unwrap();

        assert_eq!(
            query_config,
            Config {
                relayers: vec![relayer],
                evidence_threshold: 1,
                used_ticket_sequence_threshold: 50,
                trust_set_limit_amount: Uint128::new(TRUST_SET_LIMIT_AMOUNT),
                bridge_xrpl_address: multisig_address,
            }
        );
    }

    #[test]
    fn query_xrpl_tokens() {
        let app = CoreumTestApp::new();
        let signer = app
            .init_account(&coins(100_000_000_000, FEE_DENOM))
            .unwrap();

        let wasm = Wasm::new(&app);
        let asset_ft = AssetFT::new(&app);
        let relayer = Relayer {
            coreum_address: Addr::unchecked(signer.address()),
            xrpl_address: generate_xrpl_address(),
            xrpl_pub_key: generate_xrpl_pub_key(),
        };

        let contract_addr = store_and_instantiate(
            &wasm,
            &signer,
            Addr::unchecked(signer.address()),
            vec![relayer],
            1,
            50,
            Uint128::new(TRUST_SET_LIMIT_AMOUNT),
            query_issue_fee(&asset_ft),
            generate_xrpl_address(),
        );

        let query_xrpl_tokens = wasm
            .query::<QueryMsg, XRPLTokensResponse>(
                &contract_addr,
                &QueryMsg::XRPLTokens {
                    offset: None,
                    limit: None,
                },
            )
            .unwrap();
        assert_eq!(
            query_xrpl_tokens.tokens[0],
            QueriedXRPLToken {
                issuer: XRP_ISSUER.to_string(),
                currency: XRP_CURRENCY.to_string(),
                coreum_denom: format!("{}-{}", XRP_SUBUNIT, contract_addr).to_lowercase(),
                sending_precision: XRP_DEFAULT_SENDING_PRECISION,
                max_holding_amount: Uint128::new(XRP_DEFAULT_MAX_HOLDING_AMOUNT),
                state: TokenState::Enabled,
                bridging_fee: Uint128::zero(),
                transfer_rate: None,
            }
        );
    }

    #[test]
    fn register_coreum_token() {
        let app = CoreumTestApp::new();
        let signer = app
            .init_account(&coins(100_000_000_000, FEE_DENOM))
            .unwrap();

        let wasm = Wasm::new(&app);
        let asset_ft = AssetFT::new(&app);
        let relayer = Relayer {
            coreum_address: Addr::unchecked(signer.address()),
            xrpl_address: generate_xrpl_address(),
            xrpl_pub_key: generate_xrpl_pub_key(),
        };

        let contract_addr = store_and_instantiate(
            &wasm,
            &signer,
            Addr::unchecked(signer.address()),
            vec![relayer],
            1,
            50,
            Uint128::new(TRUST_SET_LIMIT_AMOUNT),
            query_issue_fee(&asset_ft),
            generate_xrpl_address(),
        );

        let test_tokens = vec![
            CoreumToken {
                denom: "denom1".to_string(),
                decimals: 6,
                sending_precision: 6,
                max_holding_amount: Uint128::new(100000),
                bridging_fee: Uint128::zero(),
            },
            CoreumToken {
                denom: "denom2".to_string(),
                decimals: 6,
                sending_precision: 6,
                max_holding_amount: Uint128::new(100000),
                bridging_fee: Uint128::zero(),
            },
        ];

        // Register two tokens correctly
        for token in test_tokens.clone() {
            wasm.execute::<ExecuteMsg>(
                &contract_addr,
                &ExecuteMsg::RegisterCoreumToken {
                    denom: token.denom,
                    decimals: token.decimals,
                    sending_precision: token.sending_precision,
                    max_holding_amount: token.max_holding_amount,
                    bridging_fee: token.bridging_fee,
                },
                &vec![],
                &signer,
            )
            .unwrap();
        }

        // Registering a token with same denom, should fail
        let register_error = wasm
            .execute::<ExecuteMsg>(
                &contract_addr,
                &ExecuteMsg::RegisterCoreumToken {
                    denom: test_tokens[0].denom.clone(),
                    decimals: 6,
                    sending_precision: 6,
                    max_holding_amount: Uint128::one(),
                    bridging_fee: test_tokens[0].bridging_fee,
                },
                &vec![],
                &signer,
            )
            .unwrap_err();

        assert!(register_error.to_string().contains(
            ContractError::CoreumTokenAlreadyRegistered {
                denom: test_tokens[0].denom.clone()
            }
            .to_string()
            .as_str()
        ));

        // Registering a token with invalid sending precision should fail
        let register_error = wasm
            .execute::<ExecuteMsg>(
                &contract_addr,
                &ExecuteMsg::RegisterCoreumToken {
                    denom: test_tokens[0].denom.clone(),
                    decimals: 6,
                    sending_precision: -17,
                    max_holding_amount: Uint128::one(),
                    bridging_fee: test_tokens[0].bridging_fee,
                },
                &vec![],
                &signer,
            )
            .unwrap_err();

        assert!(register_error.to_string().contains(
            ContractError::InvalidSendingPrecision {}
                .to_string()
                .as_str()
        ));

        // Query all tokens
        let query_coreum_tokens = wasm
            .query::<QueryMsg, CoreumTokensResponse>(
                &contract_addr,
                &QueryMsg::CoreumTokens {
                    offset: None,
                    limit: None,
                },
            )
            .unwrap();
        assert_eq!(query_coreum_tokens.tokens.len(), 2);
        assert_eq!(query_coreum_tokens.tokens[0].denom, test_tokens[0].denom);
        assert_eq!(query_coreum_tokens.tokens[1].denom, test_tokens[1].denom);
        assert_eq!(
            query_coreum_tokens.tokens[0].xrpl_currency,
            query_coreum_tokens.tokens[0].xrpl_currency.to_uppercase()
        );
        assert_eq!(
            query_coreum_tokens.tokens[1].xrpl_currency,
            query_coreum_tokens.tokens[1].xrpl_currency.to_uppercase()
        );

        // Query tokens with limit
        let query_coreum_tokens = wasm
            .query::<QueryMsg, CoreumTokensResponse>(
                &contract_addr,
                &QueryMsg::CoreumTokens {
                    offset: None,
                    limit: Some(1),
                },
            )
            .unwrap();
        assert_eq!(query_coreum_tokens.tokens.len(), 1);
        assert_eq!(query_coreum_tokens.tokens[0].denom, test_tokens[0].denom);

        // Query tokens with pagination
        let query_coreum_tokens = wasm
            .query::<QueryMsg, CoreumTokensResponse>(
                &contract_addr,
                &QueryMsg::CoreumTokens {
                    offset: Some(1),
                    limit: Some(1),
                },
            )
            .unwrap();
        assert_eq!(query_coreum_tokens.tokens.len(), 1);
        assert_eq!(query_coreum_tokens.tokens[0].denom, test_tokens[1].denom);
    }

    #[test]
    fn register_xrpl_token() {
        let app = CoreumTestApp::new();
        let signer = app
            .init_account(&coins(100_000_000_000, FEE_DENOM))
            .unwrap();

        let wasm = Wasm::new(&app);
        let asset_ft = AssetFT::new(&app);
        let relayer = Relayer {
            coreum_address: Addr::unchecked(signer.address()),
            xrpl_address: generate_xrpl_address(),
            xrpl_pub_key: generate_xrpl_pub_key(),
        };

        let contract_addr = store_and_instantiate(
            &wasm,
            &signer,
            Addr::unchecked(signer.address()),
            vec![relayer],
            1,
            2,
            Uint128::new(TRUST_SET_LIMIT_AMOUNT),
            query_issue_fee(&asset_ft),
            generate_xrpl_address(),
        );

        let test_tokens = vec![
            XRPLToken {
                issuer: generate_xrpl_address(), // Valid issuer
                currency: "USD".to_string(),     // Valid standard currency code
                sending_precision: -15,
                max_holding_amount: Uint128::new(100),
                bridging_fee: Uint128::zero(),
                transfer_rate: None,
            },
            XRPLToken {
                issuer: generate_xrpl_address(), // Valid issuer
                currency: "015841551A748AD2C1F76FF6ECB0CCCD00000000".to_string(), // Valid hexadecimal currency
                sending_precision: 15,
                max_holding_amount: Uint128::new(50000),
                bridging_fee: Uint128::zero(),
                transfer_rate: None,
            },
        ];

        // Registering a token with an invalid issuer should fail.
        let issuer_error = wasm
            .execute::<ExecuteMsg>(
                &contract_addr,
                &ExecuteMsg::RegisterXRPLToken {
                    issuer: "not_valid_issuer".to_string(),
                    currency: test_tokens[0].currency.clone(),
                    sending_precision: test_tokens[0].sending_precision.clone(),
                    max_holding_amount: test_tokens[0].max_holding_amount.clone(),
                    bridging_fee: test_tokens[0].bridging_fee,
                    transfer_rate: test_tokens[0].transfer_rate,
                },
                &query_issue_fee(&asset_ft),
                &signer,
            )
            .unwrap_err();

        assert!(issuer_error
            .to_string()
            .contains(ContractError::InvalidXRPLIssuer {}.to_string().as_str()));

        // Registering a token with an invalid precision should fail.
        let issuer_error = wasm
            .execute::<ExecuteMsg>(
                &contract_addr,
                &ExecuteMsg::RegisterXRPLToken {
                    issuer: test_tokens[0].issuer.clone(),
                    currency: test_tokens[0].currency.clone(),
                    sending_precision: -16,
                    max_holding_amount: test_tokens[0].max_holding_amount.clone(),
                    bridging_fee: test_tokens[0].bridging_fee,
                    transfer_rate: test_tokens[0].transfer_rate,
                },
                &query_issue_fee(&asset_ft),
                &signer,
            )
            .unwrap_err();

        assert!(issuer_error.to_string().contains(
            ContractError::InvalidSendingPrecision {}
                .to_string()
                .as_str()
        ));

        // Registering a token with an invalid precision should fail.
        let issuer_error = wasm
            .execute::<ExecuteMsg>(
                &contract_addr,
                &ExecuteMsg::RegisterXRPLToken {
                    issuer: test_tokens[0].issuer.clone(),
                    currency: test_tokens[0].currency.clone(),
                    sending_precision: 16,
                    max_holding_amount: test_tokens[0].max_holding_amount.clone(),
                    bridging_fee: test_tokens[0].bridging_fee,
                    transfer_rate: test_tokens[0].transfer_rate,
                },
                &query_issue_fee(&asset_ft),
                &signer,
            )
            .unwrap_err();

        assert!(issuer_error.to_string().contains(
            ContractError::InvalidSendingPrecision {}
                .to_string()
                .as_str()
        ));

        // Registering a token with a valid issuer but invalid currency should fail.
        let currency_error = wasm
            .execute::<ExecuteMsg>(
                &contract_addr,
                &ExecuteMsg::RegisterXRPLToken {
                    issuer: test_tokens[1].issuer.clone(),
                    currency: "invalid_currency".to_string(),
                    sending_precision: test_tokens[1].sending_precision.clone(),
                    max_holding_amount: test_tokens[1].max_holding_amount.clone(),
                    bridging_fee: test_tokens[1].bridging_fee,
                    transfer_rate: test_tokens[0].transfer_rate,
                },
                &query_issue_fee(&asset_ft),
                &signer,
            )
            .unwrap_err();

        assert!(currency_error
            .to_string()
            .contains(ContractError::InvalidXRPLCurrency {}.to_string().as_str()));

        // Registering a token with an invalid hexadecimal currency (not uppercase) should fail
        let currency_error = wasm
            .execute::<ExecuteMsg>(
                &contract_addr,
                &ExecuteMsg::RegisterXRPLToken {
                    issuer: test_tokens[1].issuer.clone(),
                    currency: "015841551A748AD2C1f76FF6ECB0CCCD00000000".to_string(),
                    sending_precision: test_tokens[1].sending_precision.clone(),
                    max_holding_amount: test_tokens[1].max_holding_amount.clone(),
                    bridging_fee: test_tokens[1].bridging_fee,
                    transfer_rate: test_tokens[0].transfer_rate,
                },
                &query_issue_fee(&asset_ft),
                &signer,
            )
            .unwrap_err();

        assert!(currency_error
            .to_string()
            .contains(ContractError::InvalidXRPLCurrency {}.to_string().as_str()));

        // Registering a token with an "XRP" as currency should fail
        let currency_error = wasm
            .execute::<ExecuteMsg>(
                &contract_addr,
                &ExecuteMsg::RegisterXRPLToken {
                    issuer: test_tokens[1].issuer.clone(),
                    currency: "XRP".to_string(),
                    sending_precision: test_tokens[1].sending_precision.clone(),
                    max_holding_amount: test_tokens[1].max_holding_amount.clone(),
                    bridging_fee: test_tokens[1].bridging_fee,
                    transfer_rate: test_tokens[0].transfer_rate,
                },
                &query_issue_fee(&asset_ft),
                &signer,
            )
            .unwrap_err();

        assert!(currency_error
            .to_string()
            .contains(ContractError::InvalidXRPLCurrency {}.to_string().as_str()));

        // Registering a token with an invalid transfer_rate should fail.
        let transfer_rate_error = wasm
            .execute::<ExecuteMsg>(
                &contract_addr,
                &ExecuteMsg::RegisterXRPLToken {
                    issuer: test_tokens[1].issuer.clone(),
                    currency: test_tokens[1].currency.clone(),
                    sending_precision: test_tokens[1].sending_precision.clone(),
                    max_holding_amount: test_tokens[1].max_holding_amount.clone(),
                    bridging_fee: test_tokens[1].bridging_fee,
                    transfer_rate: Some(Uint128::new(2000000001)),
                },
                &query_issue_fee(&asset_ft),
                &signer,
            )
            .unwrap_err();

        assert!(transfer_rate_error
            .to_string()
            .contains(ContractError::InvalidTransferRate {}.to_string().as_str()));

        // Register token with incorrect fee (too much), should fail
        let register_error = wasm
            .execute::<ExecuteMsg>(
                &contract_addr,
                &ExecuteMsg::RegisterXRPLToken {
                    issuer: test_tokens[0].issuer.clone(),
                    currency: test_tokens[0].currency.clone(),
                    sending_precision: test_tokens[0].sending_precision.clone(),
                    max_holding_amount: test_tokens[0].max_holding_amount.clone(),
                    bridging_fee: test_tokens[0].bridging_fee,
                    transfer_rate: test_tokens[0].transfer_rate,
                },
                &coins(20_000_000, FEE_DENOM),
                &signer,
            )
            .unwrap_err();

        assert!(register_error
            .to_string()
            .contains(ContractError::InvalidFundsAmount {}.to_string().as_str()));

        // Registering a token without having tickets for the TrustSet operation should fail
        let available_tickets_error = wasm
            .execute::<ExecuteMsg>(
                &contract_addr,
                &ExecuteMsg::RegisterXRPLToken {
                    issuer: test_tokens[0].issuer.clone(),
                    currency: test_tokens[0].currency.clone(),
                    sending_precision: test_tokens[0].sending_precision,
                    max_holding_amount: test_tokens[0].max_holding_amount,
                    bridging_fee: test_tokens[0].bridging_fee,
                    transfer_rate: test_tokens[0].transfer_rate,
                },
                &query_issue_fee(&asset_ft),
                &signer,
            )
            .unwrap_err();

        assert!(available_tickets_error
            .to_string()
            .contains(ContractError::NoAvailableTickets {}.to_string().as_str()));

        // Register two tokens correctly
        // Set up enough tickets first to allow registering tokens.
        wasm.execute::<ExecuteMsg>(
            &contract_addr,
            &ExecuteMsg::RecoverTickets {
                account_sequence: 1,
                number_of_tickets: Some(3),
            },
            &vec![],
            &signer,
        )
        .unwrap();

        wasm.execute::<ExecuteMsg>(
            &contract_addr,
            &ExecuteMsg::SaveEvidence {
                evidence: Evidence::XRPLTransactionResult {
                    tx_hash: Some(generate_hash()),
                    account_sequence: Some(1),
                    ticket_sequence: None,
                    transaction_result: TransactionResult::Accepted,
                    operation_result: OperationResult::TicketsAllocation {
                        tickets: Some((1..4).collect()),
                    },
                },
            },
            &vec![],
            &signer,
        )
        .unwrap();

        for token in test_tokens.clone() {
            wasm.execute::<ExecuteMsg>(
                &contract_addr,
                &ExecuteMsg::RegisterXRPLToken {
                    issuer: token.issuer,
                    currency: token.currency,
                    sending_precision: token.sending_precision,
                    max_holding_amount: token.max_holding_amount,
                    bridging_fee: token.bridging_fee,
                    transfer_rate: token.transfer_rate,
                },
                &query_issue_fee(&asset_ft),
                &signer,
            )
            .unwrap();
        }

        // Trying to register another token would fail because there is only 1 ticket left and that one is reserved
        let extra_token = XRPLToken {
            issuer: generate_xrpl_address(), // Valid issuer
            currency: "USD".to_string(),     // Valid standard currency code
            sending_precision: -15,
            max_holding_amount: Uint128::new(100),
            bridging_fee: Uint128::zero(),
            transfer_rate: None,
        };

        let last_ticket_error = wasm
            .execute::<ExecuteMsg>(
                &contract_addr,
                &ExecuteMsg::RegisterXRPLToken {
                    issuer: extra_token.issuer,
                    currency: extra_token.currency,
                    sending_precision: extra_token.sending_precision,
                    max_holding_amount: extra_token.max_holding_amount,
                    bridging_fee: extra_token.bridging_fee,
                    transfer_rate: extra_token.transfer_rate,
                },
                &query_issue_fee(&asset_ft),
                &signer,
            )
            .unwrap_err();

        assert!(last_ticket_error
            .to_string()
            .contains(ContractError::LastTicketReserved {}.to_string().as_str()));

        // Check tokens are in the bank module
        let asset_ft = AssetFT::new(&app);
        let query_response = asset_ft
            .query_tokens(&QueryTokensRequest {
                pagination: None,
                issuer: contract_addr.clone(),
            })
            .unwrap();

        assert_eq!(query_response.tokens.len(), 3);
        assert!(query_response.tokens[1]
            .denom
            .starts_with(XRPL_DENOM_PREFIX),);
        assert!(query_response.tokens[2]
            .denom
            .starts_with(XRPL_DENOM_PREFIX),);

        // Register 1 token with same issuer+currency, should fail
        let register_error = wasm
            .execute::<ExecuteMsg>(
                &contract_addr,
                &ExecuteMsg::RegisterXRPLToken {
                    issuer: test_tokens[0].issuer.clone(),
                    currency: test_tokens[0].currency.clone(),
                    sending_precision: test_tokens[0].sending_precision.clone(),
                    max_holding_amount: test_tokens[0].max_holding_amount.clone(),
                    bridging_fee: test_tokens[0].bridging_fee,
                    transfer_rate: test_tokens[0].transfer_rate,
                },
                &query_issue_fee(&asset_ft),
                &signer,
            )
            .unwrap_err();

        assert!(register_error.to_string().contains(
            ContractError::XRPLTokenAlreadyRegistered {
                issuer: test_tokens[0].issuer.clone(),
                currency: test_tokens[0].currency.clone()
            }
            .to_string()
            .as_str()
        ));

        // Query all tokens
        let query_xrpl_tokens = wasm
            .query::<QueryMsg, XRPLTokensResponse>(
                &contract_addr,
                &QueryMsg::XRPLTokens {
                    offset: None,
                    limit: None,
                },
            )
            .unwrap();
        assert_eq!(query_xrpl_tokens.tokens.len(), 3);

        // Query all tokens with limit
        let query_xrpl_tokens = wasm
            .query::<QueryMsg, XRPLTokensResponse>(
                &contract_addr,
                &QueryMsg::XRPLTokens {
                    offset: None,
                    limit: Some(1),
                },
            )
            .unwrap();
        assert_eq!(query_xrpl_tokens.tokens.len(), 1);

        // Query all tokens with pagination
        let query_xrpl_tokens = wasm
            .query::<QueryMsg, XRPLTokensResponse>(
                &contract_addr,
                &QueryMsg::XRPLTokens {
                    offset: Some(1),
                    limit: Some(2),
                },
            )
            .unwrap();
        assert_eq!(query_xrpl_tokens.tokens.len(), 2);
    }

    #[test]
    fn send_xrpl_originated_tokens_from_xrpl_to_coreum() {
        let app = CoreumTestApp::new();
        let accounts_number = 4;
        let accounts = app
            .init_accounts(&coins(100_000_000_000, FEE_DENOM), accounts_number)
            .unwrap();

        let signer = accounts.get((accounts_number - 1) as usize).unwrap();
        let receiver = accounts.get((accounts_number - 2) as usize).unwrap();
        let xrpl_addresses = vec![generate_xrpl_address(), generate_xrpl_address()];

        let xrpl_pub_keys = vec![generate_xrpl_pub_key(), generate_xrpl_pub_key()];

        let mut relayer_accounts = vec![];
        let mut relayers = vec![];

        for i in 0..accounts_number - 2 {
            relayer_accounts.push(accounts.get(i as usize).unwrap());
            relayers.push(Relayer {
                coreum_address: Addr::unchecked(accounts.get(i as usize).unwrap().address()),
                xrpl_address: xrpl_addresses[i as usize].to_string(),
                xrpl_pub_key: xrpl_pub_keys[i as usize].to_string(),
            });
        }

        let wasm = Wasm::new(&app);
        let asset_ft = AssetFT::new(&app);

        // Test with 1 relayer and 1 evidence threshold first
        let contract_addr = store_and_instantiate(
            &wasm,
            signer,
            Addr::unchecked(signer.address()),
            vec![relayers[0].clone()],
            1,
            2,
            Uint128::new(TRUST_SET_LIMIT_AMOUNT),
            query_issue_fee(&asset_ft),
            generate_xrpl_address(),
        );

        let test_token = XRPLToken {
            issuer: generate_xrpl_address(),
            currency: "USD".to_string(),
            sending_precision: 15,
            max_holding_amount: Uint128::new(50000),
            bridging_fee: Uint128::zero(),
            transfer_rate: None,
        };

        // Set up enough tickets first to allow registering tokens.
        wasm.execute::<ExecuteMsg>(
            &contract_addr,
            &ExecuteMsg::RecoverTickets {
                account_sequence: 1,
                number_of_tickets: Some(3),
            },
            &vec![],
            &signer,
        )
        .unwrap();

        wasm.execute::<ExecuteMsg>(
            &contract_addr,
            &ExecuteMsg::SaveEvidence {
                evidence: Evidence::XRPLTransactionResult {
                    tx_hash: Some(generate_hash()),
                    account_sequence: Some(1),
                    ticket_sequence: None,
                    transaction_result: TransactionResult::Accepted,
                    operation_result: OperationResult::TicketsAllocation {
                        tickets: Some((1..4).collect()),
                    },
                },
            },
            &vec![],
            &relayer_accounts[0],
        )
        .unwrap();

        wasm.execute::<ExecuteMsg>(
            &contract_addr,
            &ExecuteMsg::RegisterXRPLToken {
                issuer: test_token.issuer.clone(),
                currency: test_token.currency.clone(),
                sending_precision: test_token.sending_precision.clone(),
                max_holding_amount: test_token.max_holding_amount.clone(),
                bridging_fee: test_token.bridging_fee,
                transfer_rate: test_token.transfer_rate,
            },
            &query_issue_fee(&asset_ft),
            signer,
        )
        .unwrap();

        let query_xrpl_tokens = wasm
            .query::<QueryMsg, XRPLTokensResponse>(
                &contract_addr,
                &QueryMsg::XRPLTokens {
                    offset: None,
                    limit: None,
                },
            )
            .unwrap();

        let denom = query_xrpl_tokens
            .tokens
            .iter()
            .find(|t| t.issuer == test_token.issuer && t.currency == test_token.currency)
            .unwrap()
            .coreum_denom
            .clone();

        let hash = generate_hash();
        let amount = Uint128::new(100);

        // Bridging with 1 relayer before activating the token should return an error
        let not_active_error = wasm
            .execute::<ExecuteMsg>(
                &contract_addr,
                &ExecuteMsg::SaveEvidence {
                    evidence: Evidence::XRPLToCoreumTransfer {
                        tx_hash: hash.clone(),
                        issuer: test_token.issuer.clone(),
                        currency: test_token.currency.clone(),
                        amount: amount.clone(),
                        recipient: Addr::unchecked(receiver.address()),
                    },
                },
                &[],
                relayer_accounts[0],
            )
            .unwrap_err();

        assert!(not_active_error
            .to_string()
            .contains(ContractError::TokenNotEnabled {}.to_string().as_str()));

        // Activate the token
        let query_pending_operations = wasm
            .query::<QueryMsg, PendingOperationsResponse>(
                &contract_addr,
                &QueryMsg::PendingOperations {},
            )
            .unwrap();

        assert_eq!(query_pending_operations.operations.len(), 1);

        wasm.execute::<ExecuteMsg>(
            &contract_addr,
            &ExecuteMsg::SaveEvidence {
                evidence: Evidence::XRPLTransactionResult {
                    tx_hash: Some(generate_hash()),
                    account_sequence: None,
                    ticket_sequence: query_pending_operations.operations[0].ticket_sequence,
                    transaction_result: TransactionResult::Accepted,
                    operation_result: OperationResult::TrustSet {
                        issuer: test_token.issuer.clone(),
                        currency: test_token.currency.clone(),
                    },
                },
            },
            &[],
            &relayer_accounts[0],
        )
        .unwrap();

        // Bridge with 1 relayer should immediately mint and send to the receiver address
        wasm.execute::<ExecuteMsg>(
            &contract_addr,
            &ExecuteMsg::SaveEvidence {
                evidence: Evidence::XRPLToCoreumTransfer {
                    tx_hash: hash.clone(),
                    issuer: test_token.issuer.clone(),
                    currency: test_token.currency.clone(),
                    amount: amount.clone(),
                    recipient: Addr::unchecked(receiver.address()),
                },
            },
            &[],
            relayer_accounts[0],
        )
        .unwrap();

        let request_balance = asset_ft
            .query_balance(&QueryBalanceRequest {
                account: receiver.address(),
                denom: denom.clone(),
            })
            .unwrap();

        assert_eq!(request_balance.balance, amount.to_string());

        // Test with more than 1 relayer
        let contract_addr = store_and_instantiate(
            &wasm,
            signer,
            Addr::unchecked(signer.address()),
            vec![relayers[0].clone(), relayers[1].clone()],
            2,
            2,
            Uint128::new(TRUST_SET_LIMIT_AMOUNT),
            query_issue_fee(&asset_ft),
            generate_xrpl_address(),
        );

        // Set up enough tickets first to allow registering tokens.
        wasm.execute::<ExecuteMsg>(
            &contract_addr,
            &ExecuteMsg::RecoverTickets {
                account_sequence: 1,
                number_of_tickets: Some(3),
            },
            &vec![],
            &signer,
        )
        .unwrap();

        let hash2 = generate_hash();
        wasm.execute::<ExecuteMsg>(
            &contract_addr,
            &ExecuteMsg::SaveEvidence {
                evidence: Evidence::XRPLTransactionResult {
                    tx_hash: Some(hash2.clone()),
                    account_sequence: Some(1),
                    ticket_sequence: None,
                    transaction_result: TransactionResult::Accepted,
                    operation_result: OperationResult::TicketsAllocation {
                        tickets: Some((1..4).collect()),
                    },
                },
            },
            &vec![],
            &relayer_accounts[0],
        )
        .unwrap();

        wasm.execute::<ExecuteMsg>(
            &contract_addr,
            &ExecuteMsg::SaveEvidence {
                evidence: Evidence::XRPLTransactionResult {
                    tx_hash: Some(hash2),
                    account_sequence: Some(1),
                    ticket_sequence: None,
                    transaction_result: TransactionResult::Accepted,
                    operation_result: OperationResult::TicketsAllocation {
                        tickets: Some((1..4).collect()),
                    },
                },
            },
            &vec![],
            &relayer_accounts[1],
        )
        .unwrap();

        // Register a token
        wasm.execute::<ExecuteMsg>(
            &contract_addr,
            &ExecuteMsg::RegisterXRPLToken {
                issuer: test_token.issuer.clone(),
                currency: test_token.currency.clone(),
                sending_precision: test_token.sending_precision,
                max_holding_amount: test_token.max_holding_amount,
                bridging_fee: test_token.bridging_fee,
                transfer_rate: test_token.transfer_rate,
            },
            &query_issue_fee(&asset_ft),
            signer,
        )
        .unwrap();

        // Activate the token
        let query_pending_operations = wasm
            .query::<QueryMsg, PendingOperationsResponse>(
                &contract_addr,
                &QueryMsg::PendingOperations {},
            )
            .unwrap();

        let tx_hash = generate_hash();
        wasm.execute::<ExecuteMsg>(
            &contract_addr,
            &ExecuteMsg::SaveEvidence {
                evidence: Evidence::XRPLTransactionResult {
                    tx_hash: Some(tx_hash.clone()),
                    account_sequence: None,
                    ticket_sequence: query_pending_operations.operations[0].ticket_sequence,
                    transaction_result: TransactionResult::Accepted,
                    operation_result: OperationResult::TrustSet {
                        issuer: test_token.issuer.clone(),
                        currency: test_token.currency.clone(),
                    },
                },
            },
            &[],
            &relayer_accounts[0],
        )
        .unwrap();

        wasm.execute::<ExecuteMsg>(
            &contract_addr,
            &ExecuteMsg::SaveEvidence {
                evidence: Evidence::XRPLTransactionResult {
                    tx_hash: Some(tx_hash),
                    account_sequence: None,
                    ticket_sequence: query_pending_operations.operations[0].ticket_sequence,
                    transaction_result: TransactionResult::Accepted,
                    operation_result: OperationResult::TrustSet {
                        issuer: test_token.issuer.clone(),
                        currency: test_token.currency.clone(),
                    },
                },
            },
            &[],
            &relayer_accounts[1],
        )
        .unwrap();

        let query_xrpl_tokens = wasm
            .query::<QueryMsg, XRPLTokensResponse>(
                &contract_addr,
                &QueryMsg::XRPLTokens {
                    offset: None,
                    limit: None,
                },
            )
            .unwrap();

        let denom = query_xrpl_tokens
            .tokens
            .iter()
            .find(|t| t.issuer == test_token.issuer && t.currency == test_token.currency)
            .unwrap()
            .coreum_denom
            .clone();

        // Trying to send from an address that is not a relayer should fail
        let relayer_error = wasm
            .execute::<ExecuteMsg>(
                &contract_addr,
                &ExecuteMsg::SaveEvidence {
                    evidence: Evidence::XRPLToCoreumTransfer {
                        tx_hash: hash.clone(),
                        issuer: test_token.issuer.clone(),
                        currency: test_token.currency.clone(),
                        amount: amount.clone(),
                        recipient: Addr::unchecked(receiver.address()),
                    },
                },
                &[],
                signer,
            )
            .unwrap_err();

        assert!(relayer_error
            .to_string()
            .contains(ContractError::UnauthorizedSender {}.to_string().as_str()));

        // Trying to send a token that is not previously registered should also fail
        let relayer_error = wasm
            .execute::<ExecuteMsg>(
                &contract_addr,
                &ExecuteMsg::SaveEvidence {
                    evidence: Evidence::XRPLToCoreumTransfer {
                        tx_hash: hash.clone(),
                        issuer: "not_registered".to_string(),
                        currency: "not_registered".to_string(),
                        amount: amount.clone(),
                        recipient: Addr::unchecked(receiver.address()),
                    },
                },
                &[],
                relayer_accounts[0],
            )
            .unwrap_err();

        assert!(relayer_error
            .to_string()
            .contains(ContractError::TokenNotRegistered {}.to_string().as_str()));

        // Trying to send invalid evidence should fail
        let relayer_error = wasm
            .execute::<ExecuteMsg>(
                &contract_addr,
                &ExecuteMsg::SaveEvidence {
                    evidence: Evidence::XRPLToCoreumTransfer {
                        tx_hash: hash.clone(),
                        issuer: test_token.issuer.clone(),
                        currency: test_token.currency.clone(),
                        amount: Uint128::new(0),
                        recipient: Addr::unchecked(receiver.address()),
                    },
                },
                &[],
                relayer_accounts[0],
            )
            .unwrap_err();

        assert!(relayer_error
            .to_string()
            .contains(ContractError::InvalidAmount {}.to_string().as_str()));

        // First relayer to execute should not trigger a mint and send
        wasm.execute::<ExecuteMsg>(
            &contract_addr,
            &ExecuteMsg::SaveEvidence {
                evidence: Evidence::XRPLToCoreumTransfer {
                    tx_hash: hash.clone(),
                    issuer: test_token.issuer.clone(),
                    currency: test_token.currency.clone(),
                    amount: amount.clone(),
                    recipient: Addr::unchecked(receiver.address()),
                },
            },
            &[],
            relayer_accounts[0],
        )
        .unwrap();

        // Balance should be 0
        let request_balance = asset_ft
            .query_balance(&QueryBalanceRequest {
                account: receiver.address(),
                denom: denom.clone(),
            })
            .unwrap();

        assert_eq!(request_balance.balance, "0".to_string());

        // Relaying again from same relayer should trigger an error
        let relayer_error = wasm
            .execute::<ExecuteMsg>(
                &contract_addr,
                &ExecuteMsg::SaveEvidence {
                    evidence: Evidence::XRPLToCoreumTransfer {
                        tx_hash: hash.clone(),
                        issuer: test_token.issuer.clone(),
                        currency: test_token.currency.clone(),
                        amount: amount.clone(),
                        recipient: Addr::unchecked(receiver.address()),
                    },
                },
                &[],
                relayer_accounts[0],
            )
            .unwrap_err();

        assert!(relayer_error.to_string().contains(
            ContractError::EvidenceAlreadyProvided {}
                .to_string()
                .as_str()
        ));

        // Second relayer to execute should trigger a mint and send
        wasm.execute::<ExecuteMsg>(
            &contract_addr,
            &ExecuteMsg::SaveEvidence {
                evidence: Evidence::XRPLToCoreumTransfer {
                    tx_hash: hash.clone(),
                    issuer: test_token.issuer.clone(),
                    currency: test_token.currency.clone(),
                    amount: amount.clone(),
                    recipient: Addr::unchecked(receiver.address()),
                },
            },
            &[],
            relayer_accounts[1],
        )
        .unwrap();

        // Balance should be 0
        let request_balance = asset_ft
            .query_balance(&QueryBalanceRequest {
                account: receiver.address(),
                denom: denom.clone(),
            })
            .unwrap();

        assert_eq!(request_balance.balance, amount.to_string());

        // Trying to relay again will trigger an error because operation is already executed
        let relayer_error = wasm
            .execute::<ExecuteMsg>(
                &contract_addr,
                &ExecuteMsg::SaveEvidence {
                    evidence: Evidence::XRPLToCoreumTransfer {
                        tx_hash: hash.clone(),
                        issuer: test_token.issuer.clone(),
                        currency: test_token.currency.clone(),
                        amount: amount.clone(),
                        recipient: Addr::unchecked(receiver.address()),
                    },
                },
                &[],
                relayer_accounts[1],
            )
            .unwrap_err();

        assert!(relayer_error.to_string().contains(
            ContractError::OperationAlreadyExecuted {}
                .to_string()
                .as_str()
        ));

        let new_amount = Uint128::new(150);
        // Trying to relay a different operation with same hash will trigger an error
        let relayer_error = wasm
            .execute::<ExecuteMsg>(
                &contract_addr,
                &ExecuteMsg::SaveEvidence {
                    evidence: Evidence::XRPLToCoreumTransfer {
                        tx_hash: hash.clone(),
                        issuer: test_token.issuer.clone(),
                        currency: test_token.currency.clone(),
                        amount: new_amount.clone(),
                        recipient: Addr::unchecked(receiver.address()),
                    },
                },
                &[],
                relayer_accounts[0],
            )
            .unwrap_err();

        assert!(relayer_error.to_string().contains(
            ContractError::OperationAlreadyExecuted {}
                .to_string()
                .as_str()
        ));
    }

    #[test]
    fn send_coreum_originated_tokens_from_xrpl_to_coreum() {
        let app = CoreumTestApp::new();
        let accounts_number = 3;
        let accounts = app
            .init_accounts(&coins(100_000_000_000, FEE_DENOM), accounts_number)
            .unwrap();

        let signer = accounts.get(0).unwrap();
        let sender = accounts.get(1).unwrap();
        let relayer_account = accounts.get(2).unwrap();
        let relayer = Relayer {
            coreum_address: Addr::unchecked(relayer_account.address()),
            xrpl_address: generate_xrpl_address(),
            xrpl_pub_key: generate_xrpl_pub_key(),
        };

        let xrpl_receiver_address = generate_xrpl_address();
        let bridge_xrpl_address = generate_xrpl_address();

        let wasm = Wasm::new(&app);
        let asset_ft = AssetFT::new(&app);

        let contract_addr = store_and_instantiate(
            &wasm,
            signer,
            Addr::unchecked(signer.address()),
            vec![relayer.clone()],
            1,
            9,
            Uint128::new(TRUST_SET_LIMIT_AMOUNT),
            query_issue_fee(&asset_ft),
            bridge_xrpl_address.to_owned(),
        );

        // Add enough tickets for all our test operations

        wasm.execute::<ExecuteMsg>(
            &contract_addr,
            &ExecuteMsg::RecoverTickets {
                account_sequence: 1,
                number_of_tickets: Some(10),
            },
            &vec![],
            &signer,
        )
        .unwrap();

        wasm.execute::<ExecuteMsg>(
            &contract_addr,
            &ExecuteMsg::SaveEvidence {
                evidence: Evidence::XRPLTransactionResult {
                    tx_hash: Some(generate_hash()),
                    account_sequence: Some(1),
                    ticket_sequence: None,
                    transaction_result: TransactionResult::Accepted,
                    operation_result: OperationResult::TicketsAllocation {
                        tickets: Some((1..11).collect()),
                    },
                },
            },
            &vec![],
            relayer_account,
        )
        .unwrap();

        // Let's issue a token where decimals are less than an XRPL token decimals to the sender and register it.
        let asset_ft = AssetFT::new(&app);
        let symbol = "TEST".to_string();
        let subunit = "utest".to_string();
        let decimals = 6;
        let initial_amount = Uint128::new(100000000);
        asset_ft
            .issue(
                MsgIssue {
                    issuer: signer.address(),
                    symbol,
                    subunit: subunit.to_owned(),
                    precision: decimals,
                    initial_amount: initial_amount.to_string(),
                    description: "description".to_string(),
                    features: vec![MINTING as i32, FREEZING as i32],
                    burn_rate: "0".to_string(),
                    send_commission_rate: "0".to_string(),
                    uri: "uri".to_string(),
                    uri_hash: "uri_hash".to_string(),
                },
                &signer,
            )
            .unwrap();

        let denom = format!("{}-{}", subunit, signer.address()).to_lowercase();

        // Send all initial amount tokens to the sender so that we can correctly test freezing without sending to the issuer
        let bank = Bank::new(&app);
        bank.send(
            MsgSend {
                from_address: signer.address(),
                to_address: sender.address(),
                amount: vec![BaseCoin {
                    amount: initial_amount.to_string(),
                    denom: denom.to_string(),
                }],
            },
            &signer,
        )
        .unwrap();

        wasm.execute::<ExecuteMsg>(
            &contract_addr,
            &ExecuteMsg::RegisterCoreumToken {
                denom: denom.to_owned(),
                decimals,
                sending_precision: 5,
                max_holding_amount: Uint128::new(10000000),
                bridging_fee: Uint128::zero(),
            },
            &vec![],
            &signer,
        )
        .unwrap();

        // It should truncate 1 because sending precision is 5
        let amount_to_send = Uint128::new(1000001);

        // Try to bridge the token to the xrpl receiver address so that we can send it back.
        wasm.execute::<ExecuteMsg>(
            &contract_addr,
            &ExecuteMsg::SendToXRPL {
                recipient: xrpl_receiver_address.to_owned(),
            },
            &coins(amount_to_send.u128(), denom.to_owned()),
            &sender,
        )
        .unwrap();

        // Check balance of sender and contract
        let request_balance = asset_ft
            .query_balance(&QueryBalanceRequest {
                account: sender.address(),
                denom: denom.clone(),
            })
            .unwrap();

        assert_eq!(
            request_balance.balance,
            initial_amount
                .checked_sub(amount_to_send)
                .unwrap()
                .to_string()
        );

        let request_balance = asset_ft
            .query_balance(&QueryBalanceRequest {
                account: contract_addr.to_owned(),
                denom: denom.clone(),
            })
            .unwrap();

        assert_eq!(request_balance.balance, amount_to_send.to_string());

        // Get the token information
        let query_coreum_tokens = wasm
            .query::<QueryMsg, CoreumTokensResponse>(
                &contract_addr,
                &QueryMsg::CoreumTokens {
                    offset: None,
                    limit: None,
                },
            )
            .unwrap();

        let coreum_originated_token = query_coreum_tokens
            .tokens
            .iter()
            .find(|t| t.denom == denom)
            .unwrap();

        // Confirm the operation to remove it from pending operations.
        let query_pending_operations = wasm
            .query::<QueryMsg, PendingOperationsResponse>(
                &contract_addr,
                &QueryMsg::PendingOperations {},
            )
            .unwrap();

        let amount_truncated_and_converted = Uint128::new(1000000000000000); // 100001 -> truncate -> 100000 -> convert -> 1e15
        assert_eq!(query_pending_operations.operations.len(), 1);
        assert_eq!(
            query_pending_operations.operations[0].operation_type,
            OperationType::CoreumToXRPLTransfer {
                issuer: bridge_xrpl_address.to_owned(),
                currency: coreum_originated_token.xrpl_currency.to_owned(),
                amount: amount_truncated_and_converted,
                transfer_fee: Uint128::zero(),
                sender: Addr::unchecked(sender.address()),
                recipient: xrpl_receiver_address.to_owned(),
            }
        );

        // Reject the operation, therefore the tokens should be stored in the pending refunds (except for truncated amount).
        wasm.execute::<ExecuteMsg>(
            &contract_addr,
            &ExecuteMsg::SaveEvidence {
                evidence: Evidence::XRPLTransactionResult {
                    tx_hash: Some(generate_hash()),
                    account_sequence: query_pending_operations.operations[0].account_sequence,
                    ticket_sequence: query_pending_operations.operations[0].ticket_sequence,
                    transaction_result: TransactionResult::Rejected,
                    operation_result: OperationResult::CoreumToXRPLTransfer {},
                },
            },
            &vec![],
            relayer_account,
        )
        .unwrap();

        // Truncated amount and amount to be refunded will stay in the contract until relayers and users to be refunded claim
        let request_balance = asset_ft
            .query_balance(&QueryBalanceRequest {
                account: contract_addr.to_owned(),
                denom: denom.to_owned(),
            })
            .unwrap();
        assert_eq!(request_balance.balance, amount_to_send.to_string());

        // If we try to query pending refunds for any address that has no pending refunds, it should return an empty array
        let query_pending_refunds = wasm
            .query::<QueryMsg, PendingRefundsResponse>(
                &contract_addr,
                &QueryMsg::PendingRefunds {
                    address: Addr::unchecked("any_address"),
                    offset: None,
                    limit: None,
                },
            )
            .unwrap();

        assert_eq!(query_pending_refunds.pending_refunds, vec![]);

        // Let's verify the pending refunds and try to claim them
        let query_pending_refunds = wasm
            .query::<QueryMsg, PendingRefundsResponse>(
                &contract_addr,
                &QueryMsg::PendingRefunds {
                    address: Addr::unchecked(sender.address()),
                    offset: None,
                    limit: None,
                },
            )
            .unwrap();

        assert_eq!(query_pending_refunds.pending_refunds.len(), 1);
        // Truncated amount (1) is not refundable
        assert_eq!(
            query_pending_refunds.pending_refunds[0].coin,
            coin(
                amount_to_send.checked_sub(Uint128::one()).unwrap().u128(),
                denom.to_owned()
            )
        );

        // Trying to claim a refund with an invalid pending refund operation id should fail
        let claim_error = wasm
            .execute::<ExecuteMsg>(
                &contract_addr,
                &ExecuteMsg::ClaimRefund {
                    pending_refund_id: "random_id".to_string(),
                },
                &[],
                &sender,
            )
            .unwrap_err();

        assert!(claim_error
            .to_string()
            .contains(ContractError::PendingRefundNotFound {}.to_string().as_str()));

        // Try to claim a pending refund with a valid pending refund operation id but not as a different user, should also fail
        wasm.execute::<ExecuteMsg>(
            &contract_addr,
            &ExecuteMsg::ClaimRefund {
                pending_refund_id: query_pending_refunds.pending_refunds[0].id.to_owned(),
            },
            &[],
            &signer,
        )
        .unwrap_err();

        // Let's freeze the token to verify that claiming will fail
        asset_ft
            .freeze(
                MsgFreeze {
                    sender: signer.address(),
                    account: contract_addr.to_owned(),
                    coin: Some(BaseCoin {
                        denom: denom.to_owned(),
                        amount: "100000".to_string(),
                    }),
                },
                &signer,
            )
            .unwrap();

        // Can't claim because token is frozen
        wasm.execute::<ExecuteMsg>(
            &contract_addr,
            &ExecuteMsg::ClaimRefund {
                pending_refund_id: query_pending_refunds.pending_refunds[0].id.to_owned(),
            },
            &[],
            &sender,
        )
        .unwrap_err();

        // Let's unfreeze token so we can claim
        asset_ft
            .unfreeze(
                MsgUnfreeze {
                    sender: signer.address(),
                    account: contract_addr.to_owned(),
                    coin: Some(BaseCoin {
                        denom: denom.to_owned(),
                        amount: "100000".to_string(),
                    }),
                },
                &signer,
            )
            .unwrap();

        // Let's claim our pending refund
        wasm.execute::<ExecuteMsg>(
            &contract_addr,
            &ExecuteMsg::ClaimRefund {
                pending_refund_id: query_pending_refunds.pending_refunds[0].id.to_owned(),
            },
            &[],
            &sender,
        )
        .unwrap();

        // Verify balance of sender (to check it was correctly refunded) and verify that the amount refunded was removed from pending refunds
        let request_balance = asset_ft
            .query_balance(&QueryBalanceRequest {
                account: sender.address(),
                denom: denom.clone(),
            })
            .unwrap();

        assert_eq!(
            request_balance.balance,
            initial_amount
                .checked_sub(Uint128::one()) // truncated amount
                .unwrap()
                .to_string()
        );

        let query_pending_refunds = wasm
            .query::<QueryMsg, PendingRefundsResponse>(
                &contract_addr,
                &QueryMsg::PendingRefunds {
                    address: Addr::unchecked(sender.address()),
                    offset: None,
                    limit: None,
                },
            )
            .unwrap();

        // We verify our pending refund operation was removed from the pending refunds
        assert!(query_pending_refunds.pending_refunds.is_empty());

        // Try to send again
        wasm.execute::<ExecuteMsg>(
            &contract_addr,
            &ExecuteMsg::SendToXRPL {
                recipient: xrpl_receiver_address.to_owned(),
            },
            &coins(amount_to_send.u128(), denom.to_owned()),
            &sender,
        )
        .unwrap();

        let query_pending_operations = wasm
            .query::<QueryMsg, PendingOperationsResponse>(
                &contract_addr,
                &QueryMsg::PendingOperations {},
            )
            .unwrap();

        // Send successfull evidence to remove from queue (tokens should be released on XRPL to the receiver)
        wasm.execute::<ExecuteMsg>(
            &contract_addr,
            &ExecuteMsg::SaveEvidence {
                evidence: Evidence::XRPLTransactionResult {
                    tx_hash: Some(generate_hash()),
                    account_sequence: query_pending_operations.operations[0].account_sequence,
                    ticket_sequence: query_pending_operations.operations[0].ticket_sequence,
                    transaction_result: TransactionResult::Accepted,
                    operation_result: OperationResult::CoreumToXRPLTransfer {},
                },
            },
            &vec![],
            relayer_account,
        )
        .unwrap();

        let query_pending_operations = wasm
            .query::<QueryMsg, PendingOperationsResponse>(
                &contract_addr,
                &QueryMsg::PendingOperations {},
            )
            .unwrap();

        assert_eq!(query_pending_operations.operations.len(), 0);

        // Test sending the amount back from XRPL to Coreum
        // 10000000000 (1e10) is the minimum we can send back (15 - 5 (sending precision))
        let amount_to_send_back = Uint128::new(10000000000);

        // If we send the token with a different issuer (not multisig address) it should fail
        let transfer_error = wasm
            .execute::<ExecuteMsg>(
                &contract_addr,
                &ExecuteMsg::SaveEvidence {
                    evidence: Evidence::XRPLToCoreumTransfer {
                        tx_hash: generate_hash(),
                        issuer: generate_xrpl_address(),
                        currency: coreum_originated_token.xrpl_currency.to_owned(),
                        amount: amount_to_send_back.clone(),
                        recipient: Addr::unchecked(sender.address()),
                    },
                },
                &[],
                relayer_account,
            )
            .unwrap_err();

        assert!(transfer_error
            .to_string()
            .contains(ContractError::TokenNotRegistered {}.to_string().as_str()));

        // If we send the token with a different currency (one that is not the one in the registered token list) it should fail
        let transfer_error = wasm
            .execute::<ExecuteMsg>(
                &contract_addr,
                &ExecuteMsg::SaveEvidence {
                    evidence: Evidence::XRPLToCoreumTransfer {
                        tx_hash: generate_hash(),
                        issuer: bridge_xrpl_address.to_owned(),
                        currency: "invalid_currency".to_string(),
                        amount: amount_to_send_back.clone(),
                        recipient: Addr::unchecked(sender.address()),
                    },
                },
                &[],
                relayer_account,
            )
            .unwrap_err();

        assert!(transfer_error
            .to_string()
            .contains(ContractError::TokenNotRegistered {}.to_string().as_str()));

        // Sending under the minimum should fail (minimum - 1)
        let transfer_error = wasm
            .execute::<ExecuteMsg>(
                &contract_addr,
                &ExecuteMsg::SaveEvidence {
                    evidence: Evidence::XRPLToCoreumTransfer {
                        tx_hash: generate_hash(),
                        issuer: bridge_xrpl_address.to_owned(),
                        currency: coreum_originated_token.xrpl_currency.to_owned(),
                        amount: amount_to_send_back.checked_sub(Uint128::one()).unwrap(),
                        recipient: Addr::unchecked(sender.address()),
                    },
                },
                &[],
                relayer_account,
            )
            .unwrap_err();

        assert!(transfer_error.to_string().contains(
            ContractError::AmountSentIsZeroAfterTruncation {}
                .to_string()
                .as_str()
        ));

        // Sending the right evidence should move tokens from the contract to the sender's account
        wasm.execute::<ExecuteMsg>(
            &contract_addr,
            &ExecuteMsg::SaveEvidence {
                evidence: Evidence::XRPLToCoreumTransfer {
                    tx_hash: generate_hash(),
                    issuer: bridge_xrpl_address.to_owned(),
                    currency: coreum_originated_token.xrpl_currency.to_owned(),
                    amount: amount_to_send_back.clone(),
                    recipient: Addr::unchecked(sender.address()),
                },
            },
            &[],
            relayer_account,
        )
        .unwrap();

        // Check balance of sender and contract
        let request_balance = asset_ft
            .query_balance(&QueryBalanceRequest {
                account: sender.address(),
                denom: denom.clone(),
            })
            .unwrap();

        assert_eq!(
            request_balance.balance,
            initial_amount
                .checked_sub(amount_to_send) // initial amount
                .unwrap()
                .checked_sub(Uint128::one()) // amount lost during truncation of first rejection
                .unwrap()
                .checked_add(Uint128::new(10)) // Amount that we sent back (10) after conversion, the minimum
                .unwrap()
                .to_string()
        );

        let request_balance = asset_ft
            .query_balance(&QueryBalanceRequest {
                account: contract_addr.to_owned(),
                denom: denom.clone(),
            })
            .unwrap();

        assert_eq!(
            request_balance.balance,
            amount_to_send
                .checked_add(Uint128::one()) // Truncated amount staying in contract
                .unwrap()
                .checked_sub(Uint128::new(10))
                .unwrap()
                .to_string()
        );

        // Now let's issue a token where decimals are more than an XRPL token decimals to the sender and register it.
        let symbol = "TEST2".to_string();
        let subunit = "utest2".to_string();
        let decimals = 20;
        let initial_amount = Uint128::new(200000000000000000000); // 2e20
        asset_ft
            .issue(
                MsgIssue {
                    issuer: sender.address(),
                    symbol,
                    subunit: subunit.to_owned(),
                    precision: decimals,
                    initial_amount: initial_amount.to_string(),
                    description: "description".to_string(),
                    features: vec![MINTING as i32],
                    burn_rate: "0".to_string(),
                    send_commission_rate: "0".to_string(),
                    uri: "uri".to_string(),
                    uri_hash: "uri_hash".to_string(),
                },
                &sender,
            )
            .unwrap();

        let denom = format!("{}-{}", subunit, sender.address()).to_lowercase();

        wasm.execute::<ExecuteMsg>(
            &contract_addr,
            &ExecuteMsg::RegisterCoreumToken {
                denom: denom.to_owned(),
                decimals,
                sending_precision: 10,
                max_holding_amount: Uint128::new(200000000000000000000), //2e20
                bridging_fee: Uint128::zero(),
            },
            &vec![],
            &signer,
        )
        .unwrap();

        // It should truncate and remove all 9s because they are under precision
        let amount_to_send = Uint128::new(100000000019999999999);

        // Bridge the token to the xrpl receiver address so that we can send it back.
        wasm.execute::<ExecuteMsg>(
            &contract_addr,
            &ExecuteMsg::SendToXRPL {
                recipient: xrpl_receiver_address.to_owned(),
            },
            &coins(amount_to_send.u128(), denom.to_owned()),
            &sender,
        )
        .unwrap();

        // Check balance of sender and contract
        let request_balance = asset_ft
            .query_balance(&QueryBalanceRequest {
                account: sender.address(),
                denom: denom.clone(),
            })
            .unwrap();

        assert_eq!(
            request_balance.balance,
            initial_amount
                .checked_sub(amount_to_send)
                .unwrap()
                .to_string()
        );

        let request_balance = asset_ft
            .query_balance(&QueryBalanceRequest {
                account: contract_addr.to_owned(),
                denom: denom.clone(),
            })
            .unwrap();

        assert_eq!(request_balance.balance, amount_to_send.to_string());

        // Get the token information
        let query_coreum_tokens = wasm
            .query::<QueryMsg, CoreumTokensResponse>(
                &contract_addr,
                &QueryMsg::CoreumTokens {
                    offset: None,
                    limit: None,
                },
            )
            .unwrap();

        let coreum_originated_token = query_coreum_tokens
            .tokens
            .iter()
            .find(|t| t.denom == denom)
            .unwrap();

        // Confirm the operation to remove it from pending operations.
        let query_pending_operations = wasm
            .query::<QueryMsg, PendingOperationsResponse>(
                &contract_addr,
                &QueryMsg::PendingOperations {},
            )
            .unwrap();

        let amount_truncated_and_converted = Uint128::new(1000000000100000); // 100000000019999999999 -> truncate -> 100000000010000000000  -> convert -> 1000000000100000
        assert_eq!(query_pending_operations.operations.len(), 1);
        assert_eq!(
            query_pending_operations.operations[0].operation_type,
            OperationType::CoreumToXRPLTransfer {
                issuer: bridge_xrpl_address.to_owned(),
                currency: coreum_originated_token.xrpl_currency.to_owned(),
                amount: amount_truncated_and_converted,
                transfer_fee: Uint128::zero(),
                sender: Addr::unchecked(sender.address()),
                recipient: xrpl_receiver_address.to_owned(),
            }
        );

        // Reject the operation so that tokens are sent back to sender
        wasm.execute::<ExecuteMsg>(
            &contract_addr,
            &ExecuteMsg::SaveEvidence {
                evidence: Evidence::XRPLTransactionResult {
                    tx_hash: Some(generate_hash()),
                    account_sequence: query_pending_operations.operations[0].account_sequence,
                    ticket_sequence: query_pending_operations.operations[0].ticket_sequence,
                    transaction_result: TransactionResult::Rejected,
                    operation_result: OperationResult::CoreumToXRPLTransfer {},
                },
            },
            &vec![],
            relayer_account,
        )
        .unwrap();

        // Truncated amount won't be sent back (goes to relayer fees) and the rest will be stored in refundable array for the user to claim
        let request_balance = asset_ft
            .query_balance(&QueryBalanceRequest {
                account: sender.address(),
                denom: denom.clone(),
            })
            .unwrap();

        assert_eq!(
            request_balance.balance,
            initial_amount
                .checked_sub(amount_to_send)
                .unwrap()
                .to_string()
        );

        // Truncated amount and refundable fees will stay in contract
        let request_balance = asset_ft
            .query_balance(&QueryBalanceRequest {
                account: contract_addr.to_owned(),
                denom: denom.to_owned(),
            })
            .unwrap();
        assert_eq!(request_balance.balance, amount_to_send.to_string());

        // If we query the refundable tokens that the user can claim, we should see the amount that was truncated is claimable
        let query_pending_refunds = wasm
            .query::<QueryMsg, PendingRefundsResponse>(
                &contract_addr,
                &QueryMsg::PendingRefunds {
                    address: Addr::unchecked(sender.address()),
                    offset: None,
                    limit: None,
                },
            )
            .unwrap();

        // We verify that these tokens are refundable
        assert_eq!(query_pending_refunds.pending_refunds.len(), 1);
        assert_eq!(
            query_pending_refunds.pending_refunds[0].coin,
            coin(
                amount_to_send
                    .checked_sub(Uint128::new(9999999999)) // Amount truncated is not refunded to user
                    .unwrap()
                    .u128(),
                denom.to_owned()
            )
        );

        // Claim it, should work
        wasm.execute::<ExecuteMsg>(
            &contract_addr,
            &ExecuteMsg::ClaimRefund {
                pending_refund_id: query_pending_refunds.pending_refunds[0].id.to_owned(),
            },
            &[],
            &sender,
        )
        .unwrap();

        // pending refunds should now be empty
        let query_pending_refunds = wasm
            .query::<QueryMsg, PendingRefundsResponse>(
                &contract_addr,
                &QueryMsg::PendingRefunds {
                    address: Addr::unchecked(sender.address()),
                    offset: None,
                    limit: None,
                },
            )
            .unwrap();

        // We verify that there are no pending refunds left
        assert!(query_pending_refunds.pending_refunds.is_empty());

        // Try to send again
        wasm.execute::<ExecuteMsg>(
            &contract_addr,
            &ExecuteMsg::SendToXRPL {
                recipient: xrpl_receiver_address.to_owned(),
            },
            &coins(amount_to_send.u128(), denom.to_owned()),
            &sender,
        )
        .unwrap();

        let query_pending_operations = wasm
            .query::<QueryMsg, PendingOperationsResponse>(
                &contract_addr,
                &QueryMsg::PendingOperations {},
            )
            .unwrap();

        // Send successfull evidence to remove from queue (tokens should be released on XRPL to the receiver)
        wasm.execute::<ExecuteMsg>(
            &contract_addr,
            &ExecuteMsg::SaveEvidence {
                evidence: Evidence::XRPLTransactionResult {
                    tx_hash: Some(generate_hash()),
                    account_sequence: query_pending_operations.operations[0].account_sequence,
                    ticket_sequence: query_pending_operations.operations[0].ticket_sequence,
                    transaction_result: TransactionResult::Accepted,
                    operation_result: OperationResult::CoreumToXRPLTransfer {},
                },
            },
            &vec![],
            relayer_account,
        )
        .unwrap();

        let query_pending_operations = wasm
            .query::<QueryMsg, PendingOperationsResponse>(
                &contract_addr,
                &QueryMsg::PendingOperations {},
            )
            .unwrap();

        assert_eq!(query_pending_operations.operations.len(), 0);

        // Test sending the amount back from XRPL to Coreum
        // 100000 (1e5) is the minimum we can send back (15 - 10 (sending precision))
        let amount_to_send_back = Uint128::new(100000);

        // If we send the token with a different issuer (not multisig address) it should fail
        let transfer_error = wasm
            .execute::<ExecuteMsg>(
                &contract_addr,
                &ExecuteMsg::SaveEvidence {
                    evidence: Evidence::XRPLToCoreumTransfer {
                        tx_hash: generate_hash(),
                        issuer: generate_xrpl_address(),
                        currency: coreum_originated_token.xrpl_currency.to_owned(),
                        amount: amount_to_send_back.clone(),
                        recipient: Addr::unchecked(sender.address()),
                    },
                },
                &[],
                relayer_account,
            )
            .unwrap_err();

        assert!(transfer_error
            .to_string()
            .contains(ContractError::TokenNotRegistered {}.to_string().as_str()));

        // If we send the token with a different currency (one that is not the one in the registered token list) it should fail
        let transfer_error = wasm
            .execute::<ExecuteMsg>(
                &contract_addr,
                &ExecuteMsg::SaveEvidence {
                    evidence: Evidence::XRPLToCoreumTransfer {
                        tx_hash: generate_hash(),
                        issuer: bridge_xrpl_address.to_owned(),
                        currency: "invalid_currency".to_string(),
                        amount: amount_to_send_back.clone(),
                        recipient: Addr::unchecked(sender.address()),
                    },
                },
                &[],
                relayer_account,
            )
            .unwrap_err();

        assert!(transfer_error
            .to_string()
            .contains(ContractError::TokenNotRegistered {}.to_string().as_str()));

        // Sending under the minimum should fail (minimum - 1)
        let transfer_error = wasm
            .execute::<ExecuteMsg>(
                &contract_addr,
                &ExecuteMsg::SaveEvidence {
                    evidence: Evidence::XRPLToCoreumTransfer {
                        tx_hash: generate_hash(),
                        issuer: bridge_xrpl_address.to_owned(),
                        currency: coreum_originated_token.xrpl_currency.to_owned(),
                        amount: amount_to_send_back.checked_sub(Uint128::one()).unwrap(),
                        recipient: Addr::unchecked(sender.address()),
                    },
                },
                &[],
                relayer_account,
            )
            .unwrap_err();

        assert!(transfer_error.to_string().contains(
            ContractError::AmountSentIsZeroAfterTruncation {}
                .to_string()
                .as_str()
        ));

        // Sending the right evidence should move tokens from the contract to the sender's account
        wasm.execute::<ExecuteMsg>(
            &contract_addr,
            &ExecuteMsg::SaveEvidence {
                evidence: Evidence::XRPLToCoreumTransfer {
                    tx_hash: generate_hash(),
                    issuer: bridge_xrpl_address.to_owned(),
                    currency: coreum_originated_token.xrpl_currency.to_owned(),
                    amount: amount_to_send_back.clone(),
                    recipient: Addr::unchecked(sender.address()),
                },
            },
            &[],
            relayer_account,
        )
        .unwrap();

        // Check balance of sender and contract
        let request_balance = asset_ft
            .query_balance(&QueryBalanceRequest {
                account: sender.address(),
                denom: denom.clone(),
            })
            .unwrap();

        assert_eq!(
            request_balance.balance,
            initial_amount
                .checked_sub(amount_to_send) // initial amount
                .unwrap()
                .checked_sub(Uint128::new(9999999999)) // Amount lost during first truncation that was rejected
                .unwrap()
                .checked_add(Uint128::new(10000000000)) // Amount that we sent back after conversion (1e10), the minimum
                .unwrap()
                .to_string()
        );

        let request_balance = asset_ft
            .query_balance(&QueryBalanceRequest {
                account: contract_addr.to_owned(),
                denom: denom.clone(),
            })
            .unwrap();

        assert_eq!(
            request_balance.balance,
            amount_to_send
                .checked_add(Uint128::new(9999999999)) // Amount that was kept during truncation of rejected operation
                .unwrap()
                .checked_sub(Uint128::new(10000000000)) // Amount sent from XRPL to the user
                .unwrap()
                .to_string()
        );
    }

    #[test]
    fn send_from_coreum_to_xrpl() {
        let app = CoreumTestApp::new();
        let accounts_number = 3;
        let accounts = app
            .init_accounts(&coins(100_000_000_000, FEE_DENOM), accounts_number)
            .unwrap();

        let signer = accounts.get(0).unwrap();
        let sender = accounts.get(1).unwrap();
        let relayer_account = accounts.get(2).unwrap();
        let relayer = Relayer {
            coreum_address: Addr::unchecked(relayer_account.address()),
            xrpl_address: generate_xrpl_address(),
            xrpl_pub_key: generate_xrpl_pub_key(),
        };

        let wasm = Wasm::new(&app);
        let asset_ft = AssetFT::new(&app);

        let contract_addr = store_and_instantiate(
            &wasm,
            signer,
            Addr::unchecked(signer.address()),
            vec![relayer.clone()],
            1,
            10,
            Uint128::new(TRUST_SET_LIMIT_AMOUNT),
            query_issue_fee(&asset_ft),
            generate_xrpl_address(),
        );

        let query_xrpl_tokens = wasm
            .query::<QueryMsg, XRPLTokensResponse>(
                &contract_addr,
                &QueryMsg::XRPLTokens {
                    offset: None,
                    limit: None,
                },
            )
            .unwrap();

        let denom_xrp = query_xrpl_tokens
            .tokens
            .iter()
            .find(|t| t.issuer == XRP_ISSUER && t.currency == XRP_CURRENCY)
            .unwrap()
            .coreum_denom
            .clone();

        // Add enough tickets for all our test operations

        wasm.execute::<ExecuteMsg>(
            &contract_addr,
            &ExecuteMsg::RecoverTickets {
                account_sequence: 1,
                number_of_tickets: Some(11),
            },
            &vec![],
            &signer,
        )
        .unwrap();

        wasm.execute::<ExecuteMsg>(
            &contract_addr,
            &ExecuteMsg::SaveEvidence {
                evidence: Evidence::XRPLTransactionResult {
                    tx_hash: Some(generate_hash()),
                    account_sequence: Some(1),
                    ticket_sequence: None,
                    transaction_result: TransactionResult::Accepted,
                    operation_result: OperationResult::TicketsAllocation {
                        tickets: Some((1..12).collect()),
                    },
                },
            },
            &vec![],
            relayer_account,
        )
        .unwrap();

        // *** Test sending XRP back to XRPL, which is already enabled so we can bridge it directly ***

        let amount_to_send = Uint128::new(50000);
        let amount_to_send_back = Uint128::new(10000);
        let final_balance = amount_to_send.checked_sub(amount_to_send_back).unwrap();
        wasm.execute::<ExecuteMsg>(
            &contract_addr,
            &ExecuteMsg::SaveEvidence {
                evidence: Evidence::XRPLToCoreumTransfer {
                    tx_hash: generate_hash(),
                    issuer: XRP_ISSUER.to_string(),
                    currency: XRP_CURRENCY.to_string(),
                    amount: amount_to_send.clone(),
                    recipient: Addr::unchecked(sender.address()),
                },
            },
            &[],
            relayer_account,
        )
        .unwrap();

        // Check that balance is in the sender's account
        let request_balance = asset_ft
            .query_balance(&QueryBalanceRequest {
                account: sender.address(),
                denom: denom_xrp.to_owned(),
            })
            .unwrap();

        assert_eq!(request_balance.balance, amount_to_send.to_string());

        // Send the XRP back to XRPL successfully

        let xrpl_receiver_address = generate_xrpl_address();
        wasm.execute::<ExecuteMsg>(
            &contract_addr,
            &ExecuteMsg::SendToXRPL {
                recipient: xrpl_receiver_address.to_owned(),
            },
            &coins(amount_to_send_back.u128(), denom_xrp.to_owned()),
            sender,
        )
        .unwrap();

        // Check that operation is in the queue
        let query_pending_operations = wasm
            .query::<QueryMsg, PendingOperationsResponse>(
                &contract_addr,
                &QueryMsg::PendingOperations {},
            )
            .unwrap();

        assert_eq!(query_pending_operations.operations.len(), 1);
        assert_eq!(
            query_pending_operations.operations[0],
            Operation {
                id: query_pending_operations.operations[0].id.to_owned(),
                ticket_sequence: Some(1),
                account_sequence: None,
                signatures: vec![],
                operation_type: OperationType::CoreumToXRPLTransfer {
                    issuer: XRP_ISSUER.to_owned(),
                    currency: XRP_CURRENCY.to_owned(),
                    amount: amount_to_send_back,
                    transfer_fee: Uint128::zero(),
                    sender: Addr::unchecked(sender.address()),
                    recipient: xrpl_receiver_address.to_owned(),
                },
            }
        );

        // Send successful evidence to remove from queue (tokens should be released on XRPL to the receiver)
        wasm.execute::<ExecuteMsg>(
            &contract_addr,
            &ExecuteMsg::SaveEvidence {
                evidence: Evidence::XRPLTransactionResult {
                    tx_hash: Some(generate_hash()),
                    account_sequence: None,
                    ticket_sequence: Some(1),
                    transaction_result: TransactionResult::Accepted,
                    operation_result: OperationResult::CoreumToXRPLTransfer {},
                },
            },
            &vec![],
            relayer_account,
        )
        .unwrap();

        let query_pending_operations = wasm
            .query::<QueryMsg, PendingOperationsResponse>(
                &contract_addr,
                &QueryMsg::PendingOperations {},
            )
            .unwrap();

        assert_eq!(query_pending_operations.operations.len(), 0);

        // Since transaction result was Accepted, the tokens must have been burnt
        let request_balance = asset_ft
            .query_balance(&QueryBalanceRequest {
                account: sender.address(),
                denom: denom_xrp.to_owned(),
            })
            .unwrap();
        assert_eq!(request_balance.balance, final_balance.to_string());

        let request_balance = asset_ft
            .query_balance(&QueryBalanceRequest {
                account: contract_addr.to_owned(),
                denom: denom_xrp.to_owned(),
            })
            .unwrap();
        assert_eq!(request_balance.balance, Uint128::zero().to_string());

        // Now we will try to send back again but this time reject it, thus balance must be sent back to the sender.

        wasm.execute::<ExecuteMsg>(
            &contract_addr,
            &ExecuteMsg::SendToXRPL {
                recipient: xrpl_receiver_address.to_owned(),
            },
            &coins(amount_to_send_back.u128(), denom_xrp.to_owned()),
            sender,
        )
        .unwrap();

        // Transaction was rejected
        wasm.execute::<ExecuteMsg>(
            &contract_addr,
            &ExecuteMsg::SaveEvidence {
                evidence: Evidence::XRPLTransactionResult {
                    tx_hash: Some(generate_hash()),
                    account_sequence: None,
                    ticket_sequence: Some(2),
                    transaction_result: TransactionResult::Rejected,
                    operation_result: OperationResult::CoreumToXRPLTransfer {},
                },
            },
            &vec![],
            relayer_account,
        )
        .unwrap();

        // Since transaction result was Rejected, the tokens must have been sent to pending refunds

        let request_balance = asset_ft
            .query_balance(&QueryBalanceRequest {
                account: contract_addr.to_owned(),
                denom: denom_xrp.to_owned(),
            })
            .unwrap();
        assert_eq!(request_balance.balance, amount_to_send_back.to_string());

        let query_pending_refunds = wasm
            .query::<QueryMsg, PendingRefundsResponse>(
                &contract_addr,
                &QueryMsg::PendingRefunds {
                    address: Addr::unchecked(sender.address()),
                    offset: None,
                    limit: None,
                },
            )
            .unwrap();

        // We verify that these tokens are refundable
        assert_eq!(query_pending_refunds.pending_refunds.len(), 1);
        assert_eq!(
            query_pending_refunds.pending_refunds[0].coin,
            coin(amount_to_send_back.u128(), denom_xrp.to_owned())
        );

        // *** Test sending an XRPL originated token back to XRPL ***

        let test_token = XRPLToken {
            issuer: generate_xrpl_address(),
            currency: "TST".to_string(),
            sending_precision: 15,
            max_holding_amount: Uint128::new(500000),
            bridging_fee: Uint128::zero(),
            transfer_rate: None,
        };

        // First we need to register and activate it
        wasm.execute::<ExecuteMsg>(
            &contract_addr,
            &ExecuteMsg::RegisterXRPLToken {
                issuer: test_token.issuer.clone(),
                currency: test_token.currency.clone(),
                sending_precision: test_token.sending_precision,
                max_holding_amount: test_token.max_holding_amount,
                bridging_fee: test_token.bridging_fee,
                transfer_rate: test_token.transfer_rate,
            },
            &query_issue_fee(&asset_ft),
            signer,
        )
        .unwrap();

        // Activate the token
        let query_pending_operations = wasm
            .query::<QueryMsg, PendingOperationsResponse>(
                &contract_addr,
                &QueryMsg::PendingOperations {},
            )
            .unwrap();

        let tx_hash = generate_hash();
        wasm.execute::<ExecuteMsg>(
            &contract_addr,
            &ExecuteMsg::SaveEvidence {
                evidence: Evidence::XRPLTransactionResult {
                    tx_hash: Some(tx_hash.clone()),
                    account_sequence: None,
                    ticket_sequence: query_pending_operations.operations[0].ticket_sequence,
                    transaction_result: TransactionResult::Accepted,
                    operation_result: OperationResult::TrustSet {
                        issuer: test_token.issuer.clone(),
                        currency: test_token.currency.clone(),
                    },
                },
            },
            &[],
            relayer_account,
        )
        .unwrap();

        // Bridge some tokens to the sender address
        wasm.execute::<ExecuteMsg>(
            &contract_addr,
            &ExecuteMsg::SaveEvidence {
                evidence: Evidence::XRPLToCoreumTransfer {
                    tx_hash: generate_hash(),
                    issuer: test_token.issuer.to_string(),
                    currency: test_token.currency.to_string(),
                    amount: amount_to_send.clone(),
                    recipient: Addr::unchecked(sender.address()),
                },
            },
            &[],
            relayer_account,
        )
        .unwrap();

        let query_xrpl_tokens = wasm
            .query::<QueryMsg, XRPLTokensResponse>(
                &contract_addr,
                &QueryMsg::XRPLTokens {
                    offset: None,
                    limit: None,
                },
            )
            .unwrap();

        let xrpl_originated_token = query_xrpl_tokens
            .tokens
            .iter()
            .find(|t| t.issuer == test_token.issuer && t.currency == test_token.currency)
            .unwrap();
        let denom_xrpl_origin_token = xrpl_originated_token.coreum_denom.clone();

        let request_balance = asset_ft
            .query_balance(&QueryBalanceRequest {
                account: sender.address(),
                denom: denom_xrpl_origin_token.to_owned(),
            })
            .unwrap();

        assert_eq!(request_balance.balance, amount_to_send.to_string());

        // If we send more than one token in the funds we should get an error
        let invalid_funds_error = wasm
            .execute::<ExecuteMsg>(
                &contract_addr,
                &ExecuteMsg::SendToXRPL {
                    recipient: xrpl_receiver_address.to_owned(),
                },
                &vec![
                    coin(1, FEE_DENOM),
                    coin(
                        amount_to_send_back.u128(),
                        denom_xrpl_origin_token.to_owned(),
                    ),
                ],
                sender,
            )
            .unwrap_err();

        assert!(invalid_funds_error.to_string().contains(
            ContractError::Payment(cw_utils::PaymentError::MultipleDenoms {})
                .to_string()
                .as_str()
        ));

        // If we send to an invalid XRPL address we should get an error
        let invalid_address_error = wasm
            .execute::<ExecuteMsg>(
                &contract_addr,
                &ExecuteMsg::SendToXRPL {
                    recipient: "invalid_address".to_owned(),
                },
                &coins(
                    amount_to_send_back.u128(),
                    denom_xrpl_origin_token.to_owned(),
                ),
                sender,
            )
            .unwrap_err();

        assert!(invalid_address_error.to_string().contains(
            ContractError::InvalidXRPLAddress {
                address: "invalid_address".to_owned()
            }
            .to_string()
            .as_str()
        ));

        wasm.execute::<ExecuteMsg>(
            &contract_addr,
            &ExecuteMsg::SendToXRPL {
                recipient: xrpl_receiver_address.to_owned(),
            },
            &coins(
                amount_to_send_back.u128(),
                denom_xrpl_origin_token.to_owned(),
            ),
            sender,
        )
        .unwrap();

        // Check that the operation was added to the queue

        let query_pending_operations = wasm
            .query::<QueryMsg, PendingOperationsResponse>(
                &contract_addr,
                &QueryMsg::PendingOperations {},
            )
            .unwrap();

        assert_eq!(query_pending_operations.operations.len(), 1);
        assert_eq!(
            query_pending_operations.operations[0],
            Operation {
                id: query_pending_operations.operations[0].id.to_owned(),
                ticket_sequence: Some(4),
                account_sequence: None,
                signatures: vec![],
                operation_type: OperationType::CoreumToXRPLTransfer {
                    issuer: xrpl_originated_token.issuer.to_owned(),
                    currency: xrpl_originated_token.currency.to_owned(),
                    amount: amount_to_send_back,
                    transfer_fee: Uint128::zero(),
                    sender: Addr::unchecked(sender.address()),
                    recipient: xrpl_receiver_address.to_owned(),
                },
            }
        );

        // Send successful should burn the tokens
        wasm.execute::<ExecuteMsg>(
            &contract_addr,
            &ExecuteMsg::SaveEvidence {
                evidence: Evidence::XRPLTransactionResult {
                    tx_hash: Some(generate_hash()),
                    account_sequence: None,
                    ticket_sequence: Some(4),
                    transaction_result: TransactionResult::Accepted,
                    operation_result: OperationResult::CoreumToXRPLTransfer {},
                },
            },
            &vec![],
            relayer_account,
        )
        .unwrap();

        let query_pending_operations = wasm
            .query::<QueryMsg, PendingOperationsResponse>(
                &contract_addr,
                &QueryMsg::PendingOperations {},
            )
            .unwrap();

        assert_eq!(query_pending_operations.operations.len(), 0);

        // Tokens should have been burnt since transaction was accepted
        let request_balance = asset_ft
            .query_balance(&QueryBalanceRequest {
                account: sender.address(),
                denom: denom_xrpl_origin_token.to_owned(),
            })
            .unwrap();
        assert_eq!(request_balance.balance, final_balance.to_string());

        let request_balance = asset_ft
            .query_balance(&QueryBalanceRequest {
                account: contract_addr.to_owned(),
                denom: denom_xrpl_origin_token.to_owned(),
            })
            .unwrap();

        assert_eq!(request_balance.balance, Uint128::zero().to_string());

        // Now we will try to send back again but this time reject it, thus balance must be sent back to the sender
        wasm.execute::<ExecuteMsg>(
            &contract_addr,
            &ExecuteMsg::SendToXRPL {
                recipient: xrpl_receiver_address.to_owned(),
            },
            &coins(
                amount_to_send_back.u128(),
                denom_xrpl_origin_token.to_owned(),
            ),
            sender,
        )
        .unwrap();

        // Send rejected should store tokens minus truncated amount in refundable amount for the sender
        wasm.execute::<ExecuteMsg>(
            &contract_addr,
            &ExecuteMsg::SaveEvidence {
                evidence: Evidence::XRPLTransactionResult {
                    tx_hash: Some(generate_hash()),
                    account_sequence: None,
                    ticket_sequence: Some(5),
                    transaction_result: TransactionResult::Rejected,
                    operation_result: OperationResult::CoreumToXRPLTransfer {},
                },
            },
            &vec![],
            relayer_account,
        )
        .unwrap();

        let request_balance = asset_ft
            .query_balance(&QueryBalanceRequest {
                account: sender.address(),
                denom: denom_xrp.to_owned(),
            })
            .unwrap();

        assert_eq!(
            request_balance.balance,
            final_balance
                .checked_sub(amount_to_send_back)
                .unwrap()
                .to_string()
        );

        // Let's check the pending refunds for the sender and also check that pagination works correctly.
        let query_pending_refunds = wasm
            .query::<QueryMsg, PendingRefundsResponse>(
                &contract_addr,
                &QueryMsg::PendingRefunds {
                    address: Addr::unchecked(sender.address()),
                    offset: None,
                    limit: None,
                },
            )
            .unwrap();

        // There was one pending refund from previous test, we are going to claim both
        assert_eq!(query_pending_refunds.pending_refunds.len(), 2);

        // Test with limit 1 and starting after first one
        let query_pending_refunds_with_limit = wasm
            .query::<QueryMsg, PendingRefundsResponse>(
                &contract_addr,
                &QueryMsg::PendingRefunds {
                    address: Addr::unchecked(sender.address()),
                    offset: None,
                    limit: Some(1),
                },
            )
            .unwrap();

        assert_eq!(query_pending_refunds_with_limit.pending_refunds.len(), 1);

        // Test with limit 1 and offset 1
        let query_pending_refunds_with_limit_and_offset = wasm
            .query::<QueryMsg, PendingRefundsResponse>(
                &contract_addr,
                &QueryMsg::PendingRefunds {
                    address: Addr::unchecked(sender.address()),
                    offset: Some(1),
                    limit: Some(1),
                },
            )
            .unwrap();

        assert_eq!(
            query_pending_refunds_with_limit_and_offset
                .pending_refunds
                .len(),
            1
        );
        assert_eq!(
            query_pending_refunds_with_limit_and_offset.pending_refunds[0],
            query_pending_refunds.pending_refunds[1]
        );

        // Let's claim all pending refunds and check that they are gone from the contract and in the senders address
        for refund in query_pending_refunds.pending_refunds.iter() {
            wasm.execute::<ExecuteMsg>(
                &contract_addr,
                &ExecuteMsg::ClaimRefund {
                    pending_refund_id: refund.id.to_owned(),
                },
                &[],
                &sender,
            )
            .unwrap();
        }

        let request_balance = asset_ft
            .query_balance(&QueryBalanceRequest {
                account: sender.address(),
                denom: denom_xrp.to_owned(),
            })
            .unwrap();

        assert_eq!(request_balance.balance, final_balance.to_string());

        let request_balance = asset_ft
            .query_balance(&QueryBalanceRequest {
                account: contract_addr.to_owned(),
                denom: denom_xrp.to_owned(),
            })
            .unwrap();
        assert_eq!(request_balance.balance, Uint128::zero().to_string());

        // *** Test sending Coreum originated tokens to XRPL

        // Let's issue a token to the sender and register it.
        let asset_ft = AssetFT::new(&app);
        let symbol = "TEST".to_string();
        let subunit = "utest".to_string();
        let initial_amount = Uint128::new(1000000000);
        let decimals = 6;
        asset_ft
            .issue(
                MsgIssue {
                    issuer: sender.address(),
                    symbol,
                    subunit: subunit.to_owned(),
                    precision: decimals,
                    initial_amount: initial_amount.to_string(),
                    description: "description".to_string(),
                    features: vec![MINTING as i32],
                    burn_rate: "0".to_string(),
                    send_commission_rate: "0".to_string(),
                    uri: "uri".to_string(),
                    uri_hash: "uri_hash".to_string(),
                },
                &sender,
            )
            .unwrap();

        let denom = format!("{}-{}", subunit, sender.address()).to_lowercase();

        wasm.execute::<ExecuteMsg>(
            &contract_addr,
            &ExecuteMsg::RegisterCoreumToken {
                denom: denom.to_owned(),
                decimals,
                sending_precision: 5,
                max_holding_amount: Uint128::new(10000000),
                bridging_fee: Uint128::zero(),
            },
            &vec![],
            &signer,
        )
        .unwrap();

        let amount_to_send = Uint128::new(1000001); // 1000001 -> truncate -> 1e6 -> decimal conversion -> 1e15

        // Bridge the token to the xrpl receiver address two times and check pending operations
        wasm.execute::<ExecuteMsg>(
            &contract_addr,
            &ExecuteMsg::SendToXRPL {
                recipient: xrpl_receiver_address.to_owned(),
            },
            &coins(amount_to_send.u128(), denom.to_owned()),
            &sender,
        )
        .unwrap();

        wasm.execute::<ExecuteMsg>(
            &contract_addr,
            &ExecuteMsg::SendToXRPL {
                recipient: xrpl_receiver_address.to_owned(),
            },
            &coins(amount_to_send.u128(), denom.to_owned()),
            &sender,
        )
        .unwrap();

        let multisig_address = wasm
            .query::<QueryMsg, Config>(&contract_addr, &QueryMsg::Config {})
            .unwrap()
            .bridge_xrpl_address;

        let query_coreum_tokens = wasm
            .query::<QueryMsg, CoreumTokensResponse>(
                &contract_addr,
                &QueryMsg::CoreumTokens {
                    offset: None,
                    limit: None,
                },
            )
            .unwrap();

        let coreum_originated_token = query_coreum_tokens
            .tokens
            .iter()
            .find(|t| t.denom == denom)
            .unwrap();

        let query_pending_operations = wasm
            .query::<QueryMsg, PendingOperationsResponse>(
                &contract_addr,
                &QueryMsg::PendingOperations {},
            )
            .unwrap();

        assert_eq!(query_pending_operations.operations.len(), 2);
        assert_eq!(
            query_pending_operations.operations[0],
            Operation {
                id: query_pending_operations.operations[0].id.to_owned(),
                ticket_sequence: Some(6),
                account_sequence: None,
                signatures: vec![],
                operation_type: OperationType::CoreumToXRPLTransfer {
                    issuer: multisig_address.to_owned(),
                    currency: coreum_originated_token.xrpl_currency.to_owned(),
                    amount: amount_to_send
                        .checked_sub(Uint128::one()) //Truncated amount
                        .unwrap()
                        .checked_mul(Uint128::new(10u128.pow(9))) // XRPL Decimals - Coreum Decimals -> (15 - 6) = 9
                        .unwrap(),
                    transfer_fee: Uint128::zero(),
                    sender: Addr::unchecked(sender.address()),
                    recipient: xrpl_receiver_address.to_owned(),
                },
            }
        );

        assert_eq!(
            query_pending_operations.operations[1],
            Operation {
                id: query_pending_operations.operations[1].id.to_owned(),
                ticket_sequence: Some(7),
                account_sequence: None,
                signatures: vec![],
                operation_type: OperationType::CoreumToXRPLTransfer {
                    issuer: multisig_address,
                    currency: coreum_originated_token.xrpl_currency.to_owned(),
                    amount: amount_to_send
                        .checked_sub(Uint128::one()) //Truncated amount
                        .unwrap()
                        .checked_mul(Uint128::new(10u128.pow(9))) // XRPL Decimals - Coreum Decimals -> (15 - 6) = 9
                        .unwrap(),
                    transfer_fee: Uint128::zero(),
                    sender: Addr::unchecked(sender.address()),
                    recipient: xrpl_receiver_address,
                },
            }
        );

        // If we reject both operations, the tokens should be kept in pending refunds with different ids for the sender to claim (except truncated amount)
        wasm.execute::<ExecuteMsg>(
            &contract_addr,
            &ExecuteMsg::SaveEvidence {
                evidence: Evidence::XRPLTransactionResult {
                    tx_hash: Some(generate_hash()),
                    account_sequence: None,
                    ticket_sequence: Some(6),
                    transaction_result: TransactionResult::Rejected,
                    operation_result: OperationResult::CoreumToXRPLTransfer {},
                },
            },
            &vec![],
            relayer_account,
        )
        .unwrap();

        wasm.execute::<ExecuteMsg>(
            &contract_addr,
            &ExecuteMsg::SaveEvidence {
                evidence: Evidence::XRPLTransactionResult {
                    tx_hash: Some(generate_hash()),
                    account_sequence: None,
                    ticket_sequence: Some(7),
                    transaction_result: TransactionResult::Rejected,
                    operation_result: OperationResult::CoreumToXRPLTransfer {},
                },
            },
            &vec![],
            relayer_account,
        )
        .unwrap();

        let request_balance = asset_ft
            .query_balance(&QueryBalanceRequest {
                account: sender.address(),
                denom: denom.to_owned(),
            })
            .unwrap();

        // Refundable amount (amount to send x 2 - truncated amount x 2) won't be sent back until claimed individually
        assert_eq!(
            request_balance.balance,
            initial_amount
                .checked_sub(amount_to_send)
                .unwrap()
                .checked_sub(amount_to_send)
                .unwrap()
                .to_string()
        );

        let query_pending_refunds = wasm
            .query::<QueryMsg, PendingRefundsResponse>(
                &contract_addr,
                &QueryMsg::PendingRefunds {
                    address: Addr::unchecked(sender.address()),
                    offset: None,
                    limit: None,
                },
            )
            .unwrap();

        assert_eq!(query_pending_refunds.pending_refunds.len(), 2);

        // Claiming pending refund should work for both operations
        wasm.execute::<ExecuteMsg>(
            &contract_addr,
            &ExecuteMsg::ClaimRefund {
                pending_refund_id: query_pending_refunds.pending_refunds[0].id.to_owned(),
            },
            &[],
            &sender,
        )
        .unwrap();

        wasm.execute::<ExecuteMsg>(
            &contract_addr,
            &ExecuteMsg::ClaimRefund {
                pending_refund_id: query_pending_refunds.pending_refunds[1].id.to_owned(),
            },
            &[],
            &sender,
        )
        .unwrap();

        // Check that balance was correctly sent back
        let request_balance = asset_ft
            .query_balance(&QueryBalanceRequest {
                account: sender.address(),
                denom: denom.to_owned(),
            })
            .unwrap();

        assert_eq!(
            request_balance.balance,
            initial_amount
                .checked_sub(Uint128::new(2))
                .unwrap()
                .to_string()
        );

        // Truncated amount will stay in contract
        let request_balance = asset_ft
            .query_balance(&QueryBalanceRequest {
                account: contract_addr.to_owned(),
                denom: denom.to_owned(),
            })
            .unwrap();
        assert_eq!(request_balance.balance, Uint128::new(2).to_string());
    }

    #[test]
    fn precisions() {
        let app = CoreumTestApp::new();
        let signer = app
            .init_account(&coins(100_000_000_000, FEE_DENOM))
            .unwrap();

        let receiver = app
            .init_account(&coins(100_000_000_000, FEE_DENOM))
            .unwrap();

        let wasm = Wasm::new(&app);
        let asset_ft = AssetFT::new(&app);
        let relayer = Relayer {
            coreum_address: Addr::unchecked(signer.address()),
            xrpl_address: generate_xrpl_address(),
            xrpl_pub_key: generate_xrpl_pub_key(),
        };

        let contract_addr = store_and_instantiate(
            &wasm,
            &signer,
            Addr::unchecked(signer.address()),
            vec![relayer],
            1,
            7,
            Uint128::new(TRUST_SET_LIMIT_AMOUNT),
            query_issue_fee(&asset_ft),
            generate_xrpl_address(),
        );

        // *** Test with XRPL originated tokens ***

        let test_token1 = XRPLToken {
            issuer: generate_xrpl_address(),
            currency: "TT1".to_string(),
            sending_precision: -2,
            max_holding_amount: Uint128::new(200000000000000000),
            bridging_fee: Uint128::zero(),
            transfer_rate: None,
        };
        let test_token2 = XRPLToken {
            issuer: generate_xrpl_address().to_string(),
            currency: "TT2".to_string(),
            sending_precision: 13,
            max_holding_amount: Uint128::new(499),
            bridging_fee: Uint128::zero(),
            transfer_rate: None,
        };

        let test_token3 = XRPLToken {
            issuer: generate_xrpl_address().to_string(),
            currency: "TT3".to_string(),
            sending_precision: 0,
            max_holding_amount: Uint128::new(5000000000000000),
            bridging_fee: Uint128::zero(),
            transfer_rate: None,
        };

        // Set up enough tickets first to allow registering tokens.
        wasm.execute::<ExecuteMsg>(
            &contract_addr,
            &ExecuteMsg::RecoverTickets {
                account_sequence: 1,
                number_of_tickets: Some(8),
            },
            &vec![],
            &signer,
        )
        .unwrap();

        wasm.execute::<ExecuteMsg>(
            &contract_addr,
            &ExecuteMsg::SaveEvidence {
                evidence: Evidence::XRPLTransactionResult {
                    tx_hash: Some(generate_hash()),
                    account_sequence: Some(1),
                    ticket_sequence: None,
                    transaction_result: TransactionResult::Accepted,
                    operation_result: OperationResult::TicketsAllocation {
                        tickets: Some((1..9).collect()),
                    },
                },
            },
            &vec![],
            &signer,
        )
        .unwrap();

        // Test negative sending precisions

        // Register token
        wasm.execute::<ExecuteMsg>(
            &contract_addr,
            &ExecuteMsg::RegisterXRPLToken {
                issuer: test_token1.issuer.clone(),
                currency: test_token1.currency.clone(),
                sending_precision: test_token1.sending_precision.clone(),
                max_holding_amount: test_token1.max_holding_amount.clone(),
                bridging_fee: test_token1.bridging_fee,
                transfer_rate: test_token1.transfer_rate,
            },
            &query_issue_fee(&asset_ft),
            &signer,
        )
        .unwrap();

        let query_xrpl_tokens = wasm
            .query::<QueryMsg, XRPLTokensResponse>(
                &contract_addr,
                &QueryMsg::XRPLTokens {
                    offset: None,
                    limit: None,
                },
            )
            .unwrap();

        let denom = query_xrpl_tokens
            .tokens
            .iter()
            .find(|t| t.issuer == test_token1.issuer && t.currency == test_token1.currency)
            .unwrap()
            .coreum_denom
            .clone();

        // Activate the token
        let query_pending_operations = wasm
            .query::<QueryMsg, PendingOperationsResponse>(
                &contract_addr,
                &QueryMsg::PendingOperations {},
            )
            .unwrap();

        wasm.execute::<ExecuteMsg>(
            &contract_addr,
            &ExecuteMsg::SaveEvidence {
                evidence: Evidence::XRPLTransactionResult {
                    tx_hash: Some(generate_hash()),
                    account_sequence: None,
                    ticket_sequence: query_pending_operations.operations[0].ticket_sequence,
                    transaction_result: TransactionResult::Accepted,
                    operation_result: OperationResult::TrustSet {
                        issuer: test_token1.issuer.clone(),
                        currency: test_token1.currency.clone(),
                    },
                },
            },
            &[],
            &signer,
        )
        .unwrap();

        let precision_error = wasm
            .execute::<ExecuteMsg>(
                &contract_addr,
                &ExecuteMsg::SaveEvidence {
                    evidence: Evidence::XRPLToCoreumTransfer {
                        tx_hash: generate_hash(),
                        issuer: test_token1.issuer.clone(),
                        currency: test_token1.currency.clone(),
                        // Sending less than 100000000000000000, in this case 99999999999999999 (1 less digit) should return an error because it will truncate to zero
                        amount: Uint128::new(99999999999999999),
                        recipient: Addr::unchecked(receiver.address()),
                    },
                },
                &[],
                &signer,
            )
            .unwrap_err();

        assert!(precision_error.to_string().contains(
            ContractError::AmountSentIsZeroAfterTruncation {}
                .to_string()
                .as_str()
        ));

        wasm.execute::<ExecuteMsg>(
            &contract_addr,
            &ExecuteMsg::SaveEvidence {
                evidence: Evidence::XRPLToCoreumTransfer {
                    tx_hash: generate_hash(),
                    issuer: test_token1.issuer.clone(),
                    currency: test_token1.currency.clone(),
                    // Sending more than 199999999999999999 will truncate to 100000000000000000 and send it to the user and keep the remainder in the contract as fees to collect.
                    amount: Uint128::new(199999999999999999),
                    recipient: Addr::unchecked(receiver.address()),
                },
            },
            &[],
            &signer,
        )
        .unwrap();

        let request_balance = asset_ft
            .query_balance(&QueryBalanceRequest {
                account: receiver.address(),
                denom: denom.clone(),
            })
            .unwrap();

        assert_eq!(request_balance.balance, "100000000000000000".to_string());

        // Sending anything again should not work because we already sent the maximum amount possible including the fees in the contract.
        let maximum_amount_error = wasm
            .execute::<ExecuteMsg>(
                &contract_addr,
                &ExecuteMsg::SaveEvidence {
                    evidence: Evidence::XRPLToCoreumTransfer {
                        tx_hash: generate_hash(),
                        issuer: test_token1.issuer.clone(),
                        currency: test_token1.currency.clone(),
                        amount: Uint128::new(100000000000000000),
                        recipient: Addr::unchecked(receiver.address()),
                    },
                },
                &[],
                &signer,
            )
            .unwrap_err();

        assert!(maximum_amount_error.to_string().contains(
            ContractError::MaximumBridgedAmountReached {}
                .to_string()
                .as_str()
        ));

        let request_balance = asset_ft
            .query_balance(&QueryBalanceRequest {
                account: contract_addr.to_owned(),
                denom: denom.clone(),
            })
            .unwrap();

        // Fees collected
        assert_eq!(request_balance.balance, "99999999999999999".to_string());

        // Test positive sending precisions

        // Register token
        wasm.execute::<ExecuteMsg>(
            &contract_addr,
            &ExecuteMsg::RegisterXRPLToken {
                issuer: test_token2.issuer.clone(),
                currency: test_token2.currency.clone(),
                sending_precision: test_token2.sending_precision.clone(),
                max_holding_amount: test_token2.max_holding_amount.clone(),
                bridging_fee: test_token2.bridging_fee,
                transfer_rate: test_token2.transfer_rate,
            },
            &query_issue_fee(&asset_ft),
            &signer,
        )
        .unwrap();

        // Activate the token
        let query_pending_operations = wasm
            .query::<QueryMsg, PendingOperationsResponse>(
                &contract_addr,
                &QueryMsg::PendingOperations {},
            )
            .unwrap();

        wasm.execute::<ExecuteMsg>(
            &contract_addr,
            &ExecuteMsg::SaveEvidence {
                evidence: Evidence::XRPLTransactionResult {
                    tx_hash: Some(generate_hash()),
                    account_sequence: None,
                    ticket_sequence: query_pending_operations.operations[0].ticket_sequence,
                    transaction_result: TransactionResult::Accepted,
                    operation_result: OperationResult::TrustSet {
                        issuer: test_token2.issuer.clone(),
                        currency: test_token2.currency.clone(),
                    },
                },
            },
            &[],
            &signer,
        )
        .unwrap();

        let query_xrpl_tokens = wasm
            .query::<QueryMsg, XRPLTokensResponse>(
                &contract_addr,
                &QueryMsg::XRPLTokens {
                    offset: None,
                    limit: None,
                },
            )
            .unwrap();

        let denom = query_xrpl_tokens
            .tokens
            .iter()
            .find(|t| t.issuer == test_token2.issuer && t.currency == test_token2.currency)
            .unwrap()
            .coreum_denom
            .clone();

        let precision_error = wasm
            .execute::<ExecuteMsg>(
                &contract_addr,
                &ExecuteMsg::SaveEvidence {
                    evidence: Evidence::XRPLToCoreumTransfer {
                        tx_hash: generate_hash(),
                        issuer: test_token2.issuer.clone(),
                        currency: test_token2.currency.clone(),
                        // Sending more than 499 should fail because maximum holding amount is 499
                        amount: Uint128::new(500),
                        recipient: Addr::unchecked(receiver.address()),
                    },
                },
                &[],
                &signer,
            )
            .unwrap_err();

        assert!(precision_error.to_string().contains(
            ContractError::MaximumBridgedAmountReached {}
                .to_string()
                .as_str()
        ));

        let precision_error = wasm
            .execute::<ExecuteMsg>(
                &contract_addr,
                &ExecuteMsg::SaveEvidence {
                    evidence: Evidence::XRPLToCoreumTransfer {
                        tx_hash: generate_hash(),
                        issuer: test_token2.issuer.clone(),
                        currency: test_token2.currency.clone(),
                        // Sending less than 100 will truncate to 0 so should fail
                        amount: Uint128::new(99),
                        recipient: Addr::unchecked(receiver.address()),
                    },
                },
                &[],
                &signer,
            )
            .unwrap_err();

        assert!(precision_error.to_string().contains(
            ContractError::AmountSentIsZeroAfterTruncation {}
                .to_string()
                .as_str()
        ));

        wasm.execute::<ExecuteMsg>(
            &contract_addr,
            &ExecuteMsg::SaveEvidence {
                evidence: Evidence::XRPLToCoreumTransfer {
                    tx_hash: generate_hash(),
                    issuer: test_token2.issuer.clone(),
                    currency: test_token2.currency.clone(),
                    // Sending 299 should truncate the amount to 200 and keep the 99 in the contract as fees to collect
                    amount: Uint128::new(299),
                    recipient: Addr::unchecked(receiver.address()),
                },
            },
            &[],
            &signer,
        )
        .unwrap();

        let request_balance = asset_ft
            .query_balance(&QueryBalanceRequest {
                account: receiver.address(),
                denom: denom.clone(),
            })
            .unwrap();

        assert_eq!(request_balance.balance, "200".to_string());

        // Sending 200 should work because we will reach exactly the maximum bridged amount.
        wasm.execute::<ExecuteMsg>(
            &contract_addr,
            &ExecuteMsg::SaveEvidence {
                evidence: Evidence::XRPLToCoreumTransfer {
                    tx_hash: generate_hash(),
                    issuer: test_token2.issuer.clone(),
                    currency: test_token2.currency.clone(),
                    amount: Uint128::new(200),
                    recipient: Addr::unchecked(receiver.address()),
                },
            },
            &[],
            &signer,
        )
        .unwrap();

        let request_balance = asset_ft
            .query_balance(&QueryBalanceRequest {
                account: receiver.address(),
                denom: denom.clone(),
            })
            .unwrap();

        assert_eq!(request_balance.balance, "400".to_string());

        let request_balance = asset_ft
            .query_balance(&QueryBalanceRequest {
                account: contract_addr.to_owned(),
                denom: denom.clone(),
            })
            .unwrap();

        assert_eq!(request_balance.balance, "99".to_string());

        // Sending anything again should fail because we passed the maximum bridged amount
        let maximum_amount_error = wasm
            .execute::<ExecuteMsg>(
                &contract_addr,
                &ExecuteMsg::SaveEvidence {
                    evidence: Evidence::XRPLToCoreumTransfer {
                        tx_hash: generate_hash(),
                        issuer: test_token2.issuer.clone(),
                        currency: test_token2.currency.clone(),
                        amount: Uint128::new(199),
                        recipient: Addr::unchecked(receiver.address()),
                    },
                },
                &[],
                &signer,
            )
            .unwrap_err();

        assert!(maximum_amount_error.to_string().contains(
            ContractError::MaximumBridgedAmountReached {}
                .to_string()
                .as_str()
        ));

        // Test 0 sending precision

        // Register token
        wasm.execute::<ExecuteMsg>(
            &contract_addr,
            &ExecuteMsg::RegisterXRPLToken {
                issuer: test_token3.issuer.clone(),
                currency: test_token3.currency.clone(),
                sending_precision: test_token3.sending_precision.clone(),
                max_holding_amount: test_token3.max_holding_amount.clone(),
                bridging_fee: test_token3.bridging_fee,
                transfer_rate: test_token3.transfer_rate,
            },
            &query_issue_fee(&asset_ft),
            &signer,
        )
        .unwrap();

        // Activate the token
        let query_pending_operations = wasm
            .query::<QueryMsg, PendingOperationsResponse>(
                &contract_addr,
                &QueryMsg::PendingOperations {},
            )
            .unwrap();

        wasm.execute::<ExecuteMsg>(
            &contract_addr,
            &ExecuteMsg::SaveEvidence {
                evidence: Evidence::XRPLTransactionResult {
                    tx_hash: Some(generate_hash()),
                    account_sequence: None,
                    ticket_sequence: query_pending_operations.operations[0].ticket_sequence,
                    transaction_result: TransactionResult::Accepted,
                    operation_result: OperationResult::TrustSet {
                        issuer: test_token3.issuer.clone(),
                        currency: test_token3.currency.clone(),
                    },
                },
            },
            &[],
            &signer,
        )
        .unwrap();

        let query_xrpl_tokens = wasm
            .query::<QueryMsg, XRPLTokensResponse>(
                &contract_addr,
                &QueryMsg::XRPLTokens {
                    offset: None,
                    limit: None,
                },
            )
            .unwrap();

        let denom = query_xrpl_tokens
            .tokens
            .iter()
            .find(|t| t.issuer == test_token3.issuer && t.currency == test_token3.currency)
            .unwrap()
            .coreum_denom
            .clone();

        let precision_error = wasm
            .execute::<ExecuteMsg>(
                &contract_addr,
                &ExecuteMsg::SaveEvidence {
                    evidence: Evidence::XRPLToCoreumTransfer {
                        tx_hash: generate_hash(),
                        issuer: test_token3.issuer.clone(),
                        currency: test_token3.currency.clone(),
                        // Sending more than 5000000000000000 should fail because maximum holding amount is 5000000000000000
                        amount: Uint128::new(6000000000000000),
                        recipient: Addr::unchecked(receiver.address()),
                    },
                },
                &[],
                &signer,
            )
            .unwrap_err();

        assert!(precision_error.to_string().contains(
            ContractError::MaximumBridgedAmountReached {}
                .to_string()
                .as_str()
        ));

        let precision_error = wasm
            .execute::<ExecuteMsg>(
                &contract_addr,
                &ExecuteMsg::SaveEvidence {
                    evidence: Evidence::XRPLToCoreumTransfer {
                        tx_hash: generate_hash(),
                        issuer: test_token3.issuer.clone(),
                        currency: test_token3.currency.clone(),
                        // Sending less than 1000000000000000 will truncate to 0 so should fail
                        amount: Uint128::new(900000000000000),
                        recipient: Addr::unchecked(receiver.address()),
                    },
                },
                &[],
                &signer,
            )
            .unwrap_err();

        assert!(precision_error.to_string().contains(
            ContractError::AmountSentIsZeroAfterTruncation {}
                .to_string()
                .as_str()
        ));

        wasm.execute::<ExecuteMsg>(
            &contract_addr,
            &ExecuteMsg::SaveEvidence {
                evidence: Evidence::XRPLToCoreumTransfer {
                    tx_hash: generate_hash(),
                    issuer: test_token3.issuer.clone(),
                    currency: test_token3.currency.clone(),
                    // Sending 1111111111111111 should truncate the amount to 1000000000000000 and keep 111111111111111 as fees to collect
                    amount: Uint128::new(1111111111111111),
                    recipient: Addr::unchecked(receiver.address()),
                },
            },
            &[],
            &signer,
        )
        .unwrap();

        let request_balance = asset_ft
            .query_balance(&QueryBalanceRequest {
                account: receiver.address(),
                denom: denom.clone(),
            })
            .unwrap();

        assert_eq!(request_balance.balance, "1000000000000000".to_string());

        wasm.execute::<ExecuteMsg>(
            &contract_addr,
            &ExecuteMsg::SaveEvidence {
                evidence: Evidence::XRPLToCoreumTransfer {
                    tx_hash: generate_hash(),
                    issuer: test_token3.issuer.clone(),
                    currency: test_token3.currency.clone(),
                    // Sending 3111111111111111 should truncate the amount to 3000000000000000 and keep another 111111111111111 as fees to collect
                    amount: Uint128::new(3111111111111111),
                    recipient: Addr::unchecked(receiver.address()),
                },
            },
            &[],
            &signer,
        )
        .unwrap();

        let request_balance = asset_ft
            .query_balance(&QueryBalanceRequest {
                account: receiver.address(),
                denom: denom.clone(),
            })
            .unwrap();

        assert_eq!(request_balance.balance, "4000000000000000".to_string());

        let request_balance = asset_ft
            .query_balance(&QueryBalanceRequest {
                account: contract_addr.to_owned(),
                denom: denom.clone(),
            })
            .unwrap();

        assert_eq!(request_balance.balance, "222222222222222".to_string());

        let maximum_amount_error = wasm
            .execute::<ExecuteMsg>(
                &contract_addr,
                &ExecuteMsg::SaveEvidence {
                    evidence: Evidence::XRPLToCoreumTransfer {
                        tx_hash: generate_hash(),
                        issuer: test_token2.issuer.clone(),
                        currency: test_token2.currency.clone(),
                        // Sending 1111111111111111 should truncate the amount to 1000000000000000 and should fail because bridge is already holding maximum
                        amount: Uint128::new(1111111111111111),
                        recipient: Addr::unchecked(receiver.address()),
                    },
                },
                &[],
                &signer,
            )
            .unwrap_err();

        assert!(maximum_amount_error.to_string().contains(
            ContractError::MaximumBridgedAmountReached {}
                .to_string()
                .as_str()
        ));

        // Test sending XRP
        let denom = query_xrpl_tokens
            .tokens
            .iter()
            .find(|t| t.issuer == XRP_ISSUER.to_string() && t.currency == XRP_CURRENCY.to_string())
            .unwrap()
            .coreum_denom
            .clone();

        let precision_error = wasm
            .execute::<ExecuteMsg>(
                &contract_addr,
                &ExecuteMsg::SaveEvidence {
                    evidence: Evidence::XRPLToCoreumTransfer {
                        tx_hash: generate_hash(),
                        issuer: XRP_ISSUER.to_string(),
                        currency: XRP_CURRENCY.to_string(),
                        // Sending more than 100000000000000000 should fail because maximum holding amount is 10000000000000000 (1 less zero)
                        amount: Uint128::new(100000000000000000),
                        recipient: Addr::unchecked(receiver.address()),
                    },
                },
                &[],
                &signer,
            )
            .unwrap_err();

        assert!(precision_error.to_string().contains(
            ContractError::MaximumBridgedAmountReached {}
                .to_string()
                .as_str()
        ));

        wasm.execute::<ExecuteMsg>(
            &contract_addr,
            &ExecuteMsg::SaveEvidence {
                evidence: Evidence::XRPLToCoreumTransfer {
                    tx_hash: generate_hash(),
                    issuer: XRP_ISSUER.to_string(),
                    currency: XRP_CURRENCY.to_string(),
                    // There should never be truncation because we allow full precision for XRP initially
                    amount: Uint128::one(),
                    recipient: Addr::unchecked(receiver.address()),
                },
            },
            &[],
            &signer,
        )
        .unwrap();

        let request_balance = asset_ft
            .query_balance(&QueryBalanceRequest {
                account: receiver.address(),
                denom: denom.clone(),
            })
            .unwrap();

        assert_eq!(request_balance.balance, "1".to_string());

        wasm.execute::<ExecuteMsg>(
            &contract_addr,
            &ExecuteMsg::SaveEvidence {
                evidence: Evidence::XRPLToCoreumTransfer {
                    tx_hash: generate_hash(),
                    issuer: XRP_ISSUER.to_string(),
                    currency: XRP_CURRENCY.to_string(),
                    // This should work because we are sending the rest to reach the maximum amount
                    amount: Uint128::new(9999999999999999),
                    recipient: Addr::unchecked(receiver.address()),
                },
            },
            &[],
            &signer,
        )
        .unwrap();

        let request_balance = asset_ft
            .query_balance(&QueryBalanceRequest {
                account: receiver.address(),
                denom: denom.clone(),
            })
            .unwrap();

        assert_eq!(request_balance.balance, "10000000000000000".to_string());

        let maximum_amount_error = wasm
            .execute::<ExecuteMsg>(
                &contract_addr,
                &ExecuteMsg::SaveEvidence {
                    evidence: Evidence::XRPLToCoreumTransfer {
                        tx_hash: generate_hash(),
                        issuer: XRP_ISSUER.to_string(),
                        currency: XRP_CURRENCY.to_string(),
                        // Sending 1 more token would surpass the maximum so should fail
                        amount: Uint128::one(),
                        recipient: Addr::unchecked(receiver.address()),
                    },
                },
                &[],
                &signer,
            )
            .unwrap_err();

        assert!(maximum_amount_error.to_string().contains(
            ContractError::MaximumBridgedAmountReached {}
                .to_string()
                .as_str()
        ));

        // *** Test with Coreum originated tokens ***

        // Let's issue a few assets to the sender and registering them with different precisions and max sending amounts.
        let asset_ft = AssetFT::new(&app);
        for i in 1..=3 {
            let symbol = "TEST".to_string() + &i.to_string();
            let subunit = "utest".to_string() + &i.to_string();
            asset_ft
                .issue(
                    MsgIssue {
                        issuer: signer.address(),
                        symbol,
                        subunit,
                        precision: 6,
                        initial_amount: "100000000000000".to_string(),
                        description: "description".to_string(),
                        features: vec![MINTING as i32],
                        burn_rate: "0".to_string(),
                        send_commission_rate: "0".to_string(),
                        uri: "uri".to_string(),
                        uri_hash: "uri_hash".to_string(),
                    },
                    &signer,
                )
                .unwrap();
        }

        let denom1 = format!("{}-{}", "utest1", signer.address()).to_lowercase();
        let denom2 = format!("{}-{}", "utest2", signer.address()).to_lowercase();
        let denom3 = format!("{}-{}", "utest3", signer.address()).to_lowercase();

        let test_tokens = vec![
            CoreumToken {
                denom: denom1.to_owned(),
                decimals: 6,
                sending_precision: 6,
                max_holding_amount: Uint128::new(3),
                bridging_fee: Uint128::zero(),
            },
            CoreumToken {
                denom: denom2.to_owned(),
                decimals: 6,
                sending_precision: 0,
                max_holding_amount: Uint128::new(3990000),
                bridging_fee: Uint128::zero(),
            },
            CoreumToken {
                denom: denom3.to_owned(),
                decimals: 6,
                sending_precision: -6,
                max_holding_amount: Uint128::new(2000000000000),
                bridging_fee: Uint128::zero(),
            },
        ];

        // Register the tokens

        for token in test_tokens.clone() {
            wasm.execute::<ExecuteMsg>(
                &contract_addr,
                &ExecuteMsg::RegisterCoreumToken {
                    denom: token.denom,
                    decimals: token.decimals,
                    sending_precision: token.sending_precision,
                    max_holding_amount: token.max_holding_amount,
                    bridging_fee: token.bridging_fee,
                },
                &vec![],
                &signer,
            )
            .unwrap();
        }

        let query_coreum_tokens = wasm
            .query::<QueryMsg, CoreumTokensResponse>(
                &contract_addr,
                &QueryMsg::CoreumTokens {
                    offset: None,
                    limit: None,
                },
            )
            .unwrap();
        assert_eq!(query_coreum_tokens.tokens.len(), 3);
        assert_eq!(query_coreum_tokens.tokens[0].denom, test_tokens[0].denom);
        assert_eq!(query_coreum_tokens.tokens[1].denom, test_tokens[1].denom);
        assert_eq!(query_coreum_tokens.tokens[2].denom, test_tokens[2].denom);

        // Test sending token 1 with high precision

        // Sending 2 would work as it hasn't reached the maximum holding amount yet
        wasm.execute::<ExecuteMsg>(
            &contract_addr,
            &ExecuteMsg::SendToXRPL {
                recipient: generate_xrpl_address(),
            },
            &coins(2, denom1.to_owned()),
            &signer,
        )
        .unwrap();

        // Sending 1 more will hit max amount but will not fail
        wasm.execute::<ExecuteMsg>(
            &contract_addr,
            &ExecuteMsg::SendToXRPL {
                recipient: generate_xrpl_address(),
            },
            &coins(1, denom1.to_owned()),
            &signer,
        )
        .unwrap();

        // Trying to send 1 again would fail because we go over max bridge amount
        let maximum_amount_error = wasm
            .execute::<ExecuteMsg>(
                &contract_addr,
                &ExecuteMsg::SendToXRPL {
                    recipient: generate_xrpl_address(),
                },
                &coins(1, denom1.to_owned()),
                &signer,
            )
            .unwrap_err();

        assert!(maximum_amount_error.to_string().contains(
            ContractError::MaximumBridgedAmountReached {}
                .to_string()
                .as_str()
        ));

        let request_balance = asset_ft
            .query_balance(&QueryBalanceRequest {
                account: contract_addr.to_owned(),
                denom: denom1.clone(),
            })
            .unwrap();

        assert_eq!(request_balance.balance, "3".to_string());

        // Test sending token 2 with medium precision

        // Sending under sending precision would return error because it will be truncated to 0.
        let precision_error = wasm
            .execute::<ExecuteMsg>(
                &contract_addr,
                &ExecuteMsg::SendToXRPL {
                    recipient: generate_xrpl_address(),
                },
                &coins(100000, denom2.to_owned()),
                &signer,
            )
            .unwrap_err();

        assert!(precision_error.to_string().contains(
            ContractError::AmountSentIsZeroAfterTruncation {}
                .to_string()
                .as_str()
        ));

        // Sending 3990000 would work as it is the maximum bridgable amount
        wasm.execute::<ExecuteMsg>(
            &contract_addr,
            &ExecuteMsg::SendToXRPL {
                recipient: generate_xrpl_address(),
            },
            &coins(3990000, denom2.to_owned()),
            &signer,
        )
        .unwrap();

        // Sending 100000 will fail because truncating will truncate to 0.
        let precision_error = wasm
            .execute::<ExecuteMsg>(
                &contract_addr,
                &ExecuteMsg::SendToXRPL {
                    recipient: generate_xrpl_address(),
                },
                &coins(100000, denom2.to_owned()),
                &signer,
            )
            .unwrap_err();

        assert!(precision_error.to_string().contains(
            ContractError::AmountSentIsZeroAfterTruncation {}
                .to_string()
                .as_str()
        ));

        // Trying to send 1000000 would fail because we go over max bridge amount
        let maximum_amount_error = wasm
            .execute::<ExecuteMsg>(
                &contract_addr,
                &ExecuteMsg::SendToXRPL {
                    recipient: generate_xrpl_address(),
                },
                &coins(1000000, denom2.to_owned()),
                &signer,
            )
            .unwrap_err();

        assert!(maximum_amount_error.to_string().contains(
            ContractError::MaximumBridgedAmountReached {}
                .to_string()
                .as_str()
        ));

        let request_balance = asset_ft
            .query_balance(&QueryBalanceRequest {
                account: contract_addr.to_owned(),
                denom: denom2.clone(),
            })
            .unwrap();

        assert_eq!(request_balance.balance, "3990000".to_string());

        // Test sending token 3 with low precision

        // Sending 2000000000000 would work as it is the maximum bridgable amount
        wasm.execute::<ExecuteMsg>(
            &contract_addr,
            &ExecuteMsg::SendToXRPL {
                recipient: generate_xrpl_address(),
            },
            &coins(2000000000000, denom3.to_owned()),
            &signer,
        )
        .unwrap();

        // Sending 200000000000 (1 less zero) will fail because truncating will truncate to 0.
        let precision_error = wasm
            .execute::<ExecuteMsg>(
                &contract_addr,
                &ExecuteMsg::SendToXRPL {
                    recipient: generate_xrpl_address(),
                },
                &coins(200000000000, denom3.to_owned()),
                &signer,
            )
            .unwrap_err();

        assert!(precision_error.to_string().contains(
            ContractError::AmountSentIsZeroAfterTruncation {}
                .to_string()
                .as_str()
        ));

        // Trying to send 1000000000000 would fail because we go over max bridge amount
        let maximum_amount_error = wasm
            .execute::<ExecuteMsg>(
                &contract_addr,
                &ExecuteMsg::SendToXRPL {
                    recipient: generate_xrpl_address(),
                },
                &coins(1000000000000, denom3.to_owned()),
                &signer,
            )
            .unwrap_err();

        assert!(maximum_amount_error.to_string().contains(
            ContractError::MaximumBridgedAmountReached {}
                .to_string()
                .as_str()
        ));

        let request_balance = asset_ft
            .query_balance(&QueryBalanceRequest {
                account: contract_addr.to_owned(),
                denom: denom3.clone(),
            })
            .unwrap();

        assert_eq!(request_balance.balance, "2000000000000".to_string());
    }

    #[test]
    fn bridge_fee_collection_and_claiming() {
        let app = CoreumTestApp::new();
        let accounts_number = 5;
        let accounts = app
            .init_accounts(&coins(100_000_000_000, FEE_DENOM), accounts_number)
            .unwrap();

        let signer = accounts.get((accounts_number - 1) as usize).unwrap();
        let receiver = accounts.get((accounts_number - 2) as usize).unwrap();
        let xrpl_addresses: Vec<String> = (0..3).map(|_| generate_xrpl_address()).collect();
        let xrpl_pub_keys: Vec<String> = (0..3).map(|_| generate_xrpl_pub_key()).collect();

        let mut relayer_accounts = vec![];
        let mut relayers = vec![];

        for i in 0..accounts_number - 2 {
            relayer_accounts.push(accounts.get(i as usize).unwrap());
            relayers.push(Relayer {
                coreum_address: Addr::unchecked(accounts.get(i as usize).unwrap().address()),
                xrpl_address: xrpl_addresses[i as usize].to_string(),
                xrpl_pub_key: xrpl_pub_keys[i as usize].to_string(),
            });
        }

        let wasm = Wasm::new(&app);
        let asset_ft = AssetFT::new(&app);

        let bridge_xrpl_address = generate_xrpl_address();
        let contract_addr = store_and_instantiate(
            &wasm,
            &signer,
            Addr::unchecked(signer.address()),
            vec![
                relayers[0].clone(),
                relayers[1].clone(),
                relayers[2].clone(),
            ],
            3,
            14,
            Uint128::new(TRUST_SET_LIMIT_AMOUNT),
            query_issue_fee(&asset_ft),
            bridge_xrpl_address.to_owned(),
        );

        // Recover enough tickets
        wasm.execute::<ExecuteMsg>(
            &contract_addr,
            &ExecuteMsg::RecoverTickets {
                account_sequence: 1,
                number_of_tickets: Some(15),
            },
            &vec![],
            &signer,
        )
        .unwrap();

        let tx_hash = generate_hash();
        for relayer in relayer_accounts.iter() {
            wasm.execute::<ExecuteMsg>(
                &contract_addr,
                &ExecuteMsg::SaveEvidence {
                    evidence: Evidence::XRPLTransactionResult {
                        tx_hash: Some(tx_hash.to_owned()),
                        account_sequence: Some(1),
                        ticket_sequence: None,
                        transaction_result: TransactionResult::Accepted,
                        operation_result: OperationResult::TicketsAllocation {
                            tickets: Some((1..16).collect()),
                        },
                    },
                },
                &vec![],
                relayer,
            )
            .unwrap();
        }

        // We are going to issue 2 tokens, one XRPL originated and one Coreum originated, with different fees.
        let test_token_xrpl = XRPLToken {
            issuer: generate_xrpl_address(), // Valid issuer
            currency: "USD".to_string(),     // Valid standard currency code
            sending_precision: 10,
            max_holding_amount: Uint128::new(5000000000000000), // 5e15
            bridging_fee: Uint128::new(50000),                  // 5e4
            transfer_rate: None,
        };

        let symbol = "TEST".to_string();
        let subunit = "utest".to_string();
        let decimals = 6;
        let initial_amount = Uint128::new(100000000);
        asset_ft
            .issue(
                MsgIssue {
                    issuer: receiver.address(),
                    symbol,
                    subunit: subunit.to_owned(),
                    precision: decimals,
                    initial_amount: initial_amount.to_string(),
                    description: "description".to_string(),
                    features: vec![MINTING as i32],
                    burn_rate: "0".to_string(),
                    send_commission_rate: "0".to_string(),
                    uri: "uri".to_string(),
                    uri_hash: "uri_hash".to_string(),
                },
                &receiver,
            )
            .unwrap();

        let coreum_token_denom = format!("{}-{}", subunit, receiver.address()).to_lowercase();

        let test_token_coreum = CoreumToken {
            denom: coreum_token_denom.to_owned(),
            decimals,
            sending_precision: 4,
            max_holding_amount: Uint128::new(10000000000), // 1e10
            bridging_fee: Uint128::new(300000),            // 3e5
        };

        // Register XRPL originated token and confirm trust set
        wasm.execute::<ExecuteMsg>(
            &contract_addr,
            &ExecuteMsg::RegisterXRPLToken {
                issuer: test_token_xrpl.issuer.to_owned(),
                currency: test_token_xrpl.currency.to_owned(),
                sending_precision: test_token_xrpl.sending_precision,
                max_holding_amount: test_token_xrpl.max_holding_amount,
                bridging_fee: test_token_xrpl.bridging_fee,
                transfer_rate: test_token_xrpl.transfer_rate,
            },
            &query_issue_fee(&asset_ft),
            &signer,
        )
        .unwrap();

        let tx_hash = generate_hash();
        for relayer in relayer_accounts.iter() {
            wasm.execute::<ExecuteMsg>(
                &contract_addr,
                &ExecuteMsg::SaveEvidence {
                    evidence: Evidence::XRPLTransactionResult {
                        tx_hash: Some(tx_hash.to_owned()),
                        account_sequence: None,
                        ticket_sequence: Some(1),
                        transaction_result: TransactionResult::Accepted,
                        operation_result: OperationResult::TrustSet {
                            issuer: test_token_xrpl.issuer.to_owned(),
                            currency: test_token_xrpl.currency.to_owned(),
                        },
                    },
                },
                &vec![],
                relayer,
            )
            .unwrap();
        }

        let query_xrpl_tokens = wasm
            .query::<QueryMsg, XRPLTokensResponse>(
                &contract_addr,
                &QueryMsg::XRPLTokens {
                    offset: None,
                    limit: None,
                },
            )
            .unwrap();

        let xrpl_token = query_xrpl_tokens
            .tokens
            .iter()
            .find(|t| t.issuer == test_token_xrpl.issuer && t.currency == test_token_xrpl.currency)
            .unwrap();

        // Register Coreum originated token
        wasm.execute::<ExecuteMsg>(
            &contract_addr,
            &ExecuteMsg::RegisterCoreumToken {
                denom: test_token_coreum.denom,
                decimals: test_token_coreum.decimals,
                sending_precision: test_token_coreum.sending_precision,
                max_holding_amount: test_token_coreum.max_holding_amount,
                bridging_fee: test_token_coreum.bridging_fee,
            },
            &vec![],
            &signer,
        )
        .unwrap();

        let query_coreum_tokens = wasm
            .query::<QueryMsg, CoreumTokensResponse>(
                &contract_addr,
                &QueryMsg::CoreumTokens {
                    offset: None,
                    limit: None,
                },
            )
            .unwrap();

        let coreum_token = query_coreum_tokens
            .tokens
            .iter()
            .find(|t| t.denom == coreum_token_denom)
            .unwrap();

        // Let's bridge some tokens from XRPL to Coreum multiple times and verify that the fees are collected correctly in each step
        let tx_hash = generate_hash();
        for relayer in relayer_accounts.iter() {
            wasm.execute::<ExecuteMsg>(
                &contract_addr,
                &ExecuteMsg::SaveEvidence {
                    evidence: Evidence::XRPLToCoreumTransfer {
                        tx_hash: tx_hash.to_owned(),
                        issuer: test_token_xrpl.issuer.to_owned(),
                        currency: test_token_xrpl.currency.to_owned(),
                        amount: Uint128::new(1000000000050000), // 1e15 + 5e4 --> This should take the bridging fee (5e4) and truncate nothing
                        recipient: Addr::unchecked(receiver.address()),
                    },
                },
                &[],
                relayer,
            )
            .unwrap();
        }

        let request_balance = asset_ft
            .query_balance(&QueryBalanceRequest {
                account: receiver.address(),
                denom: xrpl_token.coreum_denom.to_owned(),
            })
            .unwrap();

        assert_eq!(request_balance.balance, "1000000000000000".to_string());

        // If we query fees for any random address that has no fees collected, it should return an empty array
        let query_fees_collected = wasm
            .query::<QueryMsg, FeesCollectedResponse>(
                &contract_addr,
                &QueryMsg::FeesCollected {
                    relayer_address: Addr::unchecked("any_address"),
                },
            )
            .unwrap();

        assert_eq!(query_fees_collected.fees_collected, vec![]);

        let query_fees_collected = wasm
            .query::<QueryMsg, FeesCollectedResponse>(
                &contract_addr,
                &QueryMsg::FeesCollected {
                    relayer_address: Addr::unchecked(relayer_accounts[0].address()),
                },
            )
            .unwrap();

        // 50000 / 3 = 16666.67 ---> Which means each relayer will have 16666 to claim and 2 tokens will stay in the fee remainders for next collection
        assert_eq!(
            query_fees_collected.fees_collected,
            vec![coin(16666, xrpl_token.coreum_denom.to_owned())]
        );

        let tx_hash = generate_hash();
        for relayer in relayer_accounts.iter() {
            wasm.execute::<ExecuteMsg>(
                &contract_addr,
                &ExecuteMsg::SaveEvidence {
                    evidence: Evidence::XRPLToCoreumTransfer {
                        tx_hash: tx_hash.to_owned(),
                        issuer: test_token_xrpl.issuer.to_owned(),
                        currency: test_token_xrpl.currency.to_owned(),
                        amount: Uint128::new(1000000000040000), // 1e15 + 4e4 --> This should take the bridging fee -> 1999999999990000 and truncate -> 1999999999900000
                        recipient: Addr::unchecked(receiver.address()),
                    },
                },
                &[],
                relayer,
            )
            .unwrap();
        }

        let request_balance = asset_ft
            .query_balance(&QueryBalanceRequest {
                account: receiver.address(),
                denom: xrpl_token.coreum_denom.to_owned(),
            })
            .unwrap();

        assert_eq!(request_balance.balance, "1999999999900000".to_string());

        let query_fees_collected = wasm
            .query::<QueryMsg, FeesCollectedResponse>(
                &contract_addr,
                &QueryMsg::FeesCollected {
                    relayer_address: Addr::unchecked(relayer_accounts[0].address()),
                },
            )
            .unwrap();

        // Each relayer is getting 140000 (+2 that were in the remainder) / 3 -> 140002 / 3 = 46667 and 1 token will stay in the remainders for next collection
        assert_eq!(
            query_fees_collected.fees_collected,
            vec![coin(63333, xrpl_token.coreum_denom.to_owned())] // 16666 from before + 46667
        );

        let tx_hash = generate_hash();
        for relayer in relayer_accounts.iter() {
            wasm.execute::<ExecuteMsg>(
                &contract_addr,
                &ExecuteMsg::SaveEvidence {
                    evidence: Evidence::XRPLToCoreumTransfer {
                        tx_hash: tx_hash.to_owned(),
                        issuer: test_token_xrpl.issuer.to_owned(),
                        currency: test_token_xrpl.currency.to_owned(),
                        amount: Uint128::new(1000000000000000), // 1e15 --> This should charge bridging fee -> 1999999999950000 and truncate -> 1999999999900000
                        recipient: Addr::unchecked(receiver.address()),
                    },
                },
                &[],
                relayer,
            )
            .unwrap();
        }

        let request_balance = asset_ft
            .query_balance(&QueryBalanceRequest {
                account: receiver.address(),
                denom: xrpl_token.coreum_denom.to_owned(),
            })
            .unwrap();

        assert_eq!(request_balance.balance, "2999999999800000".to_string());

        let query_fees_collected = wasm
            .query::<QueryMsg, FeesCollectedResponse>(
                &contract_addr,
                &QueryMsg::FeesCollected {
                    relayer_address: Addr::unchecked(relayer_accounts[0].address()),
                },
            )
            .unwrap();

        // Each relayer is getting 100000 (+1 from remainder) / 3 -> 100001 / 3 = 33333 and 2 token will stay in the remainders for next collection
        assert_eq!(
            query_fees_collected.fees_collected,
            vec![coin(96666, xrpl_token.coreum_denom.to_owned())] // 63333 from before + 33333
        );

        // Check that contract holds those tokens.
        let query_contract_balance = asset_ft
            .query_balance(&QueryBalanceRequest {
                account: contract_addr.to_owned(),
                denom: xrpl_token.coreum_denom.to_owned(),
            })
            .unwrap();
        assert_eq!(query_contract_balance.balance, "290000".to_string()); // 96666 * 3 + 2 in the remainder

        // Let's try to bridge some tokens back from Coreum to XRPL and verify that the fees are also collected correctly
        let xrpl_receiver_address = generate_xrpl_address();
        wasm.execute::<ExecuteMsg>(
            &contract_addr,
            &ExecuteMsg::SendToXRPL {
                recipient: xrpl_receiver_address.to_owned(),
            },
            &coins(1000000000020000, xrpl_token.coreum_denom.to_owned()), // This should charge the bridging fee -> 999999999970000 and then truncate the rest -> 999999999900000
            &receiver,
        )
        .unwrap();

        let query_pending_operations = wasm
            .query::<QueryMsg, PendingOperationsResponse>(
                &contract_addr,
                &QueryMsg::PendingOperations {},
            )
            .unwrap();

        assert_eq!(query_pending_operations.operations.len(), 1);
        assert_eq!(
            query_pending_operations.operations[0],
            Operation {
                id: query_pending_operations.operations[0].id.to_owned(),
                ticket_sequence: Some(2),
                account_sequence: None,
                signatures: vec![],
                operation_type: OperationType::CoreumToXRPLTransfer {
                    issuer: test_token_xrpl.issuer.to_owned(),
                    currency: test_token_xrpl.currency.to_owned(),
                    amount: Uint128::new(999999999900000),
                    transfer_fee: Uint128::zero(),
                    sender: Addr::unchecked(receiver.address()),
                    recipient: xrpl_receiver_address.to_owned(),
                },
            }
        );

        // Confirm operation to clear tokens from contract
        let tx_hash = generate_hash();
        for relayer in relayer_accounts.iter() {
            wasm.execute::<ExecuteMsg>(
                &contract_addr,
                &ExecuteMsg::SaveEvidence {
                    evidence: Evidence::XRPLTransactionResult {
                        tx_hash: Some(tx_hash.to_owned()),
                        account_sequence: query_pending_operations.operations[0].account_sequence,
                        ticket_sequence: query_pending_operations.operations[0].ticket_sequence,
                        transaction_result: TransactionResult::Accepted,
                        operation_result: OperationResult::CoreumToXRPLTransfer {},
                    },
                },
                &[],
                relayer,
            )
            .unwrap();
        }

        let query_fees_collected = wasm
            .query::<QueryMsg, FeesCollectedResponse>(
                &contract_addr,
                &QueryMsg::FeesCollected {
                    relayer_address: Addr::unchecked(relayer_accounts[0].address()),
                },
            )
            .unwrap();

        // Each relayer is getting 120000 (+2 from remainder) / 3 -> 120002 / 3 = 40000 and 2 token will stay in the remainders for next collection
        assert_eq!(
            query_fees_collected.fees_collected,
            vec![coin(136666, xrpl_token.coreum_denom.to_owned())] // 96666 from before + 40000
        );

        // Now let's bridge tokens from Coreum to XRPL and verify that the fees are collected correctly in each step and accumulated with the previous ones

        // Trying to send less than the bridging fees should fail
        let bridging_error = wasm
            .execute::<ExecuteMsg>(
                &contract_addr,
                &ExecuteMsg::SendToXRPL {
                    recipient: xrpl_receiver_address.to_owned(),
                },
                &coins(100, coreum_token_denom.to_owned()),
                &receiver,
            )
            .unwrap_err();

        assert!(bridging_error.to_string().contains(
            ContractError::CannotCoverBridgingFees {}
                .to_string()
                .as_str()
        ));

        wasm.execute::<ExecuteMsg>(
            &contract_addr,
            &ExecuteMsg::SendToXRPL {
                recipient: xrpl_receiver_address.to_owned(),
            },
            &coins(600010, coreum_token_denom.to_owned()), // This should charge briding fee -> 300010 and then truncate the rest -> 300000
            &receiver,
        )
        .unwrap();

        let query_pending_operations = wasm
            .query::<QueryMsg, PendingOperationsResponse>(
                &contract_addr,
                &QueryMsg::PendingOperations {},
            )
            .unwrap();

        assert_eq!(query_pending_operations.operations.len(), 1);
        assert_eq!(
            query_pending_operations.operations[0],
            Operation {
                id: query_pending_operations.operations[0].id.to_owned(),
                ticket_sequence: Some(3),
                account_sequence: None,
                signatures: vec![],
                operation_type: OperationType::CoreumToXRPLTransfer {
                    issuer: bridge_xrpl_address.to_owned(),
                    currency: coreum_token.xrpl_currency.to_owned(),
                    amount: Uint128::new(300000000000000),
                    transfer_fee: Uint128::zero(),
                    sender: Addr::unchecked(receiver.address()),
                    recipient: xrpl_receiver_address.to_owned(),
                },
            }
        );

        let query_fees_collected = wasm
            .query::<QueryMsg, FeesCollectedResponse>(
                &contract_addr,
                &QueryMsg::FeesCollected {
                    relayer_address: Addr::unchecked(relayer_accounts[0].address()),
                },
            )
            .unwrap();

        // Each relayer is getting 300010 / 3 -> 100003 and 1 token will stay in the remainders for next collection
        assert_eq!(
            query_fees_collected.fees_collected,
            vec![
                coin(136666, xrpl_token.coreum_denom.to_owned()),
                coin(100003, coreum_token_denom.to_owned())
            ]
        );

        // Confirm operation
        let tx_hash = generate_hash();
        for relayer in relayer_accounts.iter() {
            wasm.execute::<ExecuteMsg>(
                &contract_addr,
                &ExecuteMsg::SaveEvidence {
                    evidence: Evidence::XRPLTransactionResult {
                        tx_hash: Some(tx_hash.to_owned()),
                        account_sequence: query_pending_operations.operations[0].account_sequence,
                        ticket_sequence: query_pending_operations.operations[0].ticket_sequence,
                        transaction_result: TransactionResult::Accepted,
                        operation_result: OperationResult::CoreumToXRPLTransfer {},
                    },
                },
                &[],
                relayer,
            )
            .unwrap();
        }

        wasm.execute::<ExecuteMsg>(
            &contract_addr,
            &ExecuteMsg::SendToXRPL {
                recipient: xrpl_receiver_address.to_owned(),
            },
            &coins(900000, coreum_token_denom.to_owned()), // This charge the entire bridging fee (300000) and truncate nothing
            &receiver,
        )
        .unwrap();

        let query_pending_operations = wasm
            .query::<QueryMsg, PendingOperationsResponse>(
                &contract_addr,
                &QueryMsg::PendingOperations {},
            )
            .unwrap();

        assert_eq!(query_pending_operations.operations.len(), 1);
        assert_eq!(
            query_pending_operations.operations[0],
            Operation {
                id: query_pending_operations.operations[0].id.to_owned(),
                ticket_sequence: Some(4),
                account_sequence: None,
                signatures: vec![],
                operation_type: OperationType::CoreumToXRPLTransfer {
                    issuer: bridge_xrpl_address.to_owned(),
                    currency: coreum_token.xrpl_currency.to_owned(),
                    amount: Uint128::new(600000000000000),
                    transfer_fee: Uint128::zero(),
                    sender: Addr::unchecked(receiver.address()),
                    recipient: xrpl_receiver_address.to_owned(),
                },
            }
        );

        let query_fees_collected = wasm
            .query::<QueryMsg, FeesCollectedResponse>(
                &contract_addr,
                &QueryMsg::FeesCollected {
                    relayer_address: Addr::unchecked(relayer_accounts[0].address()),
                },
            )
            .unwrap();

        // Each relayer is getting 300000 (+1 from remainder) / 3 -> 100000 and 1 token will stay in the remainders for next collection
        assert_eq!(
            query_fees_collected.fees_collected,
            vec![
                coin(136666, xrpl_token.coreum_denom.to_owned()),
                coin(200003, coreum_token_denom.to_owned()) // 100003 + 100000
            ]
        );

        // Confirm operation
        let tx_hash = generate_hash();
        for relayer in relayer_accounts.iter() {
            wasm.execute::<ExecuteMsg>(
                &contract_addr,
                &ExecuteMsg::SaveEvidence {
                    evidence: Evidence::XRPLTransactionResult {
                        tx_hash: Some(tx_hash.to_owned()),
                        account_sequence: query_pending_operations.operations[0].account_sequence,
                        ticket_sequence: query_pending_operations.operations[0].ticket_sequence,
                        transaction_result: TransactionResult::Accepted,
                        operation_result: OperationResult::CoreumToXRPLTransfer {},
                    },
                },
                &[],
                relayer,
            )
            .unwrap();
        }

        // Let's try to send the Coreum originated token in the opposite direction (from XRPL to Coreum) and see that fees are also accumulated correctly.
        let previous_balance = asset_ft
            .query_balance(&QueryBalanceRequest {
                account: receiver.address(),
                denom: coreum_token_denom.clone(),
            })
            .unwrap();

        let tx_hash = generate_hash();
        for relayer in relayer_accounts.iter() {
            wasm.execute::<ExecuteMsg>(
                &contract_addr,
                &ExecuteMsg::SaveEvidence {
                    evidence: Evidence::XRPLToCoreumTransfer {
                        tx_hash: tx_hash.to_owned(),
                        issuer: bridge_xrpl_address.to_owned(),
                        currency: coreum_token.xrpl_currency.to_owned(),
                        amount: Uint128::new(650010000000000), // 650010000000000 will convert to 650010, which after charging bridging fees (300000) and truncating (10) will send 350000 to the receiver
                        recipient: Addr::unchecked(receiver.address()),
                    },
                },
                &[],
                relayer,
            )
            .unwrap();
        }

        let new_balance = asset_ft
            .query_balance(&QueryBalanceRequest {
                account: receiver.address(),
                denom: coreum_token_denom.clone(),
            })
            .unwrap();

        assert_eq!(
            new_balance.balance.parse::<u128>().unwrap(),
            previous_balance
                .balance
                .parse::<u128>()
                .unwrap()
                .checked_add(350000)
                .unwrap()
        );

        let query_fees_collected = wasm
            .query::<QueryMsg, FeesCollectedResponse>(
                &contract_addr,
                &QueryMsg::FeesCollected {
                    relayer_address: Addr::unchecked(relayer_accounts[0].address()),
                },
            )
            .unwrap();

        // Each relayer will be getting 300010 (+1 from the remainder) / 3 -> 300011 / 3 = 100003 and 2 tokens will stay in the remainders for next collection
        assert_eq!(
            query_fees_collected.fees_collected,
            vec![
                coin(136666, xrpl_token.coreum_denom.to_owned()),
                coin(300006, coreum_token_denom.to_owned()) // 200003 from before + 100003
            ]
        );

        // Let's test the claiming

        // If we claim more than available, it should fail
        let claim_error = wasm
            .execute::<ExecuteMsg>(
                &contract_addr,
                &ExecuteMsg::ClaimRelayerFees {
                    amounts: vec![
                        coin(136666, xrpl_token.coreum_denom.to_owned()),
                        coin(300007, coreum_token_denom.to_owned()), // +1
                    ],
                },
                &[],
                relayer_accounts[0],
            )
            .unwrap_err();

        assert!(claim_error.to_string().contains(
            ContractError::NotEnoughFeesToClaim {
                denom: coreum_token_denom.to_owned(),
                amount: Uint128::new(300007)
            }
            .to_string()
            .as_str()
        ));

        // If we separate token claim into two coins but ask for too much it should also fail
        let claim_error = wasm
            .execute::<ExecuteMsg>(
                &contract_addr,
                &ExecuteMsg::ClaimRelayerFees {
                    amounts: vec![
                        coin(136666, xrpl_token.coreum_denom.to_owned()),
                        coin(300006, coreum_token_denom.to_owned()),
                        coin(1, coreum_token_denom.to_owned()), // Extra token claim that is too much
                    ],
                },
                &[],
                relayer_accounts[0],
            )
            .unwrap_err();

        assert!(claim_error.to_string().contains(
            ContractError::NotEnoughFeesToClaim {
                denom: coreum_token_denom.to_owned(),
                amount: Uint128::new(1)
            }
            .to_string()
            .as_str()
        ));

        // If we claim everything except 1 token, it should work
        for relayer in relayer_accounts.iter() {
            wasm.execute::<ExecuteMsg>(
                &contract_addr,
                &ExecuteMsg::ClaimRelayerFees {
                    amounts: vec![
                        coin(136666, xrpl_token.coreum_denom.to_owned()),
                        coin(300005, coreum_token_denom.to_owned()),
                    ],
                },
                &[],
                relayer,
            )
            .unwrap();
        }

        let query_fees_collected = wasm
            .query::<QueryMsg, FeesCollectedResponse>(
                &contract_addr,
                &QueryMsg::FeesCollected {
                    relayer_address: Addr::unchecked(relayer_accounts[0].address()),
                },
            )
            .unwrap();

        // There should be only 1 token left in the remainders
        assert_eq!(
            query_fees_collected.fees_collected,
            vec![coin(1, coreum_token_denom.clone())]
        );

        // If we try to claim a token that is not in the claimable array, it should fail
        let claim_error = wasm
            .execute::<ExecuteMsg>(
                &contract_addr,
                &ExecuteMsg::ClaimRelayerFees {
                    amounts: vec![coin(1, xrpl_token.coreum_denom.to_owned())],
                },
                &[],
                relayer_accounts[0],
            )
            .unwrap_err();

        assert!(claim_error.to_string().contains(
            ContractError::NotEnoughFeesToClaim {
                denom: xrpl_token.coreum_denom.to_owned(),
                amount: Uint128::new(1)
            }
            .to_string()
            .as_str()
        ));

        // Claim the token that is left to claim
        for relayer in relayer_accounts.iter() {
            wasm.execute::<ExecuteMsg>(
                &contract_addr,
                &ExecuteMsg::ClaimRelayerFees {
                    amounts: vec![coin(1, coreum_token_denom.clone())],
                },
                &[],
                relayer,
            )
            .unwrap();
        }

        // Let's check the balances of the relayers
        for relayer in relayer_accounts.iter() {
            let request_balance_token1 = asset_ft
                .query_balance(&QueryBalanceRequest {
                    account: relayer.address(),
                    denom: xrpl_token.coreum_denom.to_owned(),
                })
                .unwrap();
            let request_balance_token2 = asset_ft
                .query_balance(&QueryBalanceRequest {
                    account: relayer.address(),
                    denom: coreum_token_denom.to_owned(),
                })
                .unwrap();

            assert_eq!(request_balance_token1.balance, "136666".to_string()); // 410000 / 3 = 136666
            assert_eq!(request_balance_token2.balance, "300006".to_string()); // 900020 / 3 = 300006
        }

        // We check that everything has been claimed
        for relayer in relayer_accounts.iter() {
            let query_fees_collected = wasm
                .query::<QueryMsg, FeesCollectedResponse>(
                    &contract_addr,
                    &QueryMsg::FeesCollected {
                        relayer_address: Addr::unchecked(relayer.address()),
                    },
                )
                .unwrap();

            assert_eq!(query_fees_collected.fees_collected, vec![]);
        }

        // Check that final balance in the contract matches with those fees
        let query_contract_balance = asset_ft
            .query_balance(&QueryBalanceRequest {
                account: contract_addr.to_owned(),
                denom: xrpl_token.coreum_denom.to_owned(),
            })
            .unwrap();
        assert_eq!(query_contract_balance.balance, "2".to_string()); // What is stored in the remainder

        let query_contract_balance = asset_ft
            .query_balance(&QueryBalanceRequest {
                account: contract_addr.to_owned(),
                denom: coreum_token_denom.to_owned(),
            })
            .unwrap();

        // Amount that the user can still bridge back (he has on XRPL) from the token he has sent
        // Sent: 300000 + 600000 (after applying fees and truncating)
        // Sent back: 650010
        // Result: 300000 + 600000 - 650010 = 249990
        // + 2 tokens that have not been claimed yet because the relayers can't claim them = 249992
        assert_eq!(query_contract_balance.balance, "249992".to_string());
    }

    #[test]
    fn network_fee_collection_and_claiming() {
        let app = CoreumTestApp::new();
        let accounts_number = 3;
        let accounts = app
            .init_accounts(&coins(100_000_000_000, FEE_DENOM), accounts_number)
            .unwrap();

        let signer = accounts.get((accounts_number - 1) as usize).unwrap();
        let xrpl_addresses: Vec<String> = (0..2).map(|_| generate_xrpl_address()).collect();
        let xrpl_pub_keys: Vec<String> = (0..2).map(|_| generate_xrpl_pub_key()).collect();

        let mut relayer_accounts = vec![];
        let mut relayers = vec![];

        for i in 0..accounts_number - 1 {
            relayer_accounts.push(accounts.get(i as usize).unwrap());
            relayers.push(Relayer {
                coreum_address: Addr::unchecked(accounts.get(i as usize).unwrap().address()),
                xrpl_address: xrpl_addresses[i as usize].to_string(),
                xrpl_pub_key: xrpl_pub_keys[i as usize].to_string(),
            });
        }

        let wasm = Wasm::new(&app);
        let asset_ft = AssetFT::new(&app);

        let contract_addr = store_and_instantiate(
            &wasm,
            &signer,
            Addr::unchecked(signer.address()),
            vec![relayers[0].clone(), relayers[1].clone()],
            2,
            10,
            Uint128::new(TRUST_SET_LIMIT_AMOUNT),
            query_issue_fee(&asset_ft),
            generate_xrpl_address(),
        );

        // Recover enough tickets
        wasm.execute::<ExecuteMsg>(
            &contract_addr,
            &ExecuteMsg::RecoverTickets {
                account_sequence: 1,
                number_of_tickets: Some(11),
            },
            &vec![],
            &signer,
        )
        .unwrap();

        let tx_hash = generate_hash();
        for relayer in relayer_accounts.iter() {
            wasm.execute::<ExecuteMsg>(
                &contract_addr,
                &ExecuteMsg::SaveEvidence {
                    evidence: Evidence::XRPLTransactionResult {
                        tx_hash: Some(tx_hash.to_owned()),
                        account_sequence: Some(1),
                        ticket_sequence: None,
                        transaction_result: TransactionResult::Accepted,
                        operation_result: OperationResult::TicketsAllocation {
                            tickets: Some((1..12).collect()),
                        },
                    },
                },
                &vec![],
                relayer,
            )
            .unwrap();
        }

        // We are going to issue 3 XRPL tokens, because network fees only applies to these tokens.
        // We will issue one with 0.0000001% fee, one with 49.9999999% and one with 100%
        let test_tokens = vec![
            XRPLToken {
                issuer: generate_xrpl_address(), // Valid issuer
                currency: "TT1".to_string(),     // Valid standard currency code
                sending_precision: 15,
                max_holding_amount: Uint128::new(150000000000000000),
                bridging_fee: Uint128::new(50000),
                transfer_rate: Some(Uint128::new(1000000001)), // 0.0000001%
            },
            XRPLToken {
                issuer: generate_xrpl_address(), // Valid issuer
                currency: "TT2".to_string(),     // Valid standard currency code
                sending_precision: 10,
                max_holding_amount: Uint128::new(150000000000000000),
                bridging_fee: Uint128::new(50000),
                transfer_rate: Some(Uint128::new(1499999999)), // 49.9999999%
            },
            XRPLToken {
                issuer: generate_xrpl_address(), // Valid issuer
                currency: "TT3".to_string(),     // Valid standard currency code
                sending_precision: 15,
                max_holding_amount: Uint128::new(150000000000000000),
                bridging_fee: Uint128::new(50000),
                transfer_rate: Some(Uint128::new(2000000000)), // 100%
            },
        ];

        // Register all 3 tokens
        for token in test_tokens.clone() {
            wasm.execute::<ExecuteMsg>(
                &contract_addr,
                &ExecuteMsg::RegisterXRPLToken {
                    issuer: token.issuer,
                    currency: token.currency,
                    sending_precision: token.sending_precision,
                    max_holding_amount: token.max_holding_amount,
                    bridging_fee: token.bridging_fee,
                    transfer_rate: token.transfer_rate,
                },
                &query_issue_fee(&asset_ft),
                &signer,
            )
            .unwrap();
        }

        let query_xrpl_tokens = wasm
            .query::<QueryMsg, XRPLTokensResponse>(
                &contract_addr,
                &QueryMsg::XRPLTokens {
                    offset: None,
                    limit: None,
                },
            )
            .unwrap();

        let token1_denom = query_xrpl_tokens
            .tokens
            .iter()
            .find(|t| t.issuer == test_tokens[0].issuer && t.currency == test_tokens[0].currency)
            .unwrap()
            .coreum_denom
            .clone();

        let token2_denom = query_xrpl_tokens
            .tokens
            .iter()
            .find(|t| t.issuer == test_tokens[1].issuer && t.currency == test_tokens[1].currency)
            .unwrap()
            .coreum_denom
            .clone();

        let token3_denom = query_xrpl_tokens
            .tokens
            .iter()
            .find(|t| t.issuer == test_tokens[2].issuer && t.currency == test_tokens[2].currency)
            .unwrap()
            .coreum_denom
            .clone();

        let token_denoms = vec![token1_denom, token2_denom, token3_denom];

        // Accept TrustSet for all of them
        let mut ticket_sequence = 1;
        for token in test_tokens.iter() {
            let tx_hash = generate_hash();
            for relayer in relayer_accounts.iter() {
                wasm.execute::<ExecuteMsg>(
                    &contract_addr,
                    &ExecuteMsg::SaveEvidence {
                        evidence: Evidence::XRPLTransactionResult {
                            tx_hash: Some(tx_hash.to_owned()),
                            account_sequence: None,
                            ticket_sequence: Some(ticket_sequence),
                            transaction_result: TransactionResult::Accepted,
                            operation_result: OperationResult::TrustSet {
                                issuer: token.issuer.to_owned(),
                                currency: token.currency.to_owned(),
                            },
                        },
                    },
                    &vec![],
                    relayer,
                )
                .unwrap();
            }
            ticket_sequence += 1;
        }

        // Let's bridge these tokens to Coreum multiple times (transfer fees won't be collected yet but bridge fees will)
        for token in test_tokens.iter() {
            let tx_hash = generate_hash();
            for relayer in relayer_accounts.iter() {
                wasm.execute::<ExecuteMsg>(
                    &contract_addr,
                    &ExecuteMsg::SaveEvidence {
                        evidence: Evidence::XRPLToCoreumTransfer {
                            tx_hash: tx_hash.to_owned(),
                            issuer: token.issuer.to_owned(),
                            currency: token.currency.to_owned(),
                            amount: Uint128::new(1000000000050000), // Receiver should receive 1e15 of each token
                            recipient: Addr::unchecked(signer.address()),
                        },
                    },
                    &[],
                    relayer,
                )
                .unwrap();
            }
        }

        // Check that contract holds bridge fees
        let query_fees_collected = wasm
            .query::<QueryMsg, FeesCollectedResponse>(
                &contract_addr,
                &QueryMsg::FeesCollected {
                    relayer_address: Addr::unchecked(relayer_accounts[0].address()),
                },
            )
            .unwrap();

        // 50000 / 2 relayers
        assert_eq!(
            query_fees_collected.fees_collected,
            vec![
                coin(25000, token_denoms[0].to_owned()),
                coin(25000, token_denoms[1].to_owned()),
                coin(25000, token_denoms[2].to_owned()),
            ]
        );

        // Now we can test sending back tokens from Coreum to XRPL and see that the network fees are collected correctly

        // If we send 50001, there will be 1 left after covering bridge fee, and since we round up after applying transfer fees,
        // there will be nothing to send to XRPL. Therefore we can't send anything back to XRPL and this will error.
        let receiver = generate_xrpl_address();
        let transfer_error = wasm
            .execute::<ExecuteMsg>(
                &contract_addr,
                &ExecuteMsg::SendToXRPL {
                    recipient: receiver.to_owned(),
                },
                &coins(50001, token_denoms[0].to_owned()),
                &signer,
            )
            .unwrap_err();

        assert!(transfer_error.to_string().contains(
            ContractError::AmountSentIsZeroAfterTruncation {}
                .to_string()
                .as_str()
        ));
        // If we send back 100000000050001, we will collect 50000 of bridging fee which returns 100000000000001
        // Since the transfer fee is 0.0000001%. The formula we will apply is:
        // amount_to_send = 100000000000001 / (1+0.000000001) = 99999999900001.00009999.... -> which after rounding down is 99999999900001 (nothing is getting truncated)
        // The rest, 100000000000001 - 99999999900001 = 100000 will be burnt or sent back after transaction confirmation/rejection (when received enough evidences from relayers)
        wasm.execute::<ExecuteMsg>(
            &contract_addr,
            &ExecuteMsg::SendToXRPL {
                recipient: receiver.to_owned(),
            },
            &coins(100000000050001, token_denoms[0].to_owned()),
            &signer,
        )
        .unwrap();

        let query_fees_collected = wasm
            .query::<QueryMsg, FeesCollectedResponse>(
                &contract_addr,
                &QueryMsg::FeesCollected {
                    relayer_address: Addr::unchecked(relayer_accounts[0].address()),
                },
            )
            .unwrap();

        // We collected another 50000 / 2 for each relayer
        assert_eq!(
            query_fees_collected.fees_collected,
            vec![
                coin(50000, token_denoms[0].to_owned()),
                coin(25000, token_denoms[1].to_owned()),
                coin(25000, token_denoms[2].to_owned()),
            ]
        );

        let query_pending_operations = wasm
            .query::<QueryMsg, PendingOperationsResponse>(
                &contract_addr,
                &QueryMsg::PendingOperations {},
            )
            .unwrap();

        assert_eq!(
            query_pending_operations.operations[0],
            Operation {
                id: query_pending_operations.operations[0].id.to_owned(),
                ticket_sequence: Some(4),
                account_sequence: None,
                signatures: vec![],
                operation_type: OperationType::CoreumToXRPLTransfer {
                    issuer: test_tokens[0].issuer.to_owned(),
                    currency: test_tokens[0].currency.to_owned(),
                    amount: Uint128::new(99999999900001),
                    transfer_fee: Uint128::new(100000),
                    sender: Addr::unchecked(signer.address()),
                    recipient: receiver.to_owned(),
                }
            }
        );

        // If we send back 100000000000001, we will collect 50000 of bridging fee first which returns 99999999950001
        // since the transfer fee is 49.9999999%. The formula we will apply is:
        // amount_to_send = 99999999950001 / (1+0.499999999) = 66666666677778.444451.... -> which after rounding down is 66666666677778
        // After truncating (because sending precision is 10, we will get 66666666600000 as amount to send and 77778 extra collected as fees)
        // The rest, 99999999950001 - 66666666677778 = 33333333272223 will be burnt or sent back after transaction confirmation/rejection
        wasm.execute::<ExecuteMsg>(
            &contract_addr,
            &ExecuteMsg::SendToXRPL {
                recipient: receiver.to_owned(),
            },
            &coins(100000000000001, token_denoms[1].to_owned()),
            &signer,
        )
        .unwrap();

        let query_fees_collected = wasm
            .query::<QueryMsg, FeesCollectedResponse>(
                &contract_addr,
                &QueryMsg::FeesCollected {
                    relayer_address: Addr::unchecked(relayer_accounts[0].address()),
                },
            )
            .unwrap();

        // We collected an extra 127778 / 2 = 63889  for each relayer
        assert_eq!(
            query_fees_collected.fees_collected,
            vec![
                coin(50000, token_denoms[0].to_owned()),
                coin(88889, token_denoms[1].to_owned()), // 25000 + 63889
                coin(25000, token_denoms[2].to_owned()),
            ]
        );

        let query_pending_operations = wasm
            .query::<QueryMsg, PendingOperationsResponse>(
                &contract_addr,
                &QueryMsg::PendingOperations {},
            )
            .unwrap();

        assert_eq!(
            query_pending_operations.operations[1],
            Operation {
                id: query_pending_operations.operations[1].id.to_owned(),
                ticket_sequence: Some(5),
                account_sequence: None,
                signatures: vec![],
                operation_type: OperationType::CoreumToXRPLTransfer {
                    issuer: test_tokens[1].issuer.to_owned(),
                    currency: test_tokens[1].currency.to_owned(),
                    amount: Uint128::new(66666666600000),
                    transfer_fee: Uint128::new(33333333272223),
                    sender: Addr::unchecked(signer.address()),
                    recipient: receiver.to_owned(),
                }
            }
        );

        // If we send back 100000000050001, we will collect 50000 of bridging fee first which returns 100000000000001
        // since the transfer fee is 100%. The formula we will apply is:
        // amount_to_send = 100000000000001 / (1+1) = 50000000000000.5 -> which after rounding down is 50000000000000
        // The rest, 100000000000001 - 50000000000000 = 50000000000001 will be burnt or sent back after transaction confirmation/rejection
        wasm.execute::<ExecuteMsg>(
            &contract_addr,
            &ExecuteMsg::SendToXRPL {
                recipient: receiver.to_owned(),
            },
            &coins(100000000050001, token_denoms[2].to_owned()),
            &signer,
        )
        .unwrap();

        let query_fees_collected = wasm
            .query::<QueryMsg, FeesCollectedResponse>(
                &contract_addr,
                &QueryMsg::FeesCollected {
                    relayer_address: Addr::unchecked(relayer_accounts[0].address()),
                },
            )
            .unwrap();

        // We collected an extra 50000 / 2 = 25000 for each relayer
        assert_eq!(
            query_fees_collected.fees_collected,
            vec![
                coin(50000, token_denoms[0].to_owned()),
                coin(88889, token_denoms[1].to_owned()),
                coin(50000, token_denoms[2].to_owned()),
            ]
        );

        let query_pending_operations = wasm
            .query::<QueryMsg, PendingOperationsResponse>(
                &contract_addr,
                &QueryMsg::PendingOperations {},
            )
            .unwrap();

        assert_eq!(
            query_pending_operations.operations[2],
            Operation {
                id: query_pending_operations.operations[2].id.to_owned(),
                ticket_sequence: Some(6),
                account_sequence: None,
                signatures: vec![],
                operation_type: OperationType::CoreumToXRPLTransfer {
                    issuer: test_tokens[2].issuer.to_owned(),
                    currency: test_tokens[2].currency.to_owned(),
                    amount: Uint128::new(50000000000000),
                    transfer_fee: Uint128::new(50000000000001),
                    sender: Addr::unchecked(signer.address()),
                    recipient: receiver.to_owned(),
                }
            }
        );

        // Let's collect the fees to check that they are substracted correcly
        for relayer in relayer_accounts.iter() {
            wasm.execute::<ExecuteMsg>(
                &contract_addr,
                &ExecuteMsg::ClaimRelayerFees {
                    amounts: vec![
                        coin(50000, token_denoms[0].to_owned()),
                        coin(88889, token_denoms[1].to_owned()),
                        coin(50000, token_denoms[2].to_owned()),
                    ],
                },
                &[],
                relayer,
            )
            .unwrap();
        }

        let query_fees_collected = wasm
            .query::<QueryMsg, FeesCollectedResponse>(
                &contract_addr,
                &QueryMsg::FeesCollected {
                    relayer_address: Addr::unchecked(relayer_accounts[0].address()),
                },
            )
            .unwrap();

        // Nothing will be left
        assert!(query_fees_collected.fees_collected.is_empty());

        // These are the expected balances for all tokens after collecting fees
        let expected_balances = [
            "50000".to_string(), // 100000 / 2 = 50000
            "88889".to_string(), // 177778 / 2 = 88889
            "50000".to_string(), // 100000 / 2 = 50000
        ];

        // Check relayer balances
        for relayer in relayer_accounts.iter() {
            for (i, token_denom) in token_denoms.iter().enumerate() {
                let request_balance = asset_ft
                    .query_balance(&QueryBalanceRequest {
                        account: relayer.address(),
                        denom: token_denom.to_owned(),
                    })
                    .unwrap();

                assert_eq!(request_balance.balance, expected_balances[i]);
            }
        }

        // Let's confirm and reject the operations to check that tokens and transfer fees are correctly burnt/sent back

        // Get balance of contract and sender before accepting
        let sender_balance_before = asset_ft
            .query_balance(&QueryBalanceRequest {
                account: signer.address(),
                denom: token_denoms[1].to_owned(),
            })
            .unwrap();

        let contract_balance_before = asset_ft
            .query_balance(&QueryBalanceRequest {
                account: contract_addr.to_owned(),
                denom: token_denoms[1].to_owned(),
            })
            .unwrap();

        let tx_hash = generate_hash();
        for relayer in relayer_accounts.iter() {
            wasm.execute::<ExecuteMsg>(
                &contract_addr,
                &ExecuteMsg::SaveEvidence {
                    evidence: Evidence::XRPLTransactionResult {
                        tx_hash: Some(tx_hash.to_owned()),
                        account_sequence: query_pending_operations.operations[1].account_sequence,
                        ticket_sequence: query_pending_operations.operations[1].ticket_sequence,
                        transaction_result: TransactionResult::Accepted,
                        operation_result: OperationResult::CoreumToXRPLTransfer {},
                    },
                },
                &[],
                relayer,
            )
            .unwrap();
        }

        // If transaction is accepted, balance of sender should not change and balance of contract should decrease by amount sent + transfer fees
        let sender_balance_after = asset_ft
            .query_balance(&QueryBalanceRequest {
                account: signer.address(),
                denom: token_denoms[1].to_owned(),
            })
            .unwrap();

        let contract_balance_after = asset_ft
            .query_balance(&QueryBalanceRequest {
                account: contract_addr.to_owned(),
                denom: token_denoms[1].to_owned(),
            })
            .unwrap();

        assert_eq!(sender_balance_before.balance, sender_balance_after.balance);
        assert_eq!(
            contract_balance_after.balance.parse::<u128>().unwrap(),
            contract_balance_before
                .balance
                .parse::<u128>()
                .unwrap()
                .checked_sub(66666666600000)
                .unwrap()
                .checked_sub(33333333272223)
                .unwrap()
        );

        // Get balance of contract and sender before rejecting
        let sender_balance_before = asset_ft
            .query_balance(&QueryBalanceRequest {
                account: signer.address(),
                denom: token_denoms[2].to_owned(),
            })
            .unwrap();

        let contract_balance_before = asset_ft
            .query_balance(&QueryBalanceRequest {
                account: contract_addr.to_owned(),
                denom: token_denoms[2].to_owned(),
            })
            .unwrap();

        let tx_hash = generate_hash();
        for relayer in relayer_accounts.iter() {
            wasm.execute::<ExecuteMsg>(
                &contract_addr,
                &ExecuteMsg::SaveEvidence {
                    evidence: Evidence::XRPLTransactionResult {
                        tx_hash: Some(tx_hash.to_owned()),
                        account_sequence: query_pending_operations.operations[2].account_sequence,
                        ticket_sequence: query_pending_operations.operations[2].ticket_sequence,
                        transaction_result: TransactionResult::Rejected,
                        operation_result: OperationResult::CoreumToXRPLTransfer {},
                    },
                },
                &[],
                relayer,
            )
            .unwrap();
        }

        // If transaction is rejected, contract should store amount + transfer fees for sender in pending refunds.
        // Bridging fees were applied during sending so these are never sent back.

        // Claim the pending refunds
        let query_pending_refunds = wasm
            .query::<QueryMsg, PendingRefundsResponse>(
                &contract_addr,
                &QueryMsg::PendingRefunds {
                    address: Addr::unchecked(signer.address()),
                    offset: None,
                    limit: None,
                },
            )
            .unwrap();

        wasm.execute::<ExecuteMsg>(
            &contract_addr,
            &ExecuteMsg::ClaimRefund {
                pending_refund_id: query_pending_refunds.pending_refunds[0].id.to_owned(),
            },
            &[],
            &signer,
        )
        .unwrap();

        // Verify that balances are correct after claiming the rejected transaction
        let sender_balance_after = asset_ft
            .query_balance(&QueryBalanceRequest {
                account: signer.address(),
                denom: token_denoms[2].to_owned(),
            })
            .unwrap();

        let contract_balance_after = asset_ft
            .query_balance(&QueryBalanceRequest {
                account: contract_addr.to_owned(),
                denom: token_denoms[2].to_owned(),
            })
            .unwrap();

        assert_eq!(
            sender_balance_after.balance.parse::<u128>().unwrap(),
            sender_balance_before
                .balance
                .parse::<u128>()
                .unwrap()
                .checked_add(50000000000000)
                .unwrap()
                .checked_add(50000000000001)
                .unwrap()
        );
        assert_eq!(
            contract_balance_after.balance.parse::<u128>().unwrap(),
            contract_balance_before
                .balance
                .parse::<u128>()
                .unwrap()
                .checked_sub(50000000000000)
                .unwrap()
                .checked_sub(50000000000001)
                .unwrap()
        );
    }

    #[test]
    fn ticket_recovery() {
        let app = CoreumTestApp::new();
        let accounts_number = 3;
        let accounts = app
            .init_accounts(&coins(100_000_000_000, FEE_DENOM), accounts_number)
            .unwrap();

        let signer = accounts.get((accounts_number - 1) as usize).unwrap();
        let xrpl_addresses = vec![generate_xrpl_address(), generate_xrpl_address()];

        let xrpl_pub_keys = vec![generate_xrpl_pub_key(), generate_xrpl_pub_key()];

        let mut relayer_accounts = vec![];
        let mut relayers = vec![];

        for i in 0..accounts_number - 1 {
            relayer_accounts.push(accounts.get(i as usize).unwrap());
            relayers.push(Relayer {
                coreum_address: Addr::unchecked(accounts.get(i as usize).unwrap().address()),
                xrpl_address: xrpl_addresses[i as usize].to_string(),
                xrpl_pub_key: xrpl_pub_keys[i as usize].to_string(),
            });
        }

        let wasm = Wasm::new(&app);
        let asset_ft = AssetFT::new(&app);

        let contract_addr = store_and_instantiate(
            &wasm,
            &signer,
            Addr::unchecked(signer.address()),
            vec![relayers[0].clone(), relayers[1].clone()],
            2,
            4,
            Uint128::new(TRUST_SET_LIMIT_AMOUNT),
            query_issue_fee(&asset_ft),
            generate_xrpl_address(),
        );

        // Querying current pending operations and available tickets should return empty results.
        let query_pending_operations = wasm
            .query::<QueryMsg, PendingOperationsResponse>(
                &contract_addr,
                &QueryMsg::PendingOperations {},
            )
            .unwrap();

        let query_available_tickets = wasm
            .query::<QueryMsg, AvailableTicketsResponse>(
                &contract_addr,
                &QueryMsg::AvailableTickets {},
            )
            .unwrap();

        assert!(query_pending_operations.operations.is_empty());
        assert!(query_available_tickets.tickets.is_empty());

        let account_sequence = 1;
        // Trying to recover tickets with the value less than used_ticket_sequence_threshold
        let recover_ticket_error = wasm
            .execute::<ExecuteMsg>(
                &contract_addr,
                &ExecuteMsg::RecoverTickets {
                    account_sequence,
                    number_of_tickets: Some(1),
                },
                &vec![],
                &signer,
            )
            .unwrap_err();

        assert!(recover_ticket_error.to_string().contains(
            ContractError::InvalidTicketSequenceToAllocate {}
                .to_string()
                .as_str()
        ));

        // Trying to recover more than max tickets will fail
        let recover_ticket_error = wasm
            .execute::<ExecuteMsg>(
                &contract_addr,
                &ExecuteMsg::RecoverTickets {
                    account_sequence,
                    number_of_tickets: Some(300),
                },
                &vec![],
                &signer,
            )
            .unwrap_err();

        assert!(recover_ticket_error.to_string().contains(
            ContractError::InvalidTicketSequenceToAllocate {}
                .to_string()
                .as_str()
        ));

        // Trying to recover more than max tickets will fail
        let recover_ticket_error = wasm
            .execute::<ExecuteMsg>(
                &contract_addr,
                &ExecuteMsg::RecoverTickets {
                    account_sequence,
                    number_of_tickets: Some(300),
                },
                &vec![],
                &signer,
            )
            .unwrap_err();

        assert!(recover_ticket_error.to_string().contains(
            ContractError::InvalidTicketSequenceToAllocate {}
                .to_string()
                .as_str()
        ));

        // Owner will send a recover tickets operation which will set the pending ticket update flag to true
        wasm.execute::<ExecuteMsg>(
            &contract_addr,
            &ExecuteMsg::RecoverTickets {
                account_sequence,
                number_of_tickets: Some(5),
            },
            &vec![],
            &signer,
        )
        .unwrap();

        // Try to send another one will fail because there is a pending update operation that hasn't been processed
        let recover_ticket_error = wasm
            .execute::<ExecuteMsg>(
                &contract_addr,
                &ExecuteMsg::RecoverTickets {
                    account_sequence,
                    number_of_tickets: Some(5),
                },
                &vec![],
                &signer,
            )
            .unwrap_err();

        assert!(recover_ticket_error
            .to_string()
            .contains(ContractError::PendingTicketUpdate {}.to_string().as_str()));

        // Querying the current pending operations should return 1
        let query_pending_operations = wasm
            .query::<QueryMsg, PendingOperationsResponse>(
                &contract_addr,
                &QueryMsg::PendingOperations {},
            )
            .unwrap();

        assert_eq!(
            query_pending_operations.operations,
            [Operation {
                id: query_pending_operations.operations[0].id.to_owned(),
                ticket_sequence: None,
                account_sequence: Some(account_sequence),
                signatures: vec![], // No signatures yet
                operation_type: OperationType::AllocateTickets { number: 5 }
            }]
        );

        let tx_hash = generate_hash();
        let tickets = vec![1, 2, 3, 4, 5];
        let correct_signature_example = "3045022100DFA01DA5D6C9877F9DAA59A06032247F3D7ED6444EAD5C90A3AC33CCB7F19B3F02204D8D50E4D085BB1BC9DFB8281B8F35BDAEB7C74AE4B825F8CAE1217CFBDF4EA1".to_string();

        // Trying to relay the operation with a different sequence number than the one in pending operation should fail.
        let relayer_error = wasm
            .execute::<ExecuteMsg>(
                &contract_addr,
                &ExecuteMsg::SaveEvidence {
                    evidence: Evidence::XRPLTransactionResult {
                        tx_hash: Some(tx_hash.clone()),
                        account_sequence: Some(account_sequence + 1),
                        ticket_sequence: None,
                        transaction_result: TransactionResult::Rejected,
                        operation_result: OperationResult::TicketsAllocation { tickets: None },
                    },
                },
                &vec![],
                relayer_accounts[0],
            )
            .unwrap_err();

        assert!(relayer_error.to_string().contains(
            ContractError::PendingOperationNotFound {}
                .to_string()
                .as_str()
        ));

        // Provide signatures for the operation for each relayer
        wasm.execute::<ExecuteMsg>(
            &contract_addr,
            &ExecuteMsg::SaveSignature {
                operation_id: account_sequence,
                signature: correct_signature_example.clone(),
            },
            &vec![],
            relayer_accounts[0],
        )
        .unwrap();

        // Provide the signature again for the operation will fail
        let signature_error = wasm
            .execute::<ExecuteMsg>(
                &contract_addr,
                &ExecuteMsg::SaveSignature {
                    operation_id: account_sequence,
                    signature: correct_signature_example.clone(),
                },
                &vec![],
                relayer_accounts[0],
            )
            .unwrap_err();

        assert!(signature_error.to_string().contains(
            ContractError::SignatureAlreadyProvided {}
                .to_string()
                .as_str()
        ));

        // Provide a signature for an operation that is not pending should fail
        let signature_error = wasm
            .execute::<ExecuteMsg>(
                &contract_addr,
                &ExecuteMsg::SaveSignature {
                    operation_id: account_sequence + 1,
                    signature: correct_signature_example.clone(),
                },
                &vec![],
                relayer_accounts[0],
            )
            .unwrap_err();

        assert!(signature_error.to_string().contains(
            ContractError::PendingOperationNotFound {}
                .to_string()
                .as_str()
        ));

        wasm.execute::<ExecuteMsg>(
            &contract_addr,
            &ExecuteMsg::SaveSignature {
                operation_id: account_sequence,
                signature: correct_signature_example.clone(),
            },
            &vec![],
            relayer_accounts[1],
        )
        .unwrap();

        // Verify that we have both signatures in the operation
        let query_pending_operation = wasm
            .query::<QueryMsg, PendingOperationsResponse>(
                &contract_addr,
                &QueryMsg::PendingOperations {},
            )
            .unwrap();

        assert_eq!(query_pending_operation.operations.len(), 1);
        assert_eq!(
            query_pending_operation.operations[0].signatures,
            vec![
                Signature {
                    signature: correct_signature_example.clone(),
                    relayer_coreum_address: Addr::unchecked(relayers[0].coreum_address.clone()),
                },
                Signature {
                    signature: correct_signature_example.clone(),
                    relayer_coreum_address: Addr::unchecked(relayers[1].coreum_address.clone()),
                }
            ]
        );

        // Relaying the rejected operation twice should remove it from pending operations but not allocate tickets
        wasm.execute::<ExecuteMsg>(
            &contract_addr,
            &ExecuteMsg::SaveEvidence {
                evidence: Evidence::XRPLTransactionResult {
                    tx_hash: Some(tx_hash.clone()),
                    account_sequence: Some(account_sequence),
                    ticket_sequence: None,
                    transaction_result: TransactionResult::Rejected,
                    operation_result: OperationResult::TicketsAllocation { tickets: None },
                },
            },
            &vec![],
            relayer_accounts[0],
        )
        .unwrap();

        wasm.execute::<ExecuteMsg>(
            &contract_addr,
            &ExecuteMsg::SaveEvidence {
                evidence: Evidence::XRPLTransactionResult {
                    tx_hash: Some(tx_hash.clone()),
                    account_sequence: Some(account_sequence),
                    ticket_sequence: None,
                    transaction_result: TransactionResult::Rejected,
                    operation_result: OperationResult::TicketsAllocation { tickets: None },
                },
            },
            &vec![],
            relayer_accounts[1],
        )
        .unwrap();

        // Querying current pending operations and tickets should return empty results again
        let query_pending_operations = wasm
            .query::<QueryMsg, PendingOperationsResponse>(
                &contract_addr,
                &QueryMsg::PendingOperations {},
            )
            .unwrap();

        let query_available_tickets = wasm
            .query::<QueryMsg, AvailableTicketsResponse>(
                &contract_addr,
                &QueryMsg::AvailableTickets {},
            )
            .unwrap();

        assert_eq!(query_pending_operations.operations, vec![]);
        assert_eq!(query_available_tickets.tickets, Vec::<u64>::new());

        // Let's do the same now but reporting an invalid transaction
        let account_sequence = 2;
        wasm.execute::<ExecuteMsg>(
            &contract_addr,
            &ExecuteMsg::RecoverTickets {
                account_sequence,
                number_of_tickets: Some(5),
            },
            &vec![],
            &signer,
        )
        .unwrap();

        // We provide the signatures again
        wasm.execute::<ExecuteMsg>(
            &contract_addr,
            &ExecuteMsg::SaveSignature {
                operation_id: account_sequence,
                signature: correct_signature_example.clone(),
            },
            &vec![],
            relayer_accounts[0],
        )
        .unwrap();

        wasm.execute::<ExecuteMsg>(
            &contract_addr,
            &ExecuteMsg::SaveSignature {
                operation_id: account_sequence,
                signature: correct_signature_example.clone(),
            },
            &vec![],
            relayer_accounts[1],
        )
        .unwrap();
        // Trying to relay the operation with a same hash as previous rejected one should fail
        let relayer_error = wasm
            .execute::<ExecuteMsg>(
                &contract_addr,
                &ExecuteMsg::SaveEvidence {
                    evidence: Evidence::XRPLTransactionResult {
                        tx_hash: Some(tx_hash.clone()),
                        account_sequence: Some(account_sequence),
                        ticket_sequence: None,
                        transaction_result: TransactionResult::Accepted,
                        operation_result: OperationResult::TicketsAllocation {
                            tickets: Some(tickets.clone()),
                        },
                    },
                },
                &vec![],
                relayer_accounts[0],
            )
            .unwrap_err();

        assert!(relayer_error.to_string().contains(
            ContractError::OperationAlreadyExecuted {}
                .to_string()
                .as_str()
        ));

        // Relaying the operation twice as invalid should removed it from pending operations and not allocate tickets
        wasm.execute::<ExecuteMsg>(
            &contract_addr,
            &ExecuteMsg::SaveEvidence {
                evidence: Evidence::XRPLTransactionResult {
                    tx_hash: None,
                    account_sequence: Some(account_sequence),
                    ticket_sequence: None,
                    transaction_result: TransactionResult::Invalid,
                    operation_result: OperationResult::TicketsAllocation { tickets: None },
                },
            },
            &vec![],
            relayer_accounts[0],
        )
        .unwrap();

        wasm.execute::<ExecuteMsg>(
            &contract_addr,
            &ExecuteMsg::SaveEvidence {
                evidence: Evidence::XRPLTransactionResult {
                    tx_hash: None,
                    account_sequence: Some(account_sequence),
                    ticket_sequence: None,
                    transaction_result: TransactionResult::Invalid,
                    operation_result: OperationResult::TicketsAllocation { tickets: None },
                },
            },
            &vec![],
            relayer_accounts[1],
        )
        .unwrap();

        // Querying the current pending operations should return empty
        let query_pending_operations = wasm
            .query::<QueryMsg, PendingOperationsResponse>(
                &contract_addr,
                &QueryMsg::PendingOperations {},
            )
            .unwrap();

        let query_available_tickets = wasm
            .query::<QueryMsg, AvailableTicketsResponse>(
                &contract_addr,
                &QueryMsg::AvailableTickets {},
            )
            .unwrap();

        assert_eq!(query_pending_operations.operations, vec![]);
        assert_eq!(query_available_tickets.tickets, Vec::<u64>::new());

        // Let's do the same now but confirming the operation

        wasm.execute::<ExecuteMsg>(
            &contract_addr,
            &ExecuteMsg::RecoverTickets {
                account_sequence,
                number_of_tickets: Some(5),
            },
            &vec![],
            &signer,
        )
        .unwrap();

        let tx_hash = generate_hash();

        // Relaying the accepted operation twice should remove it from pending operations and allocate tickets
        wasm.execute::<ExecuteMsg>(
            &contract_addr,
            &ExecuteMsg::SaveEvidence {
                evidence: Evidence::XRPLTransactionResult {
                    tx_hash: Some(tx_hash.clone()),
                    account_sequence: Some(account_sequence),
                    ticket_sequence: None,
                    transaction_result: TransactionResult::Accepted,
                    operation_result: OperationResult::TicketsAllocation {
                        tickets: Some(tickets.clone()),
                    },
                },
            },
            &vec![],
            relayer_accounts[0],
        )
        .unwrap();

        wasm.execute::<ExecuteMsg>(
            &contract_addr,
            &ExecuteMsg::SaveEvidence {
                evidence: Evidence::XRPLTransactionResult {
                    tx_hash: Some(tx_hash.clone()),
                    account_sequence: Some(account_sequence),
                    ticket_sequence: None,
                    transaction_result: TransactionResult::Accepted,
                    operation_result: OperationResult::TicketsAllocation {
                        tickets: Some(tickets.clone()),
                    },
                },
            },
            &vec![],
            relayer_accounts[1],
        )
        .unwrap();

        // Querying the current pending operations should return empty
        let query_pending_operations = wasm
            .query::<QueryMsg, PendingOperationsResponse>(
                &contract_addr,
                &QueryMsg::PendingOperations {},
            )
            .unwrap();

        let query_available_tickets = wasm
            .query::<QueryMsg, AvailableTicketsResponse>(
                &contract_addr,
                &QueryMsg::AvailableTickets {},
            )
            .unwrap();

        assert_eq!(query_pending_operations.operations, vec![]);
        assert_eq!(query_available_tickets.tickets, tickets.clone());
    }

    #[test]
    fn xrpl_token_registration_recovery() {
        let app = CoreumTestApp::new();
        let signer = app
            .init_account(&coins(100_000_000_000, FEE_DENOM))
            .unwrap();
        let wasm = Wasm::new(&app);
        let asset_ft = AssetFT::new(&app);

        let relayer = Relayer {
            coreum_address: Addr::unchecked(signer.address()),
            xrpl_address: generate_xrpl_address(),
            xrpl_pub_key: generate_xrpl_pub_key(),
        };

        let token_issuer = generate_xrpl_address();
        let token_currency = "BTC".to_string();
        let token = XRPLToken {
            issuer: token_issuer.to_owned(),
            currency: token_currency.to_owned(),
            sending_precision: -15,
            max_holding_amount: Uint128::new(100),
            bridging_fee: Uint128::zero(),
            transfer_rate: None,
        };

        let contract_addr = store_and_instantiate(
            &wasm,
            &signer,
            Addr::unchecked(signer.address()),
            vec![relayer.clone()],
            1,
            2,
            Uint128::new(TRUST_SET_LIMIT_AMOUNT),
            query_issue_fee(&asset_ft),
            generate_xrpl_address(),
        );

        // We successfully recover 3 tickets to perform operations
        wasm.execute::<ExecuteMsg>(
            &contract_addr,
            &ExecuteMsg::RecoverTickets {
                account_sequence: 1,
                number_of_tickets: Some(3),
            },
            &vec![],
            &signer,
        )
        .unwrap();

        wasm.execute::<ExecuteMsg>(
            &contract_addr,
            &ExecuteMsg::SaveEvidence {
                evidence: Evidence::XRPLTransactionResult {
                    tx_hash: Some(generate_hash()),
                    account_sequence: Some(1),
                    ticket_sequence: None,
                    transaction_result: TransactionResult::Accepted,
                    operation_result: OperationResult::TicketsAllocation {
                        tickets: Some((1..4).collect()),
                    },
                },
            },
            &vec![],
            &signer,
        )
        .unwrap();

        // We perform the register token operation, which should put the token to Processing state and create the PendingOperation
        wasm.execute::<ExecuteMsg>(
            &contract_addr,
            &ExecuteMsg::RegisterXRPLToken {
                issuer: token.issuer.clone(),
                currency: token.currency.clone(),
                sending_precision: token.sending_precision,
                max_holding_amount: token.max_holding_amount,
                bridging_fee: token.bridging_fee,
                transfer_rate: token.transfer_rate,
            },
            &query_issue_fee(&asset_ft),
            &signer,
        )
        .unwrap();

        // If we try to recover a token that is not in Inactive state, it should fail.
        let recover_error = wasm
            .execute::<ExecuteMsg>(
                &contract_addr,
                &ExecuteMsg::RecoverXRPLTokenRegistration {
                    issuer: token.issuer.clone(),
                    currency: token.currency.clone(),
                    transfer_rate: token.transfer_rate,
                },
                &vec![],
                &signer,
            )
            .unwrap_err();

        assert!(recover_error
            .to_string()
            .contains(ContractError::XRPLTokenNotInactive {}.to_string().as_str()));

        // If we try to recover a token that is not registered, it should fail
        let recover_error = wasm
            .execute::<ExecuteMsg>(
                &contract_addr,
                &ExecuteMsg::RecoverXRPLTokenRegistration {
                    issuer: token.issuer.clone(),
                    currency: "NOT".to_string(),
                    transfer_rate: token.transfer_rate,
                },
                &vec![],
                &signer,
            )
            .unwrap_err();

        assert!(recover_error
            .to_string()
            .contains(ContractError::TokenNotRegistered {}.to_string().as_str()));

        // Let's fail the trust set operation to put the token to Inactive so that we can recover it

        let query_pending_operations = wasm
            .query::<QueryMsg, PendingOperationsResponse>(
                &contract_addr,
                &QueryMsg::PendingOperations {},
            )
            .unwrap();

        assert_eq!(query_pending_operations.operations.len(), 1);

        wasm.execute::<ExecuteMsg>(
            &contract_addr,
            &ExecuteMsg::SaveEvidence {
                evidence: Evidence::XRPLTransactionResult {
                    tx_hash: Some(generate_hash()),
                    account_sequence: None,
                    ticket_sequence: Some(
                        query_pending_operations.operations[0]
                            .ticket_sequence
                            .unwrap(),
                    ),
                    transaction_result: TransactionResult::Rejected,
                    operation_result: OperationResult::TrustSet {
                        issuer: token.issuer.clone(),
                        currency: token.currency.clone(),
                    },
                },
            },
            &[],
            &signer,
        )
        .unwrap();

        let query_pending_operations = wasm
            .query::<QueryMsg, PendingOperationsResponse>(
                &contract_addr,
                &QueryMsg::PendingOperations {},
            )
            .unwrap();

        assert!(query_pending_operations.operations.is_empty());

        // We should be able to recover the token now
        wasm.execute::<ExecuteMsg>(
            &contract_addr,
            &ExecuteMsg::RecoverXRPLTokenRegistration {
                issuer: token.issuer.clone(),
                currency: token.currency.clone(),
                transfer_rate: token.transfer_rate,
            },
            &vec![],
            &signer,
        )
        .unwrap();

        let query_pending_operations = wasm
            .query::<QueryMsg, PendingOperationsResponse>(
                &contract_addr,
                &QueryMsg::PendingOperations {},
            )
            .unwrap();

        assert_eq!(query_pending_operations.operations.len(), 1);
        assert_eq!(
            query_pending_operations.operations[0],
            Operation {
                id: query_pending_operations.operations[0].id.to_owned(),
                ticket_sequence: Some(
                    query_pending_operations.operations[0]
                        .ticket_sequence
                        .unwrap()
                ),
                account_sequence: None,
                signatures: vec![],
                operation_type: OperationType::TrustSet {
                    issuer: token_issuer,
                    currency: token_currency,
                    trust_set_limit_amount: Uint128::new(TRUST_SET_LIMIT_AMOUNT),
                },
            }
        );
    }

    #[test]
    fn rejected_ticket_allocation_with_no_tickets_left() {
        let app = CoreumTestApp::new();
        let signer = app
            .init_account(&coins(100_000_000_000, FEE_DENOM))
            .unwrap();

        let wasm = Wasm::new(&app);
        let asset_ft = AssetFT::new(&app);
        let relayer = Relayer {
            coreum_address: Addr::unchecked(signer.address()),
            xrpl_address: generate_xrpl_address(),
            xrpl_pub_key: generate_xrpl_pub_key(),
        };

        let test_tokens = vec![
            XRPLToken {
                issuer: generate_xrpl_address(), // Valid issuer
                currency: "USD".to_string(),     // Valid standard currency code
                sending_precision: -15,
                max_holding_amount: Uint128::new(100),
                bridging_fee: Uint128::zero(),
                transfer_rate: None,
            },
            XRPLToken {
                issuer: generate_xrpl_address(), // Valid issuer
                currency: "015841551A748AD2C1F76FF6ECB0CCCD00000000".to_string(), // Valid hexadecimal currency
                sending_precision: 15,
                max_holding_amount: Uint128::new(50000),
                bridging_fee: Uint128::zero(),
                transfer_rate: None,
            },
        ];

        let contract_addr = store_and_instantiate(
            &wasm,
            &signer,
            Addr::unchecked(signer.address()),
            vec![relayer.clone()],
            1,
            2,
            Uint128::new(TRUST_SET_LIMIT_AMOUNT),
            query_issue_fee(&asset_ft),
            generate_xrpl_address(),
        );

        // We successfully recover 3 tickets
        wasm.execute::<ExecuteMsg>(
            &contract_addr,
            &ExecuteMsg::RecoverTickets {
                account_sequence: 1,
                number_of_tickets: Some(3),
            },
            &vec![],
            &signer,
        )
        .unwrap();

        wasm.execute::<ExecuteMsg>(
            &contract_addr,
            &ExecuteMsg::SaveEvidence {
                evidence: Evidence::XRPLTransactionResult {
                    tx_hash: Some(generate_hash()),
                    account_sequence: Some(1),
                    ticket_sequence: None,
                    transaction_result: TransactionResult::Accepted,
                    operation_result: OperationResult::TicketsAllocation {
                        tickets: Some((1..4).collect()),
                    },
                },
            },
            &vec![],
            &signer,
        )
        .unwrap();

        // We register and enable 2 tokens, which should trigger a second ticket allocation with the last available ticket.
        for (index, token) in test_tokens.iter().enumerate() {
            wasm.execute::<ExecuteMsg>(
                &contract_addr,
                &ExecuteMsg::RegisterXRPLToken {
                    issuer: token.issuer.clone(),
                    currency: token.currency.clone(),
                    sending_precision: token.sending_precision,
                    max_holding_amount: token.max_holding_amount,
                    bridging_fee: token.bridging_fee,
                    transfer_rate: token.transfer_rate,
                },
                &query_issue_fee(&asset_ft),
                &signer,
            )
            .unwrap();

            wasm.execute::<ExecuteMsg>(
                &contract_addr,
                &ExecuteMsg::SaveEvidence {
                    evidence: Evidence::XRPLTransactionResult {
                        tx_hash: Some(generate_hash()),
                        account_sequence: None,
                        ticket_sequence: Some(u64::try_from(index).unwrap() + 1),
                        transaction_result: TransactionResult::Accepted,
                        operation_result: OperationResult::TrustSet {
                            issuer: token.issuer.clone(),
                            currency: token.currency.clone(),
                        },
                    },
                },
                &[],
                &signer,
            )
            .unwrap();
        }

        let query_pending_operations = wasm
            .query::<QueryMsg, PendingOperationsResponse>(
                &contract_addr,
                &QueryMsg::PendingOperations {},
            )
            .unwrap();

        let query_available_tickets = wasm
            .query::<QueryMsg, AvailableTicketsResponse>(
                &contract_addr,
                &QueryMsg::AvailableTickets {},
            )
            .unwrap();

        assert_eq!(
            query_pending_operations.operations,
            [Operation {
                id: query_pending_operations.operations[0].id.to_owned(),
                ticket_sequence: Some(3),
                account_sequence: None,
                signatures: vec![],
                operation_type: OperationType::AllocateTickets { number: 2 }
            }]
        );
        assert_eq!(query_available_tickets.tickets, Vec::<u64>::new());

        // If we reject this operation, it should trigger a new ticket allocation but since we have no tickets available, it should
        // NOT fail (because otherwise contract will be stuck) but return an additional attribute warning that there are no available tickets left
        // requiring a manual ticket recovery in the future.
        let result = wasm
            .execute::<ExecuteMsg>(
                &contract_addr,
                &ExecuteMsg::SaveEvidence {
                    evidence: Evidence::XRPLTransactionResult {
                        tx_hash: Some(generate_hash()),
                        account_sequence: None,
                        ticket_sequence: Some(3),
                        transaction_result: TransactionResult::Rejected,
                        operation_result: OperationResult::TicketsAllocation { tickets: None },
                    },
                },
                &vec![],
                &signer,
            )
            .unwrap();

        let query_pending_operations = wasm
            .query::<QueryMsg, PendingOperationsResponse>(
                &contract_addr,
                &QueryMsg::PendingOperations {},
            )
            .unwrap();

        let query_available_tickets = wasm
            .query::<QueryMsg, AvailableTicketsResponse>(
                &contract_addr,
                &QueryMsg::AvailableTickets {},
            )
            .unwrap();

        assert!(query_pending_operations.operations.is_empty());
        assert!(query_available_tickets.tickets.is_empty());
        assert!(result.events.iter().any(|e| e.ty == "wasm"
            && e.attributes
                .iter()
                .any(|a| a.key == "adding_ticket_allocation_operation_success"
                    && a.value == false.to_string())));
    }

    #[test]
    fn ticket_return_invalid_transactions() {
        let app = CoreumTestApp::new();
        let accounts_number = 3;
        let accounts = app
            .init_accounts(&coins(100_000_000_000, FEE_DENOM), accounts_number)
            .unwrap();

        let signer = accounts.get(0).unwrap();
        let sender = accounts.get(1).unwrap();
        let relayer_account = accounts.get(2).unwrap();
        let relayer = Relayer {
            coreum_address: Addr::unchecked(relayer_account.address()),
            xrpl_address: generate_xrpl_address(),
            xrpl_pub_key: generate_xrpl_pub_key(),
        };

        let xrpl_receiver_address = generate_xrpl_address();
        let bridge_xrpl_address = generate_xrpl_address();

        let wasm = Wasm::new(&app);
        let asset_ft = AssetFT::new(&app);

        let contract_addr = store_and_instantiate(
            &wasm,
            signer,
            Addr::unchecked(signer.address()),
            vec![relayer.clone()],
            1,
            5,
            Uint128::new(TRUST_SET_LIMIT_AMOUNT),
            query_issue_fee(&asset_ft),
            bridge_xrpl_address.to_owned(),
        );

        // Add enough tickets to test that ticket is correctly returned

        wasm.execute::<ExecuteMsg>(
            &contract_addr,
            &ExecuteMsg::RecoverTickets {
                account_sequence: 1,
                number_of_tickets: Some(6),
            },
            &vec![],
            &signer,
        )
        .unwrap();

        wasm.execute::<ExecuteMsg>(
            &contract_addr,
            &ExecuteMsg::SaveEvidence {
                evidence: Evidence::XRPLTransactionResult {
                    tx_hash: Some(generate_hash()),
                    account_sequence: Some(1),
                    ticket_sequence: None,
                    transaction_result: TransactionResult::Accepted,
                    operation_result: OperationResult::TicketsAllocation {
                        tickets: Some((1..7).collect()),
                    },
                },
            },
            &vec![],
            relayer_account,
        )
        .unwrap();

        // Let's issue a token and register it
        let asset_ft = AssetFT::new(&app);
        let symbol = "TEST".to_string();
        let subunit = "utest".to_string();
        let decimals = 6;
        let initial_amount = Uint128::new(100000000);
        asset_ft
            .issue(
                MsgIssue {
                    issuer: sender.address(),
                    symbol,
                    subunit: subunit.to_owned(),
                    precision: decimals,
                    initial_amount: initial_amount.to_string(),
                    description: "description".to_string(),
                    features: vec![MINTING as i32],
                    burn_rate: "0".to_string(),
                    send_commission_rate: "0".to_string(),
                    uri: "uri".to_string(),
                    uri_hash: "uri_hash".to_string(),
                },
                &sender,
            )
            .unwrap();

        let denom = format!("{}-{}", subunit, sender.address()).to_lowercase();

        wasm.execute::<ExecuteMsg>(
            &contract_addr,
            &ExecuteMsg::RegisterCoreumToken {
                denom: denom.to_owned(),
                decimals,
                sending_precision: 6,
                max_holding_amount: Uint128::new(10000000),
                bridging_fee: Uint128::zero(),
            },
            &vec![],
            &signer,
        )
        .unwrap();

        // We are going to bridge a token and reject the operation
        wasm.execute::<ExecuteMsg>(
            &contract_addr,
            &ExecuteMsg::SendToXRPL {
                recipient: xrpl_receiver_address.to_owned(),
            },
            &coins(1, denom.to_owned()),
            &sender,
        )
        .unwrap();

        // Get the current ticket used to compare later
        let query_pending_operations = wasm
            .query::<QueryMsg, PendingOperationsResponse>(
                &contract_addr,
                &QueryMsg::PendingOperations {},
            )
            .unwrap();

        let ticket_used_invalid_operation = query_pending_operations.operations[0]
            .ticket_sequence
            .unwrap();

        // Send evidence of invalid operation, which should return the ticket to the ticket array
        wasm.execute::<ExecuteMsg>(
            &contract_addr,
            &ExecuteMsg::SaveEvidence {
                evidence: Evidence::XRPLTransactionResult {
                    tx_hash: None,
                    account_sequence: query_pending_operations.operations[0].account_sequence,
                    ticket_sequence: query_pending_operations.operations[0].ticket_sequence,
                    transaction_result: TransactionResult::Invalid,
                    operation_result: OperationResult::CoreumToXRPLTransfer {},
                },
            },
            &vec![],
            relayer_account,
        )
        .unwrap();

        // Now let's try to send again and verify that the ticket is the same as before (it was given back)
        wasm.execute::<ExecuteMsg>(
            &contract_addr,
            &ExecuteMsg::SendToXRPL {
                recipient: xrpl_receiver_address.to_owned(),
            },
            &coins(1, denom.to_owned()),
            &sender,
        )
        .unwrap();

        // Get the current ticket used to compare later
        let query_pending_operations = wasm
            .query::<QueryMsg, PendingOperationsResponse>(
                &contract_addr,
                &QueryMsg::PendingOperations {},
            )
            .unwrap();

        assert_eq!(
            ticket_used_invalid_operation,
            query_pending_operations.operations[0]
                .ticket_sequence
                .unwrap()
        );
    }

    #[test]
    fn token_update() {
        let app = CoreumTestApp::new();
        let accounts_number = 3;
        let accounts = app
            .init_accounts(&coins(100_000_000_000, FEE_DENOM), accounts_number)
            .unwrap();

        let signer = accounts.get((accounts_number - 1) as usize).unwrap();
        let xrpl_addresses: Vec<String> = (0..2).map(|_| generate_xrpl_address()).collect();
        let xrpl_pub_keys: Vec<String> = (0..2).map(|_| generate_xrpl_pub_key()).collect();

        let mut relayer_accounts = vec![];
        let mut relayers = vec![];

        for i in 0..accounts_number - 1 {
            relayer_accounts.push(accounts.get(i as usize).unwrap());
            relayers.push(Relayer {
                coreum_address: Addr::unchecked(accounts.get(i as usize).unwrap().address()),
                xrpl_address: xrpl_addresses[i as usize].to_string(),
                xrpl_pub_key: xrpl_pub_keys[i as usize].to_string(),
            });
        }

        let wasm = Wasm::new(&app);
        let asset_ft = AssetFT::new(&app);

        let contract_addr = store_and_instantiate(
            &wasm,
            &signer,
            Addr::unchecked(signer.address()),
            vec![relayers[0].clone(), relayers[1].clone()],
            2,
            4,
            Uint128::new(TRUST_SET_LIMIT_AMOUNT),
            query_issue_fee(&asset_ft),
            generate_xrpl_address(),
        );

        // Recover enough tickets for testing
        wasm.execute::<ExecuteMsg>(
            &contract_addr,
            &ExecuteMsg::RecoverTickets {
                account_sequence: 1,
                number_of_tickets: Some(5),
            },
            &vec![],
            &signer,
        )
        .unwrap();

        let tx_hash = generate_hash();
        for relayer in relayer_accounts.iter() {
            wasm.execute::<ExecuteMsg>(
                &contract_addr,
                &ExecuteMsg::SaveEvidence {
                    evidence: Evidence::XRPLTransactionResult {
                        tx_hash: Some(tx_hash.to_owned()),
                        account_sequence: Some(1),
                        ticket_sequence: None,
                        transaction_result: TransactionResult::Accepted,
                        operation_result: OperationResult::TicketsAllocation {
                            tickets: Some((1..6).collect()),
                        },
                    },
                },
                &vec![],
                relayer,
            )
            .unwrap();
        }

        // Register one XRPL token and one Coreum token
        let xrpl_token = XRPLToken {
            issuer: generate_xrpl_address(),
            currency: "USD".to_string(),
            sending_precision: 15,
            max_holding_amount: Uint128::new(1000000000),
            bridging_fee: Uint128::zero(),
            transfer_rate: None,
        };

        let subunit = "utest".to_string();
        asset_ft
            .issue(
                MsgIssue {
                    issuer: signer.address(),
                    symbol: "TEST".to_string(),
                    subunit: subunit.to_owned(),
                    precision: 6,
                    initial_amount: "100000000".to_string(),
                    description: "description".to_string(),
                    features: vec![MINTING as i32],
                    burn_rate: "0".to_string(),
                    send_commission_rate: "0".to_string(),
                    uri: "uri".to_string(),
                    uri_hash: "uri_hash".to_string(),
                },
                &signer,
            )
            .unwrap();

        let coreum_token_denom = format!("{}-{}", subunit, signer.address()).to_lowercase();

        let coreum_token = CoreumToken {
            denom: coreum_token_denom.to_owned(),
            decimals: 6,
            sending_precision: 6,
            max_holding_amount: Uint128::new(1000000000),
            bridging_fee: Uint128::zero(),
        };

        wasm.execute::<ExecuteMsg>(
            &contract_addr,
            &ExecuteMsg::RegisterXRPLToken {
                issuer: xrpl_token.issuer.clone(),
                currency: xrpl_token.currency.clone(),
                sending_precision: xrpl_token.sending_precision,
                max_holding_amount: xrpl_token.max_holding_amount,
                bridging_fee: xrpl_token.bridging_fee,
                transfer_rate: xrpl_token.transfer_rate,
            },
            &query_issue_fee(&asset_ft),
            &signer,
        )
        .unwrap();

        let query_xrpl_tokens = wasm
            .query::<QueryMsg, XRPLTokensResponse>(
                &contract_addr,
                &QueryMsg::XRPLTokens {
                    offset: None,
                    limit: None,
                },
            )
            .unwrap();

        let xrpl_token_denom = query_xrpl_tokens
            .tokens
            .iter()
            .find(|t| t.issuer == xrpl_token.issuer && t.currency == xrpl_token.currency)
            .unwrap()
            .coreum_denom
            .clone();

        // If we try to update the status of a token that is in processing state, it should fail
        let update_status_error = wasm
            .execute::<ExecuteMsg>(
                &contract_addr,
                &ExecuteMsg::UpdateXRPLToken {
                    issuer: xrpl_token.issuer.to_owned(),
                    currency: xrpl_token.currency.to_owned(),
                    state: Some(TokenState::Disabled),
<<<<<<< HEAD
                    sending_precision: None,
=======
                    min_sending_precision: None,
                    bridging_fee: None,
>>>>>>> f2629c53
                },
                &vec![],
                &signer,
            )
            .unwrap_err();

        assert!(update_status_error
            .to_string()
            .contains(ContractError::TokenStateIsImmutable {}.to_string().as_str()));

        let tx_hash = generate_hash();
        for relayer in relayer_accounts.iter() {
            wasm.execute::<ExecuteMsg>(
                &contract_addr,
                &ExecuteMsg::SaveEvidence {
                    evidence: Evidence::XRPLTransactionResult {
                        tx_hash: Some(tx_hash.to_owned()),
                        account_sequence: None,
                        ticket_sequence: Some(1),
                        transaction_result: TransactionResult::Accepted,
                        operation_result: OperationResult::TrustSet {
                            issuer: xrpl_token.issuer.to_owned(),
                            currency: xrpl_token.currency.to_owned(),
                        },
                    },
                },
                &vec![],
                relayer,
            )
            .unwrap();
        }

        // We will try to send one evidence with the token enabled and the other one with the token disabled, which should fail.
        let tx_hash = generate_hash();
        // First evidence should succeed
        wasm.execute::<ExecuteMsg>(
            &contract_addr,
            &ExecuteMsg::SaveEvidence {
                evidence: Evidence::XRPLToCoreumTransfer {
                    tx_hash: tx_hash.to_owned(),
                    issuer: xrpl_token.issuer.clone(),
                    currency: xrpl_token.currency.clone(),
                    amount: Uint128::one(),
                    recipient: Addr::unchecked(signer.address()),
                },
            },
            &[],
            relayer_accounts[0],
        )
        .unwrap();

        // Disable the token
        wasm.execute::<ExecuteMsg>(
            &contract_addr,
            &ExecuteMsg::UpdateXRPLToken {
                issuer: xrpl_token.issuer.to_owned(),
                currency: xrpl_token.currency.to_owned(),
                state: Some(TokenState::Disabled),
<<<<<<< HEAD
                sending_precision: None,
=======
                min_sending_precision: None,
                bridging_fee: None,
>>>>>>> f2629c53
            },
            &vec![],
            &signer,
        )
        .unwrap();

        // If we send second evidence it should fail because token is disabled
        let disabled_error = wasm
            .execute::<ExecuteMsg>(
                &contract_addr,
                &ExecuteMsg::SaveEvidence {
                    evidence: Evidence::XRPLToCoreumTransfer {
                        tx_hash: tx_hash.to_owned(),
                        issuer: xrpl_token.issuer.clone(),
                        currency: xrpl_token.currency.clone(),
                        amount: Uint128::one(),
                        recipient: Addr::unchecked(signer.address()),
                    },
                },
                &[],
                relayer_accounts[1],
            )
            .unwrap_err();

        assert!(disabled_error
            .to_string()
            .contains(ContractError::TokenNotEnabled {}.to_string().as_str()));

        // If we try to change the status to something that is not disabled or enabled it should fail
        let update_status_error = wasm
            .execute::<ExecuteMsg>(
                &contract_addr,
                &ExecuteMsg::UpdateXRPLToken {
                    issuer: xrpl_token.issuer.to_owned(),
                    currency: xrpl_token.currency.to_owned(),
                    state: Some(TokenState::Inactive),
<<<<<<< HEAD
                    sending_precision: None,
=======
                    min_sending_precision: None,
                    bridging_fee: None,
>>>>>>> f2629c53
                },
                &vec![],
                &signer,
            )
            .unwrap_err();

        assert!(update_status_error.to_string().contains(
            ContractError::InvalidTargetTokenState {}
                .to_string()
                .as_str()
        ));

        // If we try to change the status back to enabled and send the evidence, the balance should be sent to the receiver.
        wasm.execute::<ExecuteMsg>(
            &contract_addr,
            &ExecuteMsg::UpdateXRPLToken {
                issuer: xrpl_token.issuer.to_owned(),
                currency: xrpl_token.currency.to_owned(),
                state: Some(TokenState::Enabled),
<<<<<<< HEAD
                sending_precision: None,
=======
                min_sending_precision: None,
                bridging_fee: None,
>>>>>>> f2629c53
            },
            &vec![],
            &signer,
        )
        .unwrap();

        wasm.execute::<ExecuteMsg>(
            &contract_addr,
            &ExecuteMsg::SaveEvidence {
                evidence: Evidence::XRPLToCoreumTransfer {
                    tx_hash: tx_hash.to_owned(),
                    issuer: xrpl_token.issuer.clone(),
                    currency: xrpl_token.currency.clone(),
                    amount: Uint128::one(),
                    recipient: Addr::unchecked(signer.address()),
                },
            },
            &[],
            relayer_accounts[1],
        )
        .unwrap();

        let request_balance = asset_ft
            .query_balance(&QueryBalanceRequest {
                account: signer.address(),
                denom: xrpl_token_denom.clone(),
            })
            .unwrap();

        assert_eq!(request_balance.balance, "1".to_string());

        // If we disable again and we try to send the token back it will fail
        wasm.execute::<ExecuteMsg>(
            &contract_addr,
            &ExecuteMsg::UpdateXRPLToken {
                issuer: xrpl_token.issuer.to_owned(),
                currency: xrpl_token.currency.to_owned(),
                state: Some(TokenState::Disabled),
<<<<<<< HEAD
                sending_precision: None,
=======
                min_sending_precision: None,
                bridging_fee: None,
>>>>>>> f2629c53
            },
            &vec![],
            &signer,
        )
        .unwrap();

        let send_error = wasm
            .execute::<ExecuteMsg>(
                &contract_addr,
                &ExecuteMsg::SendToXRPL {
                    recipient: generate_xrpl_address(),
                },
                &coins(1, xrpl_token_denom.to_owned()),
                &signer,
            )
            .unwrap_err();

        assert!(send_error
            .to_string()
            .contains(ContractError::TokenNotEnabled {}.to_string().as_str()));

        // Register the Coreum Token
        wasm.execute::<ExecuteMsg>(
            &contract_addr,
            &ExecuteMsg::RegisterCoreumToken {
                denom: coreum_token_denom.to_owned(),
                decimals: coreum_token.decimals,
                sending_precision: coreum_token.sending_precision,
                max_holding_amount: coreum_token.max_holding_amount,
                bridging_fee: coreum_token.bridging_fee,
            },
            &query_issue_fee(&asset_ft),
            &signer,
        )
        .unwrap();

        // If we try to change the status to something that is not disabled or enabled it should fail
        let update_status_error = wasm
            .execute::<ExecuteMsg>(
                &contract_addr,
                &ExecuteMsg::UpdateCoreumToken {
                    denom: coreum_token_denom.to_owned(),
                    state: Some(TokenState::Processing),
<<<<<<< HEAD
                    sending_precision: None,
=======
                    min_sending_precision: None,
                    bridging_fee: None,
>>>>>>> f2629c53
                },
                &vec![],
                &signer,
            )
            .unwrap_err();

        assert!(update_status_error.to_string().contains(
            ContractError::InvalidTargetTokenState {}
                .to_string()
                .as_str()
        ));

        // Disable the Coreum Token
        wasm.execute::<ExecuteMsg>(
            &contract_addr,
            &ExecuteMsg::UpdateCoreumToken {
                denom: coreum_token_denom.to_owned(),
                state: Some(TokenState::Disabled),
<<<<<<< HEAD
                sending_precision: None,
=======
                min_sending_precision: None,
                bridging_fee: None,
>>>>>>> f2629c53
            },
            &vec![],
            &signer,
        )
        .unwrap();

        // If we try to send now it will fail because the token is disabled
        let send_error = wasm
            .execute::<ExecuteMsg>(
                &contract_addr,
                &ExecuteMsg::SendToXRPL {
                    recipient: generate_xrpl_address(),
                },
                &coins(1, coreum_token_denom.to_owned()),
                &signer,
            )
            .unwrap_err();

        assert!(send_error
            .to_string()
            .contains(ContractError::TokenNotEnabled {}.to_string().as_str()));

        // Enable it again and modify the sending precision
        wasm.execute::<ExecuteMsg>(
            &contract_addr,
            &ExecuteMsg::UpdateCoreumToken {
                denom: coreum_token_denom.to_owned(),
                state: Some(TokenState::Enabled),
<<<<<<< HEAD
                sending_precision: Some(5),
=======
                min_sending_precision: Some(5),
                bridging_fee: None,
>>>>>>> f2629c53
            },
            &vec![],
            &signer,
        )
        .unwrap();

        // Get the token information
        let query_coreum_tokens = wasm
            .query::<QueryMsg, CoreumTokensResponse>(
                &contract_addr,
                &QueryMsg::CoreumTokens {
                    offset: None,
                    limit: None,
                },
            )
            .unwrap();

        assert_eq!(query_coreum_tokens.tokens[0].sending_precision, 5);

        // If we try to update to an invalid sending precision it should fail
        let update_error = wasm
            .execute::<ExecuteMsg>(
                &contract_addr,
                &ExecuteMsg::UpdateCoreumToken {
                    denom: coreum_token_denom.to_owned(),
                    state: None,
<<<<<<< HEAD
                    sending_precision: Some(7),
=======
                    min_sending_precision: Some(7),
                    bridging_fee: None,
>>>>>>> f2629c53
                },
                &vec![],
                &signer,
            )
            .unwrap_err();

        assert!(update_error.to_string().contains(
            ContractError::TokenSendingPrecisionTooHigh {}
                .to_string()
                .as_str()
        ));

        // We will send 1 token and then modify the sending precision which should not allow the token to be sent with second evidence

        // Enable the token again (it was disabled)
        wasm.execute::<ExecuteMsg>(
            &contract_addr,
            &ExecuteMsg::UpdateXRPLToken {
                issuer: xrpl_token.issuer.to_owned(),
                currency: xrpl_token.currency.to_owned(),
                state: Some(TokenState::Enabled),
<<<<<<< HEAD
                sending_precision: None,
=======
                min_sending_precision: None,
                bridging_fee: None,
>>>>>>> f2629c53
            },
            &vec![],
            &signer,
        )
        .unwrap();

        let tx_hash = generate_hash();
        // First evidence should succeed
        wasm.execute::<ExecuteMsg>(
            &contract_addr,
            &ExecuteMsg::SaveEvidence {
                evidence: Evidence::XRPLToCoreumTransfer {
                    tx_hash: tx_hash.to_owned(),
                    issuer: xrpl_token.issuer.clone(),
                    currency: xrpl_token.currency.clone(),
                    amount: Uint128::one(),
                    recipient: Addr::unchecked(signer.address()),
                },
            },
            &[],
            relayer_accounts[0],
        )
        .unwrap();

        // Let's update the sending precision from 15 to 14
        wasm.execute::<ExecuteMsg>(
            &contract_addr,
            &ExecuteMsg::UpdateXRPLToken {
                issuer: xrpl_token.issuer.to_owned(),
                currency: xrpl_token.currency.to_owned(),
                state: None,
<<<<<<< HEAD
                sending_precision: Some(14),
=======
                min_sending_precision: Some(14),
                bridging_fee: None,
>>>>>>> f2629c53
            },
            &vec![],
            &signer,
        )
        .unwrap();

        let evidence_error = wasm
            .execute::<ExecuteMsg>(
                &contract_addr,
                &ExecuteMsg::SaveEvidence {
                    evidence: Evidence::XRPLToCoreumTransfer {
                        tx_hash: tx_hash.to_owned(),
                        issuer: xrpl_token.issuer.clone(),
                        currency: xrpl_token.currency.clone(),
                        amount: Uint128::one(),
                        recipient: Addr::unchecked(signer.address()),
                    },
                },
                &[],
                relayer_accounts[1],
            )
            .unwrap_err();

        assert!(evidence_error.to_string().contains(
            ContractError::AmountSentIsZeroAfterTruncation {}
                .to_string()
                .as_str()
        ));

        // If we put it back to 15 and send, it should go through
        wasm.execute::<ExecuteMsg>(
            &contract_addr,
            &ExecuteMsg::UpdateXRPLToken {
                issuer: xrpl_token.issuer.to_owned(),
                currency: xrpl_token.currency.to_owned(),
                state: None,
<<<<<<< HEAD
                sending_precision: Some(15),
=======
                min_sending_precision: Some(15),
                bridging_fee: None,
>>>>>>> f2629c53
            },
            &vec![],
            &signer,
        )
        .unwrap();

        wasm.execute::<ExecuteMsg>(
            &contract_addr,
            &ExecuteMsg::SaveEvidence {
                evidence: Evidence::XRPLToCoreumTransfer {
                    tx_hash: tx_hash.to_owned(),
                    issuer: xrpl_token.issuer.clone(),
                    currency: xrpl_token.currency.clone(),
                    amount: Uint128::one(),
                    recipient: Addr::unchecked(signer.address()),
                },
            },
            &[],
            relayer_accounts[1],
        )
        .unwrap();

        // Let's send a bigger amount and check that it is truncated correctly after updating the sending precision
        let tx_hash = generate_hash();

        let previous_balance = asset_ft
            .query_balance(&QueryBalanceRequest {
                account: signer.address(),
                denom: xrpl_token_denom.clone(),
            })
            .unwrap();
        let amount_to_send = 100001; // This should truncate 1 after updating sending precision and send 100000

        wasm.execute::<ExecuteMsg>(
            &contract_addr,
            &ExecuteMsg::SaveEvidence {
                evidence: Evidence::XRPLToCoreumTransfer {
                    tx_hash: tx_hash.to_owned(),
                    issuer: xrpl_token.issuer.clone(),
                    currency: xrpl_token.currency.clone(),
                    amount: Uint128::new(amount_to_send),
                    recipient: Addr::unchecked(signer.address()),
                },
            },
            &[],
            relayer_accounts[0],
        )
        .unwrap();

        // Let's update the sending precision from 15 to 10
        wasm.execute::<ExecuteMsg>(
            &contract_addr,
            &ExecuteMsg::UpdateXRPLToken {
                issuer: xrpl_token.issuer.to_owned(),
                currency: xrpl_token.currency.to_owned(),
                state: None,
<<<<<<< HEAD
                sending_precision: Some(10),
=======
                min_sending_precision: Some(10),
                bridging_fee: None,
>>>>>>> f2629c53
            },
            &vec![],
            &signer,
        )
        .unwrap();

        wasm.execute::<ExecuteMsg>(
            &contract_addr,
            &ExecuteMsg::SaveEvidence {
                evidence: Evidence::XRPLToCoreumTransfer {
                    tx_hash: tx_hash.to_owned(),
                    issuer: xrpl_token.issuer.clone(),
                    currency: xrpl_token.currency.clone(),
                    amount: Uint128::new(amount_to_send),
                    recipient: Addr::unchecked(signer.address()),
                },
            },
            &[],
            relayer_accounts[1],
        )
        .unwrap();

        let new_balance = asset_ft
            .query_balance(&QueryBalanceRequest {
                account: signer.address(),
                denom: xrpl_token_denom.clone(),
            })
            .unwrap();

        assert_eq!(
            new_balance.balance.parse::<u128>().unwrap(),
            previous_balance
                .balance
                .parse::<u128>()
                .unwrap()
                .checked_add(amount_to_send)
                .unwrap()
                .checked_sub(1) // Truncated amount after updating sending precision
                .unwrap()
        );

        // Updating bridging fee for Coreum Token should work
        wasm.execute::<ExecuteMsg>(
            &contract_addr,
            &ExecuteMsg::UpdateCoreumToken {
                denom: coreum_token_denom.to_owned(),
                state: None,
                min_sending_precision: None,
                bridging_fee: Some(Uint128::new(1000)),
            },
            &vec![],
            &signer,
        )
        .unwrap();

        // Get the token information
        let query_coreum_tokens = wasm
            .query::<QueryMsg, CoreumTokensResponse>(
                &contract_addr,
                &QueryMsg::CoreumTokens {
                    offset: None,
                    limit: None,
                },
            )
            .unwrap();

        assert_eq!(
            query_coreum_tokens.tokens[0].bridging_fee,
            Uint128::new(1000)
        );

        // Let's send an XRPL token evidence, modify the bridging fee, check that it's updated, and send the next evidence to see that bridging fee is applied correctly
        let amount_to_send = 1000000;

        let tx_hash = generate_hash();
        // First evidence should succeed
        wasm.execute::<ExecuteMsg>(
            &contract_addr,
            &ExecuteMsg::SaveEvidence {
                evidence: Evidence::XRPLToCoreumTransfer {
                    tx_hash: tx_hash.to_owned(),
                    issuer: xrpl_token.issuer.clone(),
                    currency: xrpl_token.currency.clone(),
                    amount: Uint128::new(amount_to_send),
                    recipient: Addr::unchecked(signer.address()),
                },
            },
            &[],
            relayer_accounts[0],
        )
        .unwrap();

        // Let's update the bridging fee from 0 to 10000000
        wasm.execute::<ExecuteMsg>(
            &contract_addr,
            &ExecuteMsg::UpdateXRPLToken {
                issuer: xrpl_token.issuer.to_owned(),
                currency: xrpl_token.currency.to_owned(),
                state: None,
                min_sending_precision: None,
                bridging_fee: Some(Uint128::new(10000000)),
            },
            &vec![],
            &signer,
        )
        .unwrap();

        // If we try to send the second evidence it should fail because we can't cover new updated bridging fee
        let bridging_error = wasm
            .execute::<ExecuteMsg>(
                &contract_addr,
                &ExecuteMsg::SaveEvidence {
                    evidence: Evidence::XRPLToCoreumTransfer {
                        tx_hash: tx_hash.to_owned(),
                        issuer: xrpl_token.issuer.clone(),
                        currency: xrpl_token.currency.clone(),
                        amount: Uint128::new(amount_to_send),
                        recipient: Addr::unchecked(signer.address()),
                    },
                },
                &[],
                relayer_accounts[1],
            )
            .unwrap_err();

        assert!(bridging_error.to_string().contains(
            ContractError::CannotCoverBridgingFees {}
                .to_string()
                .as_str()
        ));

        // Let's update the bridging fee from 0 to 100000
        wasm.execute::<ExecuteMsg>(
            &contract_addr,
            &ExecuteMsg::UpdateXRPLToken {
                issuer: xrpl_token.issuer.to_owned(),
                currency: xrpl_token.currency.to_owned(),
                state: None,
                min_sending_precision: None,
                bridging_fee: Some(Uint128::new(1000000)),
            },
            &vec![],
            &signer,
        )
        .unwrap();

        // If we try to send the second evidence it should fail because amount is 0 after applying bridging fees
        let bridging_error = wasm
            .execute::<ExecuteMsg>(
                &contract_addr,
                &ExecuteMsg::SaveEvidence {
                    evidence: Evidence::XRPLToCoreumTransfer {
                        tx_hash: tx_hash.to_owned(),
                        issuer: xrpl_token.issuer.clone(),
                        currency: xrpl_token.currency.clone(),
                        amount: Uint128::new(amount_to_send),
                        recipient: Addr::unchecked(signer.address()),
                    },
                },
                &[],
                relayer_accounts[1],
            )
            .unwrap_err();

        assert!(bridging_error.to_string().contains(
            ContractError::AmountSentIsZeroAfterTruncation {}
                .to_string()
                .as_str()
        ));

        // Let's update the bridging fee from 0 to 1000
        wasm.execute::<ExecuteMsg>(
            &contract_addr,
            &ExecuteMsg::UpdateXRPLToken {
                issuer: xrpl_token.issuer.to_owned(),
                currency: xrpl_token.currency.to_owned(),
                state: None,
                min_sending_precision: None,
                bridging_fee: Some(Uint128::new(1000)),
            },
            &vec![],
            &signer,
        )
        .unwrap();

        // Sending evidence should succeed
        wasm.execute::<ExecuteMsg>(
            &contract_addr,
            &ExecuteMsg::SaveEvidence {
                evidence: Evidence::XRPLToCoreumTransfer {
                    tx_hash: tx_hash.to_owned(),
                    issuer: xrpl_token.issuer.clone(),
                    currency: xrpl_token.currency.clone(),
                    amount: Uint128::new(amount_to_send),
                    recipient: Addr::unchecked(signer.address()),
                },
            },
            &[],
            relayer_accounts[1],
        )
        .unwrap();

        let previous_balance = new_balance;
        let new_balance = asset_ft
            .query_balance(&QueryBalanceRequest {
                account: signer.address(),
                denom: xrpl_token_denom.clone(),
            })
            .unwrap();

        assert_eq!(
            new_balance.balance.parse::<u128>().unwrap(),
            previous_balance
                .balance
                .parse::<u128>()
                .unwrap()
                .checked_add(amount_to_send) // 1000000 - 1000 (bridging fee) = 999000
                .unwrap()
                .checked_sub(1000) // bridging fee
                .unwrap()
                .checked_sub(99000) // Truncated amount after applying bridging fees (sending precision is 10) = 999000 -> 900000
                .unwrap()
        );
    }

    #[test]
    fn test_burning_rate_and_commission_fee_coreum_tokens() {
        let app = CoreumTestApp::new();
        let accounts_number = 3;
        let accounts = app
            .init_accounts(&coins(100_000_000_000, FEE_DENOM), accounts_number)
            .unwrap();

        let signer = accounts.get(0).unwrap();
        let relayer_account = accounts.get(1).unwrap();
        let sender = accounts.get(2).unwrap();
        let relayer = Relayer {
            coreum_address: Addr::unchecked(relayer_account.address()),
            xrpl_address: generate_xrpl_address(),
            xrpl_pub_key: generate_xrpl_pub_key(),
        };

        let xrpl_receiver_address = generate_xrpl_address();
        let bridge_xrpl_address = generate_xrpl_address();

        let wasm = Wasm::new(&app);
        let asset_ft = AssetFT::new(&app);

        let contract_addr = store_and_instantiate(
            &wasm,
            signer,
            Addr::unchecked(signer.address()),
            vec![relayer.clone()],
            1,
            9,
            Uint128::new(TRUST_SET_LIMIT_AMOUNT),
            query_issue_fee(&asset_ft),
            bridge_xrpl_address.to_owned(),
        );

        // Add enough tickets for all our test operations

        wasm.execute::<ExecuteMsg>(
            &contract_addr,
            &ExecuteMsg::RecoverTickets {
                account_sequence: 1,
                number_of_tickets: Some(10),
            },
            &vec![],
            &signer,
        )
        .unwrap();

        wasm.execute::<ExecuteMsg>(
            &contract_addr,
            &ExecuteMsg::SaveEvidence {
                evidence: Evidence::XRPLTransactionResult {
                    tx_hash: Some(generate_hash()),
                    account_sequence: Some(1),
                    ticket_sequence: None,
                    transaction_result: TransactionResult::Accepted,
                    operation_result: OperationResult::TicketsAllocation {
                        tickets: Some((1..11).collect()),
                    },
                },
            },
            &vec![],
            relayer_account,
        )
        .unwrap();

        // Let's issue a token with burning and commission fees and make sure it works out of the box
        let asset_ft = AssetFT::new(&app);
        let symbol = "TEST".to_string();
        let subunit = "utest".to_string();
        let decimals = 6;
        let initial_amount = Uint128::new(10000000000);
        asset_ft
            .issue(
                MsgIssue {
                    issuer: signer.address(),
                    symbol,
                    subunit: subunit.to_owned(),
                    precision: decimals,
                    initial_amount: initial_amount.to_string(),
                    description: "description".to_string(),
                    features: vec![MINTING as i32],
                    burn_rate: "1000000000000000000".to_string(), // 1e18 = 100%
                    send_commission_rate: "1000000000000000000".to_string(), // 1e18 = 100%
                    uri: "uri".to_string(),
                    uri_hash: "uri_hash".to_string(),
                },
                &signer,
            )
            .unwrap();

        let denom = format!("{}-{}", subunit, signer.address()).to_lowercase();

        // Let's transfer some tokens to a sender from the issuer so that we can check both rates being applied
        let bank = Bank::new(&app);
        bank.send(
            MsgSend {
                from_address: signer.address(),
                to_address: sender.address(),
                amount: vec![BaseCoin {
                    amount: "100000000".to_string(),
                    denom: denom.to_string(),
                }],
            },
            &signer,
        )
        .unwrap();

        // Check the balance
        let request_balance = asset_ft
            .query_balance(&QueryBalanceRequest {
                account: sender.address(),
                denom: denom.to_owned(),
            })
            .unwrap();

        assert_eq!(request_balance.balance, "100000000".to_string());

        // Let's try to bridge some tokens and back and check that everything works correctly
        wasm.execute::<ExecuteMsg>(
            &contract_addr,
            &ExecuteMsg::RegisterCoreumToken {
                denom: denom.to_owned(),
                decimals,
                sending_precision: 6,
                max_holding_amount: Uint128::new(1000000000),
                bridging_fee: Uint128::zero(),
            },
            &vec![],
            &signer,
        )
        .unwrap();

        wasm.execute::<ExecuteMsg>(
            &contract_addr,
            &ExecuteMsg::SendToXRPL {
                recipient: xrpl_receiver_address.to_owned(),
            },
            &coins(100, denom.to_owned()),
            &sender,
        )
        .unwrap();

        // This should have burned an extra 100 and charged 100 tokens as commission fee to the sender. Let's check just in case
        let request_balance = asset_ft
            .query_balance(&QueryBalanceRequest {
                account: sender.address(),
                denom: denom.to_owned(),
            })
            .unwrap();

        assert_eq!(request_balance.balance, "99999700".to_string());

        // Let's check that only 100 tokens are in the contract
        let request_balance = asset_ft
            .query_balance(&QueryBalanceRequest {
                account: contract_addr.to_owned(),
                denom: denom.to_owned(),
            })
            .unwrap();

        assert_eq!(request_balance.balance, "100".to_string());

        // Let's confirm the briding XRPL and bridge the entire amount back to Coreum
        let query_pending_operations = wasm
            .query::<QueryMsg, PendingOperationsResponse>(
                &contract_addr,
                &QueryMsg::PendingOperations {},
            )
            .unwrap();
        assert_eq!(query_pending_operations.operations.len(), 1);

        wasm.execute::<ExecuteMsg>(
            &contract_addr,
            &ExecuteMsg::SaveEvidence {
                evidence: Evidence::XRPLTransactionResult {
                    tx_hash: Some(generate_hash()),
                    account_sequence: query_pending_operations.operations[0].account_sequence,
                    ticket_sequence: query_pending_operations.operations[0].ticket_sequence,
                    transaction_result: TransactionResult::Accepted,
                    operation_result: OperationResult::CoreumToXRPLTransfer {},
                },
            },
            &vec![],
            relayer_account,
        )
        .unwrap();

        // Get the token information
        let query_coreum_tokens = wasm
            .query::<QueryMsg, CoreumTokensResponse>(
                &contract_addr,
                &QueryMsg::CoreumTokens {
                    offset: None,
                    limit: None,
                },
            )
            .unwrap();

        let coreum_originated_token = query_coreum_tokens
            .tokens
            .iter()
            .find(|t| t.denom == denom)
            .unwrap();

        let amount_to_send_back = Uint128::new(100_000_000_000); // 100 utokens on Coreum are represented as 1e11 on XRPL
        wasm.execute::<ExecuteMsg>(
            &contract_addr,
            &ExecuteMsg::SaveEvidence {
                evidence: Evidence::XRPLToCoreumTransfer {
                    tx_hash: generate_hash(),
                    issuer: bridge_xrpl_address.to_owned(),
                    currency: coreum_originated_token.xrpl_currency.to_owned(),
                    amount: amount_to_send_back.clone(),
                    recipient: Addr::unchecked(sender.address()),
                },
            },
            &[],
            relayer_account,
        )
        .unwrap();

        // Check that the sender received the correct amount (100 tokens) and contract doesn't have anything left
        // This way we confirm that contract is not affected by commission fees and burn rate
        let request_balance = asset_ft
            .query_balance(&QueryBalanceRequest {
                account: sender.address(),
                denom: denom.to_owned(),
            })
            .unwrap();

        assert_eq!(request_balance.balance, "99999800".to_string());

        let request_balance = asset_ft
            .query_balance(&QueryBalanceRequest {
                account: contract_addr.to_owned(),
                denom: denom.to_owned(),
            })
            .unwrap();

        assert_eq!(request_balance.balance, "0".to_string());
    }

    #[test]
    fn invalid_transaction_evidences() {
        let app = CoreumTestApp::new();
        let signer = app
            .init_account(&coins(100_000_000_000, FEE_DENOM))
            .unwrap();

        let wasm = Wasm::new(&app);
        let asset_ft = AssetFT::new(&app);
        let relayer = Relayer {
            coreum_address: Addr::unchecked(signer.address()),
            xrpl_address: generate_xrpl_address(),
            xrpl_pub_key: generate_xrpl_pub_key(),
        };

        let contract_addr = store_and_instantiate(
            &wasm,
            &signer,
            Addr::unchecked(signer.address()),
            vec![relayer],
            1,
            4,
            Uint128::new(TRUST_SET_LIMIT_AMOUNT),
            query_issue_fee(&asset_ft),
            generate_xrpl_address(),
        );

        let tx_hash = generate_hash();
        let account_sequence = 1;
        let tickets: Vec<u64> = (1..6).collect();

        let invalid_evidences_input = vec![
            Evidence::XRPLTransactionResult {
                tx_hash: Some(tx_hash.clone()),
                account_sequence: None,
                ticket_sequence: None,
                transaction_result: TransactionResult::Rejected,
                operation_result: OperationResult::TicketsAllocation {
                    tickets: Some(tickets.clone()),
                },
            },
            Evidence::XRPLTransactionResult {
                tx_hash: Some(tx_hash.clone()),
                account_sequence: Some(account_sequence),
                ticket_sequence: Some(2),
                transaction_result: TransactionResult::Rejected,
                operation_result: OperationResult::TicketsAllocation {
                    tickets: Some(tickets.clone()),
                },
            },
            Evidence::XRPLTransactionResult {
                tx_hash: None,
                account_sequence: Some(account_sequence),
                ticket_sequence: None,
                transaction_result: TransactionResult::Rejected,
                operation_result: OperationResult::TicketsAllocation {
                    tickets: Some(tickets.clone()),
                },
            },
            Evidence::XRPLTransactionResult {
                tx_hash: Some(tx_hash.clone()),
                account_sequence: Some(account_sequence),
                ticket_sequence: None,
                transaction_result: TransactionResult::Rejected,
                operation_result: OperationResult::TicketsAllocation {
                    tickets: Some(tickets.clone()),
                },
            },
            Evidence::XRPLTransactionResult {
                tx_hash: Some(tx_hash.clone()),
                account_sequence: Some(account_sequence),
                ticket_sequence: None,
                transaction_result: TransactionResult::Invalid,
                operation_result: OperationResult::TicketsAllocation { tickets: None },
            },
            Evidence::XRPLTransactionResult {
                tx_hash: None,
                account_sequence: Some(account_sequence),
                ticket_sequence: None,
                transaction_result: TransactionResult::Invalid,
                operation_result: OperationResult::TicketsAllocation {
                    tickets: Some(tickets),
                },
            },
            Evidence::XRPLTransactionResult {
                tx_hash: Some(tx_hash.clone()),
                account_sequence: Some(account_sequence),
                ticket_sequence: None,
                transaction_result: TransactionResult::Accepted,
                operation_result: OperationResult::TrustSet {
                    issuer: generate_xrpl_address(),
                    currency: "USD".to_string(),
                },
            },
        ];

        let expected_errors = vec![
            ContractError::InvalidTransactionResultEvidence {},
            ContractError::InvalidTransactionResultEvidence {},
            ContractError::InvalidSuccessfulTransactionResultEvidence {},
            ContractError::InvalidTicketAllocationEvidence {},
            ContractError::InvalidFailedTransactionResultEvidence {},
            ContractError::InvalidTicketAllocationEvidence {},
            ContractError::InvalidTransactionResultEvidence {},
        ];

        wasm.execute::<ExecuteMsg>(
            &contract_addr,
            &ExecuteMsg::RecoverTickets {
                account_sequence,
                number_of_tickets: Some(5),
            },
            &vec![],
            &signer,
        )
        .unwrap();

        for (index, evidence) in invalid_evidences_input.iter().enumerate() {
            let invalid_evidence = wasm
                .execute::<ExecuteMsg>(
                    &contract_addr,
                    &ExecuteMsg::SaveEvidence {
                        evidence: evidence.clone(),
                    },
                    &[],
                    &signer,
                )
                .unwrap_err();

            assert!(invalid_evidence
                .to_string()
                .contains(expected_errors[index].to_string().as_str()));
        }
    }

    #[test]
    fn unauthorized_access() {
        let app = CoreumTestApp::new();
        let signer = app
            .init_account(&coins(100_000_000_000, FEE_DENOM))
            .unwrap();

        let not_owner = app
            .init_account(&coins(100_000_000_000, FEE_DENOM))
            .unwrap();

        let wasm = Wasm::new(&app);
        let asset_ft = AssetFT::new(&app);
        let relayer = Relayer {
            coreum_address: Addr::unchecked(signer.address()),
            xrpl_address: generate_xrpl_address(),
            xrpl_pub_key: generate_xrpl_pub_key(),
        };

        let contract_addr = store_and_instantiate(
            &wasm,
            &signer,
            Addr::unchecked(signer.address()),
            vec![relayer],
            1,
            50,
            Uint128::new(TRUST_SET_LIMIT_AMOUNT),
            query_issue_fee(&asset_ft),
            generate_xrpl_address(),
        );

        // Try transfering from user that is not owner, should fail
        let transfer_error = wasm
            .execute::<ExecuteMsg>(
                &contract_addr,
                &ExecuteMsg::UpdateOwnership(cw_ownable::Action::TransferOwnership {
                    new_owner: not_owner.address(),
                    expiry: None,
                }),
                &vec![],
                &not_owner,
            )
            .unwrap_err();

        assert!(transfer_error.to_string().contains(
            ContractError::Ownership(cw_ownable::OwnershipError::NotOwner)
                .to_string()
                .as_str()
        ));

        // Try registering a coreum token as not_owner, should fail
        let register_coreum_error = wasm
            .execute::<ExecuteMsg>(
                &contract_addr,
                &ExecuteMsg::RegisterCoreumToken {
                    denom: "any_denom".to_string(),
                    decimals: 6,
                    sending_precision: 1,
                    max_holding_amount: Uint128::one(),
                    bridging_fee: Uint128::zero(),
                },
                &vec![],
                &not_owner,
            )
            .unwrap_err();

        assert!(register_coreum_error.to_string().contains(
            ContractError::Ownership(cw_ownable::OwnershipError::NotOwner)
                .to_string()
                .as_str()
        ));

        // Try registering an XRPL token as not_owner, should fail
        let register_xrpl_error = wasm
            .execute::<ExecuteMsg>(
                &contract_addr,
                &ExecuteMsg::RegisterXRPLToken {
                    issuer: generate_xrpl_address(),
                    currency: "USD".to_string(),
                    sending_precision: 4,
                    max_holding_amount: Uint128::new(50000),
                    bridging_fee: Uint128::zero(),
                    transfer_rate: None,
                },
                &query_issue_fee(&asset_ft),
                &not_owner,
            )
            .unwrap_err();

        assert!(register_xrpl_error.to_string().contains(
            ContractError::Ownership(cw_ownable::OwnershipError::NotOwner)
                .to_string()
                .as_str()
        ));

        // Trying to send from an address that is not a relayer should fail
        let relayer_error = wasm
            .execute::<ExecuteMsg>(
                &contract_addr,
                &ExecuteMsg::SaveEvidence {
                    evidence: Evidence::XRPLToCoreumTransfer {
                        tx_hash: generate_hash(),
                        issuer: generate_xrpl_address(),
                        currency: "USD".to_string(),
                        amount: Uint128::new(100),
                        recipient: Addr::unchecked(signer.address()),
                    },
                },
                &[],
                &not_owner,
            )
            .unwrap_err();

        assert!(relayer_error
            .to_string()
            .contains(ContractError::UnauthorizedSender {}.to_string().as_str()));

        // Try recovering tickets as not_owner, should fail
        let recover_tickets = wasm
            .execute::<ExecuteMsg>(
                &contract_addr,
                &ExecuteMsg::RecoverTickets {
                    account_sequence: 1,
                    number_of_tickets: Some(5),
                },
                &[],
                &not_owner,
            )
            .unwrap_err();

        assert!(recover_tickets.to_string().contains(
            ContractError::Ownership(cw_ownable::OwnershipError::NotOwner)
                .to_string()
                .as_str()
        ));
    }

    #[test]
    fn enum_hashes() {
        let evidence1 = Evidence::XRPLToCoreumTransfer {
            tx_hash: "any_hash".to_string(),
            issuer: "any_issuer".to_string(),
            currency: "any_currency".to_string(),
            amount: Uint128::new(100),
            recipient: Addr::unchecked("signer"),
        };

        let evidence2 = Evidence::XRPLToCoreumTransfer {
            tx_hash: "any_hash".to_string(),
            issuer: "any_issuer".to_string(),
            currency: "any_currency".to_string(),
            amount: Uint128::new(101),
            recipient: Addr::unchecked("signer"),
        };

        assert_eq!(
            hash_bytes(serde_json::to_string(&evidence1).unwrap().into_bytes()),
            hash_bytes(
                serde_json::to_string(&evidence1.clone())
                    .unwrap()
                    .into_bytes()
            )
        );

        assert_ne!(
            hash_bytes(serde_json::to_string(&evidence1).unwrap().into_bytes()),
            hash_bytes(serde_json::to_string(&evidence2).unwrap().into_bytes())
        );

        let evidence3 = Evidence::XRPLTransactionResult {
            tx_hash: Some("any_hash123".to_string()),
            account_sequence: Some(1),
            ticket_sequence: None,
            transaction_result: TransactionResult::Rejected,
            operation_result: OperationResult::TicketsAllocation {
                tickets: Some((1..6).collect()),
            },
        };

        let evidence4 = Evidence::XRPLTransactionResult {
            tx_hash: Some("any_hash123".to_string()),
            account_sequence: Some(1),
            ticket_sequence: None,
            transaction_result: TransactionResult::Accepted,
            operation_result: OperationResult::TicketsAllocation {
                tickets: Some((1..6).collect()),
            },
        };

        assert_ne!(
            hash_bytes(serde_json::to_string(&evidence3).unwrap().into_bytes()),
            hash_bytes(serde_json::to_string(&evidence4).unwrap().into_bytes()),
        );
    }

    #[test]
    fn validate_xrpl_addresses() {
        let valid_addresses = vec![
            "rU6K7V3Po4snVhBBaU29sesqs2qTQJWDw1".to_string(),
            "rLUEXYuLiQptky37CqLcm9USQpPiz5rkpD".to_string(),
            "rBTwLga3i2gz3doX6Gva3MgEV8ZCD8jjah".to_string(),
            "rDxMt25DoKeNv7te7WmLvWwsmMyPVBctUW".to_string(),
            "rPbPkTSrAqANkoTFpwheTxRyT8EQ38U5ok".to_string(),
            "rQ3fNyLjbvcDaPNS4EAJY8aT9zR3uGk17c".to_string(),
            "rnATJKpFCsFGfEvMC3uVWHvCEJrh5QMuYE".to_string(),
        ];

        for address in valid_addresses {
            validate_xrpl_address(address).unwrap();
        }

        let invalid_addresses = vec![
            "zDTXLQ7ZKZVKz33zJbHjgVShjsBnqMBhmN".to_string(), // Invalid prefix
            "rf1BiGeXwwQoi8Z2u".to_string(),                  // Too short
            "rU6K7V3Po4snVhBBaU29sesqs2qTQJWDw1hBBaU29".to_string(), // Too long
            "rU6K7V3Po4snVhBBa029sesqs2qTQJWDw1".to_string(), // Contains invalid character 0
            "rU6K7V3Po4snVhBBaU29sesql2qTQJWDw1".to_string(), // Contains invalid character l
            "rLUEXYuLiQptky37OqLcm9USQpPiz5rkpD".to_string(), // Contains invalid character O
            "rLUEXYuLiQpIky37CqLcm9USQpPiz5rkpD".to_string(), // Contains invalid character I
        ];

        for address in invalid_addresses {
            validate_xrpl_address(address).unwrap_err();
        }
    }
}<|MERGE_RESOLUTION|>--- conflicted
+++ resolved
@@ -7147,12 +7147,8 @@
                     issuer: xrpl_token.issuer.to_owned(),
                     currency: xrpl_token.currency.to_owned(),
                     state: Some(TokenState::Disabled),
-<<<<<<< HEAD
                     sending_precision: None,
-=======
-                    min_sending_precision: None,
                     bridging_fee: None,
->>>>>>> f2629c53
                 },
                 &vec![],
                 &signer,
@@ -7211,12 +7207,8 @@
                 issuer: xrpl_token.issuer.to_owned(),
                 currency: xrpl_token.currency.to_owned(),
                 state: Some(TokenState::Disabled),
-<<<<<<< HEAD
                 sending_precision: None,
-=======
-                min_sending_precision: None,
                 bridging_fee: None,
->>>>>>> f2629c53
             },
             &vec![],
             &signer,
@@ -7253,12 +7245,8 @@
                     issuer: xrpl_token.issuer.to_owned(),
                     currency: xrpl_token.currency.to_owned(),
                     state: Some(TokenState::Inactive),
-<<<<<<< HEAD
                     sending_precision: None,
-=======
-                    min_sending_precision: None,
                     bridging_fee: None,
->>>>>>> f2629c53
                 },
                 &vec![],
                 &signer,
@@ -7278,12 +7266,8 @@
                 issuer: xrpl_token.issuer.to_owned(),
                 currency: xrpl_token.currency.to_owned(),
                 state: Some(TokenState::Enabled),
-<<<<<<< HEAD
                 sending_precision: None,
-=======
-                min_sending_precision: None,
                 bridging_fee: None,
->>>>>>> f2629c53
             },
             &vec![],
             &signer,
@@ -7322,12 +7306,8 @@
                 issuer: xrpl_token.issuer.to_owned(),
                 currency: xrpl_token.currency.to_owned(),
                 state: Some(TokenState::Disabled),
-<<<<<<< HEAD
                 sending_precision: None,
-=======
-                min_sending_precision: None,
                 bridging_fee: None,
->>>>>>> f2629c53
             },
             &vec![],
             &signer,
@@ -7371,12 +7351,8 @@
                 &ExecuteMsg::UpdateCoreumToken {
                     denom: coreum_token_denom.to_owned(),
                     state: Some(TokenState::Processing),
-<<<<<<< HEAD
                     sending_precision: None,
-=======
-                    min_sending_precision: None,
                     bridging_fee: None,
->>>>>>> f2629c53
                 },
                 &vec![],
                 &signer,
@@ -7395,12 +7371,8 @@
             &ExecuteMsg::UpdateCoreumToken {
                 denom: coreum_token_denom.to_owned(),
                 state: Some(TokenState::Disabled),
-<<<<<<< HEAD
                 sending_precision: None,
-=======
-                min_sending_precision: None,
                 bridging_fee: None,
->>>>>>> f2629c53
             },
             &vec![],
             &signer,
@@ -7429,12 +7401,8 @@
             &ExecuteMsg::UpdateCoreumToken {
                 denom: coreum_token_denom.to_owned(),
                 state: Some(TokenState::Enabled),
-<<<<<<< HEAD
                 sending_precision: Some(5),
-=======
-                min_sending_precision: Some(5),
                 bridging_fee: None,
->>>>>>> f2629c53
             },
             &vec![],
             &signer,
@@ -7461,12 +7429,8 @@
                 &ExecuteMsg::UpdateCoreumToken {
                     denom: coreum_token_denom.to_owned(),
                     state: None,
-<<<<<<< HEAD
                     sending_precision: Some(7),
-=======
-                    min_sending_precision: Some(7),
                     bridging_fee: None,
->>>>>>> f2629c53
                 },
                 &vec![],
                 &signer,
@@ -7488,12 +7452,8 @@
                 issuer: xrpl_token.issuer.to_owned(),
                 currency: xrpl_token.currency.to_owned(),
                 state: Some(TokenState::Enabled),
-<<<<<<< HEAD
                 sending_precision: None,
-=======
-                min_sending_precision: None,
                 bridging_fee: None,
->>>>>>> f2629c53
             },
             &vec![],
             &signer,
@@ -7525,12 +7485,8 @@
                 issuer: xrpl_token.issuer.to_owned(),
                 currency: xrpl_token.currency.to_owned(),
                 state: None,
-<<<<<<< HEAD
                 sending_precision: Some(14),
-=======
-                min_sending_precision: Some(14),
                 bridging_fee: None,
->>>>>>> f2629c53
             },
             &vec![],
             &signer,
@@ -7567,12 +7523,8 @@
                 issuer: xrpl_token.issuer.to_owned(),
                 currency: xrpl_token.currency.to_owned(),
                 state: None,
-<<<<<<< HEAD
                 sending_precision: Some(15),
-=======
-                min_sending_precision: Some(15),
                 bridging_fee: None,
->>>>>>> f2629c53
             },
             &vec![],
             &signer,
@@ -7629,12 +7581,8 @@
                 issuer: xrpl_token.issuer.to_owned(),
                 currency: xrpl_token.currency.to_owned(),
                 state: None,
-<<<<<<< HEAD
                 sending_precision: Some(10),
-=======
-                min_sending_precision: Some(10),
                 bridging_fee: None,
->>>>>>> f2629c53
             },
             &vec![],
             &signer,

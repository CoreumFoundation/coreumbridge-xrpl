use std::collections::VecDeque;

use cosmwasm_schema::cw_serde;
use cosmwasm_std::{Empty, Uint128};
use cw_storage_plus::{Index, IndexList, IndexedMap, Item, Map, UniqueIndex};

use crate::{evidence::Evidences, operation::Operation, relayer::Relayer};

/// Top level storage key. Values must not conflict.
/// Each key is only one byte long to ensure we use the smallest possible storage keys.
#[repr(u8)]
pub enum TopKey {
    Config = b'1',
    TxEvidences = b'2',
    ProcessedTxs = b'3',
    CoreumTokens = b'4',
    XRPLTokens = b'5',
    UsedXRPLCurrenciesForCoreumTokens = b'6',
    AvailableTickets = b'7',
    UsedTickets = b'8',
    PendingOperations = b'9',
    PendingTicketUpdate = b'a',
}

impl TopKey {
    const fn as_str(&self) -> &str {
        let array_ref = unsafe { std::mem::transmute::<_, &[u8; 1]>(self) };
        match core::str::from_utf8(array_ref) {
            Ok(a) => a,
            Err(_) => panic!("Non-utf8 enum value found. Use a-z, A-Z and 0-9"),
        }
    }
}

#[cw_serde]
pub struct Config {
    pub relayers: Vec<Relayer>,
    pub evidence_threshold: u32,
    pub used_ticket_sequence_threshold: u32,
    pub trust_set_limit_amount: Uint128,
}

#[cw_serde]
pub struct XRPLToken {
    pub issuer: String,
    pub currency: String,
    pub coreum_denom: String,
    pub sending_precision: i32,
    pub max_holding_amount: Uint128,
    pub state: TokenState,
}

#[cw_serde]
pub enum TokenState {
    // Enabled tokens are tokens that can be bridged
    Enabled,
    // Disabled tokens are tokens that can be bridged but have been disabled by the admin and they must be activated again to be bridged
    Disabled,
    // Processing are tokens that have a TrustSet operation pending to be completed. If this operation succeeds they will be Enabled, if it fails they will be Inactive
    Processing,
    // Inactive tokens are tokens that can't be bridged because the trust set registration failed so it must be triggered again.
    Inactive,
}

#[cw_serde]
pub struct CoreumToken {
    pub denom: String,
    pub decimals: u32,
    pub xrpl_currency: String,
}

pub const CONFIG: Item<Config> = Item::new(TopKey::Config.as_str());
// Tokens registered from Coreum side. These tokens are coreum originated tokens that are registered to be bridged - key is denom on Coreum chain
pub const COREUM_TOKENS: Map<String, CoreumToken> = Map::new(TopKey::CoreumTokens.as_str());
<<<<<<< HEAD
// Tokens registered from XRPL side. These tokens are XRPL origin tokens - primary key is issuer+currency on XRPL
// XRPLTokens will have coreum_denom as a secondary index so that we can get the XRPLToken corresponding to a coreum_denom
pub struct XRPLTokensIndexes<'a> {
    pub coreum_denom: UniqueIndex<'a, String, XRPLToken, String>,
}

impl<'a> IndexList<XRPLToken> for XRPLTokensIndexes<'a> {
    fn get_indexes(&'_ self) -> Box<dyn Iterator<Item = &'_ dyn Index<XRPLToken>> + '_> {
        let v: Vec<&dyn Index<XRPLToken>> = vec![&self.coreum_denom];
        Box::new(v.into_iter())
    }
}

pub const XRPL_TOKENS: IndexedMap<String, XRPLToken, XRPLTokensIndexes> = IndexedMap::new(
    TopKey::XRPLTokens.as_str(),
    XRPLTokensIndexes {
        coreum_denom: UniqueIndex::new(
            |xrpl_token| xrpl_token.coreum_denom.clone(),
            "xrpl_token__coreum_denom",
        ),
    },
);
=======
// Tokens registered from XRPL side. These tokens are XRPL originated tokens - key is issuer+currency on XRPL
pub const XRPL_TOKENS: Map<String, XRPLToken> = Map::new(TopKey::XRPLTokens.as_str());
>>>>>>> e7e000b8
// XRPL-Currencies used
pub const USED_XRPL_CURRENCIES_FOR_COREUM_TOKENS: Map<String, Empty> =
    Map::new(TopKey::UsedXRPLCurrenciesForCoreumTokens.as_str());
// Evidences, when enough evidences are collected, the transaction hashes are stored in EXECUTED_EVIDENCE_OPERATIONS.
pub const TX_EVIDENCES: Map<String, Evidences> = Map::new(TopKey::TxEvidences.as_str());
// This will contain the transaction hashes of operations that have been executed (reached threshold) so that when the same hash is sent again they aren't executed again
pub const PROCESSED_TXS: Map<String, Empty> = Map::new(TopKey::ProcessedTxs.as_str());
// Current tickets available
pub const AVAILABLE_TICKETS: Item<VecDeque<u64>> = Item::new(TopKey::AvailableTickets.as_str());
// Counter we use to control the used tickets threshold.
// If we surpass this counter, we will trigger a new allocation operation.
// Every time we allocate new tickets (operation is accepted), we will substract the amount of new tickets allocated from this amount
pub const USED_TICKETS_COUNTER: Item<u32> = Item::new(TopKey::UsedTickets.as_str());
// Operations that are not accepted/rejected yet. When enough relayers send evidences confirming the correct execution or rejection of this operation,
// it will move to PROCESSED_TXS. Key is the ticket/sequence number
pub const PENDING_OPERATIONS: Map<u64, Operation> = Map::new(TopKey::PendingOperations.as_str());
// Flag to know if we are currently waiting for new_tickets to be allocated
pub const PENDING_TICKET_UPDATE: Item<bool> = Item::new(TopKey::PendingTicketUpdate.as_str());

pub enum ContractActions {
    Instantiation,
    RegisterCoreumToken,
    RegisterXRPLToken,
    SendFromXRPLToCoreum,
    RecoverTickets,
    XRPLTransactionResult,
    SaveSignature,
    SendToXRPL,
}

impl ContractActions {
    pub fn as_str(&self) -> &'static str {
        match self {
            ContractActions::Instantiation => "bridge_instantiation",
            ContractActions::RegisterCoreumToken => "register_coreum_token",
            ContractActions::RegisterXRPLToken => "register_xrpl_token",
            ContractActions::SendFromXRPLToCoreum => "send_from_xrpl_to_coreum",
            ContractActions::RecoverTickets => "recover_tickets",
            ContractActions::XRPLTransactionResult => "submit_xrpl_transaction_result",
            ContractActions::SaveSignature => "save_signature",
            ContractActions::SendToXRPL => "send_to_xrpl",
        }
    }
}<|MERGE_RESOLUTION|>--- conflicted
+++ resolved
@@ -72,8 +72,7 @@
 pub const CONFIG: Item<Config> = Item::new(TopKey::Config.as_str());
 // Tokens registered from Coreum side. These tokens are coreum originated tokens that are registered to be bridged - key is denom on Coreum chain
 pub const COREUM_TOKENS: Map<String, CoreumToken> = Map::new(TopKey::CoreumTokens.as_str());
-<<<<<<< HEAD
-// Tokens registered from XRPL side. These tokens are XRPL origin tokens - primary key is issuer+currency on XRPL
+// Tokens registered from XRPL side. These tokens are XRPL originated tokens - primary key is issuer+currency on XRPL
 // XRPLTokens will have coreum_denom as a secondary index so that we can get the XRPLToken corresponding to a coreum_denom
 pub struct XRPLTokensIndexes<'a> {
     pub coreum_denom: UniqueIndex<'a, String, XRPLToken, String>,
@@ -95,10 +94,6 @@
         ),
     },
 );
-=======
-// Tokens registered from XRPL side. These tokens are XRPL originated tokens - key is issuer+currency on XRPL
-pub const XRPL_TOKENS: Map<String, XRPLToken> = Map::new(TopKey::XRPLTokens.as_str());
->>>>>>> e7e000b8
 // XRPL-Currencies used
 pub const USED_XRPL_CURRENCIES_FOR_COREUM_TOKENS: Map<String, Empty> =
     Map::new(TopKey::UsedXRPLCurrenciesForCoreumTokens.as_str());
